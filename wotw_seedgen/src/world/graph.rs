<<<<<<< HEAD
use wotw_seedgen_logic_language::output::Node;
use wotw_seedgen_seed_language::output::{
    CommandBoolean, CommandInteger, Comparator, Operation, Trigger,
=======
use std::collections::HashMap;
use std::fmt;

use super::{player::Player, requirement::Requirement};
use crate::generator::doors::DoorId;
use crate::generator::NodeSummary;
use crate::uber_state::{UberIdentifier, UberStateTrigger};
use crate::util::{
    constants::TP_ANCHOR,
    orbs::{self, OrbVariants},
    NodeKind, Position, RefillValue, Zone,
>>>>>>> 51809dd8
};
use rustc_hash::{FxHashMap, FxHashSet};
use smallvec::smallvec;

<<<<<<< HEAD
pub fn node_condition(node: &Node) -> Option<CommandBoolean> {
    node.uber_identifier()
        .map(|uber_identifier| match node.value() {
            None => CommandBoolean::FetchBoolean { uber_identifier },
            Some(value) => CommandBoolean::CompareInteger {
                operation: Box::new(Operation {
                    left: CommandInteger::FetchInteger { uber_identifier },
                    operator: Comparator::GreaterOrEqual,
                    right: CommandInteger::Constant {
                        value: value as i32,
                    },
                }),
            },
        })
}
pub fn node_trigger(node: &Node) -> Option<Trigger> {
    node_condition(node).map(Trigger::Condition)
=======
#[derive(Debug)]
pub struct Refill {
    pub value: RefillValue,
    pub requirement: Requirement,
}

#[derive(Debug)]
pub struct Connection {
    pub to: usize,
    pub requirement: Requirement,
}

#[derive(Debug)]
pub struct Anchor {
    pub identifier: String,
    pub position: Option<Position>,
    pub can_spawn: bool,
    pub teleport_restriction: Requirement,
    pub index: usize,
    pub refills: Vec<Refill>,
    pub connections: Vec<Connection>,
}
#[derive(Debug)]
pub struct Pickup {
    pub identifier: String,
    pub position: Option<Position>,
    pub map_position: Option<Position>,
    pub zone: Zone,
    pub index: usize,
    pub trigger: UberStateTrigger,
}
#[derive(Debug)]
pub struct State {
    pub identifier: String,
    pub index: usize,
    pub trigger: Option<UberStateTrigger>,
}
#[derive(Debug)]
pub struct Quest {
    pub identifier: String,
    pub position: Option<Position>,
    pub map_position: Option<Position>,
    pub zone: Zone,
    pub index: usize,
    pub trigger: UberStateTrigger,
}

#[derive(Debug)]
pub enum Node {
    Anchor(Anchor),
    Pickup(Pickup),
    State(State),
    Quest(Quest),
}
impl Node {
    pub fn node_kind(&self) -> NodeKind {
        match self {
            Node::Anchor(_) => NodeKind::Anchor,
            Node::Pickup(_) => NodeKind::Pickup,
            Node::State(_) => NodeKind::State,
            Node::Quest(_) => NodeKind::Quest,
        }
    }
    pub fn identifier(&self) -> &str {
        match self {
            Node::Anchor(anchor) => &anchor.identifier[..],
            Node::Pickup(pickup) => &pickup.identifier[..],
            Node::State(state) => &state.identifier[..],
            Node::Quest(quest) => &quest.identifier[..],
        }
    }
    pub fn zone(&self) -> Option<Zone> {
        match self {
            Node::Pickup(pickup) => Some(pickup.zone),
            Node::Quest(quest) => Some(quest.zone),
            _ => None,
        }
    }
    pub fn index(&self) -> usize {
        match self {
            Node::Anchor(anchor) => anchor.index,
            Node::Pickup(pickup) => pickup.index,
            Node::State(state) => state.index,
            Node::Quest(quest) => quest.index,
        }
    }
    pub fn trigger(&self) -> Option<&UberStateTrigger> {
        match self {
            Node::Anchor(_) => None,
            Node::Pickup(pickup) => Some(&pickup.trigger),
            Node::State(state) => state.trigger.as_ref(),
            Node::Quest(quest) => Some(&quest.trigger),
        }
    }
    pub fn position(&self) -> Option<&Position> {
        match self {
            Node::Anchor(anchor) => anchor.position.as_ref(),
            Node::Pickup(pickup) => pickup.position.as_ref(),
            Node::State(_) => None,
            Node::Quest(quest) => quest.position.as_ref(),
        }
    }
    pub fn map_position(&self) -> Option<&Position> {
        match self {
            Node::Anchor(anchor) => anchor.position.as_ref(),
            Node::Pickup(pickup) => pickup.map_position.as_ref(),
            Node::State(_) => None,
            Node::Quest(quest) => quest.map_position.as_ref(),
        }
    }
    pub fn can_place(&self) -> bool {
        matches!(self, Node::Pickup(_) | Node::Quest(_))
    }
    pub fn can_spawn(&self) -> bool {
        if let Node::Anchor(anchor) = self {
            anchor.position.is_some() && anchor.can_spawn
        } else {
            false
        }
    }
    pub(crate) fn summary(&self) -> NodeSummary {
        NodeSummary {
            identifier: self.identifier().to_string(),
            position: self.position().cloned(),
            zone: self.zone(),
        }
    }
}
impl fmt::Display for Node {
    fn fmt(&self, fmt: &mut fmt::Formatter) -> fmt::Result {
        write!(fmt, "{}", self.identifier())
    }
}

pub type Reached<'a> = Vec<&'a Node>;
pub type Progressions<'a> = Vec<(&'a Requirement, OrbVariants)>;

#[derive(Debug)]
struct ReachContext<'a, 'b, 'c> {
    player: &'b Player<'c>,
    progression_check: bool,
    states: FxHashSet<usize>,
    state_progressions: FxHashMap<usize, Vec<(usize, &'a Connection)>>,
    world_state: FxHashMap<usize, OrbVariants>,
    reached: Vec<&'a Node>,
    progressions: Vec<(&'a Requirement, OrbVariants)>,
}
impl<'b, 'c> ReachContext<'_, 'b, 'c> {
    fn new(player: &'b Player<'c>, progression_check: bool, states: FxHashSet<usize>) -> Self {
        ReachContext {
            player,
            progression_check,
            states,
            state_progressions: Default::default(),
            world_state: Default::default(),
            reached: Default::default(),
            progressions: Default::default(),
        }
    }
}

#[derive(Debug)]
pub struct Graph {
    pub nodes: Vec<Node>,
    pub spawn_pickup_node: Node,
    pub default_door_connections: HashMap<DoorId, DoorId>,
}
impl Graph {
    pub fn new(nodes: Vec<Node>, default_door_connections: HashMap<DoorId, DoorId>) -> Graph {
        let spawn_pickup_node = Node::Pickup(Pickup {
            identifier: String::from("Spawn"),
            zone: Zone::Spawn,
            index: usize::MAX,
            trigger: UberStateTrigger {
                identifier: UberIdentifier::spawn(),
                condition: None,
            },
            position: None,
            map_position: None,
        });
        Graph {
            nodes,
            spawn_pickup_node,
            default_door_connections,
        }
    }

    fn follow_state_progressions<'a>(
        &'a self,
        index: usize,
        context: &mut ReachContext<'a, '_, '_>,
    ) {
        if let Some(connections) = context.state_progressions.get(&index) {
            for (from, connection) in connections.clone() {
                if context.world_state.contains_key(&connection.to) {
                    // TODO loop with improved orbs?
                    continue;
                }
                let target_orbs = connection.requirement.is_met(
                    context.player,
                    &context.states,
                    context.world_state[&from].clone(),
                );
                if !target_orbs.is_empty() {
                    self.reach_recursion(&self.nodes[connection.to], target_orbs, context);
                }
            }
        }
    }

    fn reach_recursion<'a>(
        &'a self,
        entry: &'a Node,
        mut best_orbs: OrbVariants,
        context: &mut ReachContext<'a, '_, '_>,
    ) {
        context.world_state.insert(entry.index(), best_orbs.clone());
        match entry {
            Node::Anchor(anchor) => {
                let max_orbs = context.player.max_orbs();
                if best_orbs
                    .first()
                    .map_or(true, |first_orbs| first_orbs != &max_orbs)
                {
                    for refill in &anchor.refills {
                        let mut refill_orbs = refill.requirement.is_met(
                            context.player,
                            &context.states,
                            best_orbs.clone(),
                        );
                        if !refill_orbs.is_empty() {
                            if matches!(refill.value, RefillValue::Full) {
                                // shortcut
                                best_orbs = smallvec![max_orbs];
                                break;
                            }
                            context.player.refill(refill.value, &mut refill_orbs);
                            best_orbs = orbs::either(&best_orbs, &refill_orbs);
                        }
                    }
                }

                for connection in &anchor.connections {
                    if context.world_state.contains_key(&connection.to) {
                        // TODO loop with improved orbs?
                        continue;
                    }
                    let target_orbs = connection.requirement.is_met(
                        context.player,
                        &context.states,
                        best_orbs.clone(),
                    );
                    if target_orbs.is_empty() {
                        let states = connection
                            .requirement
                            .contained_requirements(context.player.settings)
                            .filter_map(|requirement| match requirement {
                                Requirement::State(state) if !context.states.contains(state) => {
                                    Some(*state)
                                }
                                _ => None,
                            })
                            .collect::<Vec<_>>();

                        if states.is_empty() {
                            if context.progression_check {
                                context
                                    .progressions
                                    .push((&connection.requirement, best_orbs.clone()));
                            }
                        } else {
                            for state in states {
                                context
                                    .state_progressions
                                    .entry(state)
                                    .or_default()
                                    .push((anchor.index, connection));
                            }
                        }
                    } else {
                        self.reach_recursion(&self.nodes[connection.to], target_orbs, context);
                    }
                }
            }
            Node::Pickup(_) => context.reached.push(entry),
            Node::State(state) => {
                context.states.insert(state.index);
                context.reached.push(entry);
                self.follow_state_progressions(state.index, context);
            }
            Node::Quest(quest) => {
                context.states.insert(quest.index);
                context.reached.push(entry);
                self.follow_state_progressions(quest.index, context);
            }
        }
    }
    fn reached_by_teleporter<'a>(&'a self, context: &mut ReachContext<'a, '_, '_>) {
        if context
            .world_state
            .iter()
            .any(|(index, orb_variants)| match &self.nodes[*index] {
                Node::Anchor(anchor) => !anchor
                    .teleport_restriction
                    .is_met(context.player, &context.states, orb_variants.clone())
                    .is_empty(),
                _ => false,
            })
        {
            if let Some(tp_anchor) = self
                .nodes
                .iter()
                .find(|&node| node.identifier() == TP_ANCHOR)
            {
                if !context.world_state.contains_key(&tp_anchor.index()) {
                    self.reach_recursion(tp_anchor, smallvec![context.player.max_orbs()], context);
                }
            }
        }
    }

    fn collect_extra_states(
        &self,
        extra_states: &FxHashMap<UberIdentifier, f32>,
        sets: &[usize],
    ) -> FxHashSet<usize> {
        let mut states = FxHashSet::default();

        for (trigger, index) in self
            .nodes
            .iter()
            .filter(|node| matches!(node, Node::State(_) | Node::Quest(_)))
            .filter_map(|node| node.trigger().map(|trigger| (trigger, node.index())))
        {
            if let Some(value) = extra_states.get(&trigger.identifier) {
                if trigger.check_value(*value) {
                    states.insert(index);
                }
            }
        }

        states.reserve(sets.len());
        for set in sets {
            states.insert(*set);
        }

        states
    }

    #[inline]
    pub fn find_spawn(&self, spawn: &str) -> Result<&Node, String> {
        let entry = self
            .nodes
            .iter()
            .find(|&node| node.identifier() == spawn)
            .ok_or_else(|| format!("Spawn {} not found", spawn))?;
        if !matches!(entry, Node::Anchor(_)) {
            return Err(format!(
                "Spawn has to be an anchor, {} is a {:?}",
                spawn,
                entry.node_kind()
            ));
        }
        Ok(entry)
    }

    pub fn reached_locations<'a>(
        &'a self,
        player: &Player,
        spawn: &'a Node,
        extra_states: &FxHashMap<UberIdentifier, f32>,
        sets: &[usize],
    ) -> Reached<'a> {
        let mut context =
            ReachContext::new(player, false, self.collect_extra_states(extra_states, sets));

        self.reach_recursion(spawn, smallvec![player.max_orbs()], &mut context);
        self.reached_by_teleporter(&mut context);

        context.reached
    }
    pub fn reached_and_progressions<'a>(
        &'a self,
        player: &Player,
        spawn: &'a Node,
        extra_states: &FxHashMap<UberIdentifier, f32>,
        sets: &[usize],
    ) -> (Reached<'a>, Progressions<'a>) {
        let mut context =
            ReachContext::new(player, true, self.collect_extra_states(extra_states, sets));

        self.reach_recursion(spawn, smallvec![player.max_orbs()], &mut context);
        self.reached_by_teleporter(&mut context);

        // add progressions containing states that were never met
        for (_, state_progressions) in context.state_progressions {
            for (from, connection) in state_progressions {
                if !context.world_state.contains_key(&connection.to) {
                    context
                        .progressions
                        .push((&connection.requirement, context.world_state[&from].clone()));
                }
            }
        }

        (context.reached, context.progressions)
    }
>>>>>>> 51809dd8
}<|MERGE_RESOLUTION|>--- conflicted
+++ resolved
@@ -1,25 +1,10 @@
-<<<<<<< HEAD
+use rustc_hash::{FxHashMap, FxHashSet};
+use smallvec::smallvec;
 use wotw_seedgen_logic_language::output::Node;
 use wotw_seedgen_seed_language::output::{
     CommandBoolean, CommandInteger, Comparator, Operation, Trigger,
-=======
-use std::collections::HashMap;
-use std::fmt;
+};
 
-use super::{player::Player, requirement::Requirement};
-use crate::generator::doors::DoorId;
-use crate::generator::NodeSummary;
-use crate::uber_state::{UberIdentifier, UberStateTrigger};
-use crate::util::{
-    constants::TP_ANCHOR,
-    orbs::{self, OrbVariants},
-    NodeKind, Position, RefillValue, Zone,
->>>>>>> 51809dd8
-};
-use rustc_hash::{FxHashMap, FxHashSet};
-use smallvec::smallvec;
-
-<<<<<<< HEAD
 pub fn node_condition(node: &Node) -> Option<CommandBoolean> {
     node.uber_identifier()
         .map(|uber_identifier| match node.value() {
@@ -37,413 +22,4 @@
 }
 pub fn node_trigger(node: &Node) -> Option<Trigger> {
     node_condition(node).map(Trigger::Condition)
-=======
-#[derive(Debug)]
-pub struct Refill {
-    pub value: RefillValue,
-    pub requirement: Requirement,
-}
-
-#[derive(Debug)]
-pub struct Connection {
-    pub to: usize,
-    pub requirement: Requirement,
-}
-
-#[derive(Debug)]
-pub struct Anchor {
-    pub identifier: String,
-    pub position: Option<Position>,
-    pub can_spawn: bool,
-    pub teleport_restriction: Requirement,
-    pub index: usize,
-    pub refills: Vec<Refill>,
-    pub connections: Vec<Connection>,
-}
-#[derive(Debug)]
-pub struct Pickup {
-    pub identifier: String,
-    pub position: Option<Position>,
-    pub map_position: Option<Position>,
-    pub zone: Zone,
-    pub index: usize,
-    pub trigger: UberStateTrigger,
-}
-#[derive(Debug)]
-pub struct State {
-    pub identifier: String,
-    pub index: usize,
-    pub trigger: Option<UberStateTrigger>,
-}
-#[derive(Debug)]
-pub struct Quest {
-    pub identifier: String,
-    pub position: Option<Position>,
-    pub map_position: Option<Position>,
-    pub zone: Zone,
-    pub index: usize,
-    pub trigger: UberStateTrigger,
-}
-
-#[derive(Debug)]
-pub enum Node {
-    Anchor(Anchor),
-    Pickup(Pickup),
-    State(State),
-    Quest(Quest),
-}
-impl Node {
-    pub fn node_kind(&self) -> NodeKind {
-        match self {
-            Node::Anchor(_) => NodeKind::Anchor,
-            Node::Pickup(_) => NodeKind::Pickup,
-            Node::State(_) => NodeKind::State,
-            Node::Quest(_) => NodeKind::Quest,
-        }
-    }
-    pub fn identifier(&self) -> &str {
-        match self {
-            Node::Anchor(anchor) => &anchor.identifier[..],
-            Node::Pickup(pickup) => &pickup.identifier[..],
-            Node::State(state) => &state.identifier[..],
-            Node::Quest(quest) => &quest.identifier[..],
-        }
-    }
-    pub fn zone(&self) -> Option<Zone> {
-        match self {
-            Node::Pickup(pickup) => Some(pickup.zone),
-            Node::Quest(quest) => Some(quest.zone),
-            _ => None,
-        }
-    }
-    pub fn index(&self) -> usize {
-        match self {
-            Node::Anchor(anchor) => anchor.index,
-            Node::Pickup(pickup) => pickup.index,
-            Node::State(state) => state.index,
-            Node::Quest(quest) => quest.index,
-        }
-    }
-    pub fn trigger(&self) -> Option<&UberStateTrigger> {
-        match self {
-            Node::Anchor(_) => None,
-            Node::Pickup(pickup) => Some(&pickup.trigger),
-            Node::State(state) => state.trigger.as_ref(),
-            Node::Quest(quest) => Some(&quest.trigger),
-        }
-    }
-    pub fn position(&self) -> Option<&Position> {
-        match self {
-            Node::Anchor(anchor) => anchor.position.as_ref(),
-            Node::Pickup(pickup) => pickup.position.as_ref(),
-            Node::State(_) => None,
-            Node::Quest(quest) => quest.position.as_ref(),
-        }
-    }
-    pub fn map_position(&self) -> Option<&Position> {
-        match self {
-            Node::Anchor(anchor) => anchor.position.as_ref(),
-            Node::Pickup(pickup) => pickup.map_position.as_ref(),
-            Node::State(_) => None,
-            Node::Quest(quest) => quest.map_position.as_ref(),
-        }
-    }
-    pub fn can_place(&self) -> bool {
-        matches!(self, Node::Pickup(_) | Node::Quest(_))
-    }
-    pub fn can_spawn(&self) -> bool {
-        if let Node::Anchor(anchor) = self {
-            anchor.position.is_some() && anchor.can_spawn
-        } else {
-            false
-        }
-    }
-    pub(crate) fn summary(&self) -> NodeSummary {
-        NodeSummary {
-            identifier: self.identifier().to_string(),
-            position: self.position().cloned(),
-            zone: self.zone(),
-        }
-    }
-}
-impl fmt::Display for Node {
-    fn fmt(&self, fmt: &mut fmt::Formatter) -> fmt::Result {
-        write!(fmt, "{}", self.identifier())
-    }
-}
-
-pub type Reached<'a> = Vec<&'a Node>;
-pub type Progressions<'a> = Vec<(&'a Requirement, OrbVariants)>;
-
-#[derive(Debug)]
-struct ReachContext<'a, 'b, 'c> {
-    player: &'b Player<'c>,
-    progression_check: bool,
-    states: FxHashSet<usize>,
-    state_progressions: FxHashMap<usize, Vec<(usize, &'a Connection)>>,
-    world_state: FxHashMap<usize, OrbVariants>,
-    reached: Vec<&'a Node>,
-    progressions: Vec<(&'a Requirement, OrbVariants)>,
-}
-impl<'b, 'c> ReachContext<'_, 'b, 'c> {
-    fn new(player: &'b Player<'c>, progression_check: bool, states: FxHashSet<usize>) -> Self {
-        ReachContext {
-            player,
-            progression_check,
-            states,
-            state_progressions: Default::default(),
-            world_state: Default::default(),
-            reached: Default::default(),
-            progressions: Default::default(),
-        }
-    }
-}
-
-#[derive(Debug)]
-pub struct Graph {
-    pub nodes: Vec<Node>,
-    pub spawn_pickup_node: Node,
-    pub default_door_connections: HashMap<DoorId, DoorId>,
-}
-impl Graph {
-    pub fn new(nodes: Vec<Node>, default_door_connections: HashMap<DoorId, DoorId>) -> Graph {
-        let spawn_pickup_node = Node::Pickup(Pickup {
-            identifier: String::from("Spawn"),
-            zone: Zone::Spawn,
-            index: usize::MAX,
-            trigger: UberStateTrigger {
-                identifier: UberIdentifier::spawn(),
-                condition: None,
-            },
-            position: None,
-            map_position: None,
-        });
-        Graph {
-            nodes,
-            spawn_pickup_node,
-            default_door_connections,
-        }
-    }
-
-    fn follow_state_progressions<'a>(
-        &'a self,
-        index: usize,
-        context: &mut ReachContext<'a, '_, '_>,
-    ) {
-        if let Some(connections) = context.state_progressions.get(&index) {
-            for (from, connection) in connections.clone() {
-                if context.world_state.contains_key(&connection.to) {
-                    // TODO loop with improved orbs?
-                    continue;
-                }
-                let target_orbs = connection.requirement.is_met(
-                    context.player,
-                    &context.states,
-                    context.world_state[&from].clone(),
-                );
-                if !target_orbs.is_empty() {
-                    self.reach_recursion(&self.nodes[connection.to], target_orbs, context);
-                }
-            }
-        }
-    }
-
-    fn reach_recursion<'a>(
-        &'a self,
-        entry: &'a Node,
-        mut best_orbs: OrbVariants,
-        context: &mut ReachContext<'a, '_, '_>,
-    ) {
-        context.world_state.insert(entry.index(), best_orbs.clone());
-        match entry {
-            Node::Anchor(anchor) => {
-                let max_orbs = context.player.max_orbs();
-                if best_orbs
-                    .first()
-                    .map_or(true, |first_orbs| first_orbs != &max_orbs)
-                {
-                    for refill in &anchor.refills {
-                        let mut refill_orbs = refill.requirement.is_met(
-                            context.player,
-                            &context.states,
-                            best_orbs.clone(),
-                        );
-                        if !refill_orbs.is_empty() {
-                            if matches!(refill.value, RefillValue::Full) {
-                                // shortcut
-                                best_orbs = smallvec![max_orbs];
-                                break;
-                            }
-                            context.player.refill(refill.value, &mut refill_orbs);
-                            best_orbs = orbs::either(&best_orbs, &refill_orbs);
-                        }
-                    }
-                }
-
-                for connection in &anchor.connections {
-                    if context.world_state.contains_key(&connection.to) {
-                        // TODO loop with improved orbs?
-                        continue;
-                    }
-                    let target_orbs = connection.requirement.is_met(
-                        context.player,
-                        &context.states,
-                        best_orbs.clone(),
-                    );
-                    if target_orbs.is_empty() {
-                        let states = connection
-                            .requirement
-                            .contained_requirements(context.player.settings)
-                            .filter_map(|requirement| match requirement {
-                                Requirement::State(state) if !context.states.contains(state) => {
-                                    Some(*state)
-                                }
-                                _ => None,
-                            })
-                            .collect::<Vec<_>>();
-
-                        if states.is_empty() {
-                            if context.progression_check {
-                                context
-                                    .progressions
-                                    .push((&connection.requirement, best_orbs.clone()));
-                            }
-                        } else {
-                            for state in states {
-                                context
-                                    .state_progressions
-                                    .entry(state)
-                                    .or_default()
-                                    .push((anchor.index, connection));
-                            }
-                        }
-                    } else {
-                        self.reach_recursion(&self.nodes[connection.to], target_orbs, context);
-                    }
-                }
-            }
-            Node::Pickup(_) => context.reached.push(entry),
-            Node::State(state) => {
-                context.states.insert(state.index);
-                context.reached.push(entry);
-                self.follow_state_progressions(state.index, context);
-            }
-            Node::Quest(quest) => {
-                context.states.insert(quest.index);
-                context.reached.push(entry);
-                self.follow_state_progressions(quest.index, context);
-            }
-        }
-    }
-    fn reached_by_teleporter<'a>(&'a self, context: &mut ReachContext<'a, '_, '_>) {
-        if context
-            .world_state
-            .iter()
-            .any(|(index, orb_variants)| match &self.nodes[*index] {
-                Node::Anchor(anchor) => !anchor
-                    .teleport_restriction
-                    .is_met(context.player, &context.states, orb_variants.clone())
-                    .is_empty(),
-                _ => false,
-            })
-        {
-            if let Some(tp_anchor) = self
-                .nodes
-                .iter()
-                .find(|&node| node.identifier() == TP_ANCHOR)
-            {
-                if !context.world_state.contains_key(&tp_anchor.index()) {
-                    self.reach_recursion(tp_anchor, smallvec![context.player.max_orbs()], context);
-                }
-            }
-        }
-    }
-
-    fn collect_extra_states(
-        &self,
-        extra_states: &FxHashMap<UberIdentifier, f32>,
-        sets: &[usize],
-    ) -> FxHashSet<usize> {
-        let mut states = FxHashSet::default();
-
-        for (trigger, index) in self
-            .nodes
-            .iter()
-            .filter(|node| matches!(node, Node::State(_) | Node::Quest(_)))
-            .filter_map(|node| node.trigger().map(|trigger| (trigger, node.index())))
-        {
-            if let Some(value) = extra_states.get(&trigger.identifier) {
-                if trigger.check_value(*value) {
-                    states.insert(index);
-                }
-            }
-        }
-
-        states.reserve(sets.len());
-        for set in sets {
-            states.insert(*set);
-        }
-
-        states
-    }
-
-    #[inline]
-    pub fn find_spawn(&self, spawn: &str) -> Result<&Node, String> {
-        let entry = self
-            .nodes
-            .iter()
-            .find(|&node| node.identifier() == spawn)
-            .ok_or_else(|| format!("Spawn {} not found", spawn))?;
-        if !matches!(entry, Node::Anchor(_)) {
-            return Err(format!(
-                "Spawn has to be an anchor, {} is a {:?}",
-                spawn,
-                entry.node_kind()
-            ));
-        }
-        Ok(entry)
-    }
-
-    pub fn reached_locations<'a>(
-        &'a self,
-        player: &Player,
-        spawn: &'a Node,
-        extra_states: &FxHashMap<UberIdentifier, f32>,
-        sets: &[usize],
-    ) -> Reached<'a> {
-        let mut context =
-            ReachContext::new(player, false, self.collect_extra_states(extra_states, sets));
-
-        self.reach_recursion(spawn, smallvec![player.max_orbs()], &mut context);
-        self.reached_by_teleporter(&mut context);
-
-        context.reached
-    }
-    pub fn reached_and_progressions<'a>(
-        &'a self,
-        player: &Player,
-        spawn: &'a Node,
-        extra_states: &FxHashMap<UberIdentifier, f32>,
-        sets: &[usize],
-    ) -> (Reached<'a>, Progressions<'a>) {
-        let mut context =
-            ReachContext::new(player, true, self.collect_extra_states(extra_states, sets));
-
-        self.reach_recursion(spawn, smallvec![player.max_orbs()], &mut context);
-        self.reached_by_teleporter(&mut context);
-
-        // add progressions containing states that were never met
-        for (_, state_progressions) in context.state_progressions {
-            for (from, connection) in state_progressions {
-                if !context.world_state.contains_key(&connection.to) {
-                    context
-                        .progressions
-                        .push((&connection.requirement, context.world_state[&from].clone()));
-                }
-            }
-        }
-
-        (context.reached, context.progressions)
-    }
->>>>>>> 51809dd8
 }