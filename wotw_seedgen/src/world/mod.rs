--- conflicted
+++ resolved
@@ -220,14 +220,8 @@
         world.player.inventory.grant(Item::Shard(Shard::TripleJump), 1);
 
         let spawn = world.graph.find_spawn("GladesTown.Teleporter").unwrap();
-<<<<<<< HEAD
-        let reached = world.graph.reached_locations(&world.player, spawn, &world.uber_states, &world.sets).unwrap();
+        let reached = world.graph.reached_locations(&world.player, spawn, &world.uber_states, &world.sets);
         let reached: FxHashSet<_> = reached.iter().map(|node| node.identifier()).collect();
         assert_eq!(reached, ["GladesTown.UpdraftCeilingEX", "GladesTown.AboveTpEX", "GladesTown.BountyShard", "GladesTown.BelowHoleHutEX"].into_iter().collect());
-=======
-        let reached = world.graph.reached_locations(&world.player, spawn, &world.uber_states, &world.sets);
-        let reached: Vec<_> = reached.iter().map(|node| node.identifier()).collect();
-        assert_eq!(reached, vec!["GladesTown.UpdraftCeilingEX", "GladesTown.AboveTpEX", "GladesTown.BountyShard", "GladesTown.BelowHoleHutEX"]);
->>>>>>> 7d73ca68
     }
 }