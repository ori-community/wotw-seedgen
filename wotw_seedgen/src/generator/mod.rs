<<<<<<< HEAD
pub mod item_pool;
pub mod spoiler;
=======
mod placement;
mod seed;
mod spoiler;
pub mod doors;

pub use placement::*;
pub use seed::*;
pub use spoiler::*;

use std::{cmp::Ordering, fmt::Write};
>>>>>>> 51809dd8

mod cost;
mod placement;
mod spirit_light;
mod string_placeholders;

use self::spoiler::SeedSpoiler;
use crate::{
    generator::placement::generate_placements, logical_difficulty, world::World, UberStates,
};
use log::{info, trace, warn};
use rand::{seq::IteratorRandom, Rng};
use rand_pcg::Pcg64Mcg;
use rand_seeder::Seeder;
use std::iter;
use wotw_seedgen_assets::{SnippetAccess, UberStateData};
use wotw_seedgen_data::uber_identifier;
use wotw_seedgen_logic_language::output::Graph;
use wotw_seedgen_seed::Seed;
use wotw_seedgen_seed_language::{
    compile::{self, Compiler},
    output::{ClientEvent, Event, IntermediateOutput, Trigger},
};
use wotw_seedgen_settings::{Spawn, UniverseSettings, WorldSettings};

/// End Result of seed generation
pub struct SeedUniverse {
    /// Seed data per world
    pub worlds: Vec<Seed>,
    /// Spoiler data for the generation process
    pub spoiler: SeedSpoiler,
}

<<<<<<< HEAD
const RETRIES: u16 = 10; // How many retries to allow when generating a seed
=======
use placement::generate_placements;
use crate::generator::doors::generate_door_headers;
>>>>>>> 51809dd8

/// Entry point for seed generation
pub fn generate_seed<F: SnippetAccess>(
    graph: &Graph,
    uber_state_data: &UberStateData,
    snippet_access: &F,
    settings: &UniverseSettings,
    debug: bool,
) -> Result<SeedUniverse, String> {
    let mut rng: Pcg64Mcg = Seeder::from(&settings.seed).make_rng();
    trace!("Seeded RNG with \"{}\"", settings.seed);

    let snippet_outputs = settings
        .world_settings
        .iter()
        .map(|world_settings| {
<<<<<<< HEAD
            let compiler = Compiler::new(
                &mut rng,
                snippet_access,
                uber_state_data,
                world_settings.snippet_config.clone(),
                debug,
            );
            // TODO this is inefficient because we probably do a lot of redundant work between the worlds
            let output = parse_snippets(&world_settings.snippets, compiler)?;
            Ok((world_settings, output))
=======
            let mut world = World::new_spawn(graph, world_settings);
            world.pool = Pool::preset();

            let mut headers = vec![];
            headers.push(generate_door_headers(graph, world_settings, &mut world, &mut rng)?);

            let (goals, flags, file_headers) = parse_headers(&mut world, file_access, &mut rng)?;
            headers.push(file_headers);

            world.goals = goals;

            Ok((world, (flags, headers.join("\n"))))
>>>>>>> 51809dd8
        })
        .collect::<Result<Vec<_>, String>>()?;

    let uber_states = UberStates::new(uber_state_data);

    for attempt in 1..=RETRIES {
        trace!("Attempt #{attempt} to generate");

<<<<<<< HEAD
        let worlds = snippet_outputs
            .iter()
            .map(|(world_settings, output)| {
                let spawn = choose_spawn(graph, world_settings, &mut rng)?;
                if output.spawn.is_some() {
                    warn!("A Snippet attempted to set spawn");
=======
    Ok(Seed {
        worlds,
        graph,
        settings,
        spoiler,
    })
}

fn parse_headers(
    world: &mut World,
    file_access: &impl FileAccess,
    rng: &mut impl Rng,
) -> Result<(Vec<Goal>, Vec<String>, String), String> {
    validate_header_names(
        &world.player.settings.headers,
        &world.player.settings.inline_headers,
    )?;

    let mut config_map = build_config_map(&world.player.settings.header_config)?;

    let mut headers = vec![];
    let mut includes = FxHashSet::default();
    includes.extend(world.player.settings.headers.iter().cloned());

    for header_name in &world.player.settings.headers {
        let header = file_access.read_header(header_name)?;
        parse_header(
            header_name.clone(),
            header,
            &mut headers,
            &mut includes,
            &mut config_map,
            file_access,
            rng,
        )?;
    }

    for inline_header in &world.player.settings.inline_headers {
        let header_name = inline_header
            .name
            .as_ref()
            .cloned()
            .unwrap_or_else(|| "Anonymous Header".to_string());
        let header = inline_header.content.clone();
        parse_header(
            header_name,
            header,
            &mut headers,
            &mut includes,
            &mut config_map,
            file_access,
            rng,
        )?;
    }

    let mut excludes = FxHashMap::default();
    let mut seed_contents = String::new();
    let mut flags = vec![];
    let mut goals = vec![];
    let mut state_sets = vec![];

    flags.push(world.player.settings.difficulty.to_string());
    if !world.player.settings.tricks.is_empty() {
        flags.push("Glitches".to_string());
    }
    if world.player.settings.is_random_spawn() {
        flags.push("Random Spawn".to_string());
    }
    if world.player.settings.hard {
        flags.push("Hard".to_string());
    }
    if world.player.settings.randomize_doors {
        flags.push("Randomized Doors".to_string());
    }

    let header_names = headers
        .into_iter()
        .map(|(header_name, mut header)| {
            for exclude in header.excludes {
                excludes.insert(exclude, header_name.clone());
            }

            if !header.seed_content.is_empty() {
                seed_contents.push_str(&header.seed_content);
                seed_contents.push('\n');
            }

            flags.append(&mut header.flags);
            goals.append(&mut header.goals);

            for preplacement in header.preplacements {
                block_spawn_sets(&preplacement, world);
                header
                    .item_pool_changes
                    .entry(preplacement.item.clone())
                    .and_modify(|prior| *prior -= 1)
                    .or_insert(-1);
                world.preplace(preplacement.trigger, preplacement.item);
            }

            for (item, amount) in header.item_pool_changes {
                #[allow(clippy::cast_sign_loss)]
                match amount.cmp(&0) {
                    Ordering::Less => world.pool.remove(&item, (-amount) as u32),
                    Ordering::Equal => {}
                    Ordering::Greater => world.pool.grant(item, amount as u32),
>>>>>>> 51809dd8
                }
                let mut output = output.clone();
                // TODO something less specialized?
                if graph.nodes[spawn].identifier() == "EastPools.Teleporter" {
                    output.events.push(Event {
                        trigger: Trigger::ClientEvent(ClientEvent::Spawn),
                        command: compile::set_boolean_value(
                            uber_identifier::teleporter::CENTRAL_POOLS,
                            true,
                        ),
                    })
                }
                let world = World::new_spawn(graph, spawn, world_settings, uber_states.clone());
                Ok((world, output))
            })
            .collect::<Result<Vec<_>, String>>()?;

        match generate_placements(&mut rng, worlds, settings, debug) {
            Ok(seed) => {
                if attempt > 1 {
                    info!(
                        "Generated seed after {attempt} attempts{}",
                        if attempt <= RETRIES / 2 {
                            ""
                        } else {
                            " (phew)"
                        }
                    );
                }

                return Ok(seed);
            }
            Err(err) => warn!("{err}"),
        }
    }

    Err(format!(
        "All {RETRIES} attempts to generate a seed failed :("
    ))
}

const SEED_FAILED_MESSAGE: &str = "Failed to seed child RNG";

fn parse_snippets(
    snippets: &[String],
    mut compiler: Compiler,
) -> Result<IntermediateOutput, String> {
    for identifier in iter::once("seed_core").chain(snippets.iter().map(String::as_str)) {
        compiler
            .compile_snippet(identifier)
            .map_err(|err| format!("Failed to read snippet \"{identifier}\": {err}"))?;
    }

    compiler.finish().into_result()
}

fn choose_spawn(
    graph: &Graph,
    world_settings: &WorldSettings,
    rng: &mut impl Rng,
) -> Result<usize, String> {
    let spawn = match &world_settings.spawn {
        Spawn::Random => {
            let spawns = logical_difficulty::spawn_locations(world_settings.difficulty);
            graph
                .nodes
                .iter()
                .enumerate()
                .filter(|(_, node)| spawns.contains(&node.identifier()))
                .choose(rng)
                .ok_or_else(|| String::from("No valid spawn locations available"))?
                .0
        }
        Spawn::FullyRandom => {
            graph
                .nodes
                .iter()
                .enumerate()
                .filter(|(_, node)| node.can_spawn())
                .choose(rng)
                .ok_or_else(|| String::from("No valid spawn locations available"))?
                .0
        }
        Spawn::Set(spawn_loc) => {
            let (index, node) = graph
                .nodes
                .iter()
                .enumerate()
                .find(|(_, node)| node.identifier() == spawn_loc)
                .ok_or_else(|| format!("Spawn {} not found", spawn_loc))?;
            if !node.can_spawn() {
                return Err(format!("{} is not a valid spawn", spawn_loc));
            }
            index
        }
    };
    Ok(spawn)
}<|MERGE_RESOLUTION|>--- conflicted
+++ resolved
@@ -1,18 +1,7 @@
-<<<<<<< HEAD
+// TODO port door rando
+// pub mod doors;
 pub mod item_pool;
 pub mod spoiler;
-=======
-mod placement;
-mod seed;
-mod spoiler;
-pub mod doors;
-
-pub use placement::*;
-pub use seed::*;
-pub use spoiler::*;
-
-use std::{cmp::Ordering, fmt::Write};
->>>>>>> 51809dd8
 
 mod cost;
 mod placement;
@@ -46,12 +35,7 @@
     pub spoiler: SeedSpoiler,
 }
 
-<<<<<<< HEAD
 const RETRIES: u16 = 10; // How many retries to allow when generating a seed
-=======
-use placement::generate_placements;
-use crate::generator::doors::generate_door_headers;
->>>>>>> 51809dd8
 
 /// Entry point for seed generation
 pub fn generate_seed<F: SnippetAccess>(
@@ -68,7 +52,6 @@
         .world_settings
         .iter()
         .map(|world_settings| {
-<<<<<<< HEAD
             let compiler = Compiler::new(
                 &mut rng,
                 snippet_access,
@@ -79,20 +62,6 @@
             // TODO this is inefficient because we probably do a lot of redundant work between the worlds
             let output = parse_snippets(&world_settings.snippets, compiler)?;
             Ok((world_settings, output))
-=======
-            let mut world = World::new_spawn(graph, world_settings);
-            world.pool = Pool::preset();
-
-            let mut headers = vec![];
-            headers.push(generate_door_headers(graph, world_settings, &mut world, &mut rng)?);
-
-            let (goals, flags, file_headers) = parse_headers(&mut world, file_access, &mut rng)?;
-            headers.push(file_headers);
-
-            world.goals = goals;
-
-            Ok((world, (flags, headers.join("\n"))))
->>>>>>> 51809dd8
         })
         .collect::<Result<Vec<_>, String>>()?;
 
@@ -101,121 +70,12 @@
     for attempt in 1..=RETRIES {
         trace!("Attempt #{attempt} to generate");
 
-<<<<<<< HEAD
         let worlds = snippet_outputs
             .iter()
             .map(|(world_settings, output)| {
                 let spawn = choose_spawn(graph, world_settings, &mut rng)?;
                 if output.spawn.is_some() {
                     warn!("A Snippet attempted to set spawn");
-=======
-    Ok(Seed {
-        worlds,
-        graph,
-        settings,
-        spoiler,
-    })
-}
-
-fn parse_headers(
-    world: &mut World,
-    file_access: &impl FileAccess,
-    rng: &mut impl Rng,
-) -> Result<(Vec<Goal>, Vec<String>, String), String> {
-    validate_header_names(
-        &world.player.settings.headers,
-        &world.player.settings.inline_headers,
-    )?;
-
-    let mut config_map = build_config_map(&world.player.settings.header_config)?;
-
-    let mut headers = vec![];
-    let mut includes = FxHashSet::default();
-    includes.extend(world.player.settings.headers.iter().cloned());
-
-    for header_name in &world.player.settings.headers {
-        let header = file_access.read_header(header_name)?;
-        parse_header(
-            header_name.clone(),
-            header,
-            &mut headers,
-            &mut includes,
-            &mut config_map,
-            file_access,
-            rng,
-        )?;
-    }
-
-    for inline_header in &world.player.settings.inline_headers {
-        let header_name = inline_header
-            .name
-            .as_ref()
-            .cloned()
-            .unwrap_or_else(|| "Anonymous Header".to_string());
-        let header = inline_header.content.clone();
-        parse_header(
-            header_name,
-            header,
-            &mut headers,
-            &mut includes,
-            &mut config_map,
-            file_access,
-            rng,
-        )?;
-    }
-
-    let mut excludes = FxHashMap::default();
-    let mut seed_contents = String::new();
-    let mut flags = vec![];
-    let mut goals = vec![];
-    let mut state_sets = vec![];
-
-    flags.push(world.player.settings.difficulty.to_string());
-    if !world.player.settings.tricks.is_empty() {
-        flags.push("Glitches".to_string());
-    }
-    if world.player.settings.is_random_spawn() {
-        flags.push("Random Spawn".to_string());
-    }
-    if world.player.settings.hard {
-        flags.push("Hard".to_string());
-    }
-    if world.player.settings.randomize_doors {
-        flags.push("Randomized Doors".to_string());
-    }
-
-    let header_names = headers
-        .into_iter()
-        .map(|(header_name, mut header)| {
-            for exclude in header.excludes {
-                excludes.insert(exclude, header_name.clone());
-            }
-
-            if !header.seed_content.is_empty() {
-                seed_contents.push_str(&header.seed_content);
-                seed_contents.push('\n');
-            }
-
-            flags.append(&mut header.flags);
-            goals.append(&mut header.goals);
-
-            for preplacement in header.preplacements {
-                block_spawn_sets(&preplacement, world);
-                header
-                    .item_pool_changes
-                    .entry(preplacement.item.clone())
-                    .and_modify(|prior| *prior -= 1)
-                    .or_insert(-1);
-                world.preplace(preplacement.trigger, preplacement.item);
-            }
-
-            for (item, amount) in header.item_pool_changes {
-                #[allow(clippy::cast_sign_loss)]
-                match amount.cmp(&0) {
-                    Ordering::Less => world.pool.remove(&item, (-amount) as u32),
-                    Ordering::Equal => {}
-                    Ordering::Greater => world.pool.grant(item, amount as u32),
->>>>>>> 51809dd8
                 }
                 let mut output = output.clone();
                 // TODO something less specialized?
