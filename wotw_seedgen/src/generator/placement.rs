--- conflicted
+++ resolved
@@ -136,12 +136,6 @@
     R: Rng,
     I: Iterator<Item=usize>,
 {
-<<<<<<< HEAD
-=======
-    let origin_player_name = format!("World {}", origin_world_index);
-    let target_player_name = format!("World {}", target_world_index);
-
->>>>>>> 02f83564
     let origin_world_context = &mut world_contexts[origin_world_index];
 
     let uber_state = node.uber_state().unwrap();
@@ -234,10 +228,6 @@
     R: Rng,
     I: Iterator<Item=usize>,
 {
-<<<<<<< HEAD
-=======
-    let player_name = format!("World {}", world_index);
->>>>>>> 02f83564
     let details = world_context.world.custom_items.get(item);
     let uber_state = node.uber_state().unwrap();
 
@@ -358,12 +348,7 @@
 
         missing_keystones += required_keystones - placed_keystones;
 
-<<<<<<< HEAD
         log::trace!("(World {}): Force placing {} keystones to avoid keylocks", target_world_index, missing_keystones);
-=======
-        let world_name = format!("World {}", target_world_index);
-        log::trace!("({}): Force placing {} keystones to avoid keylocks", world_name, missing_keystones);
->>>>>>> 02f83564
 
         for _ in 0..missing_keystones {
             forced_placement(target_world_index, Item::Resource(Resource::Keystone), reserved_slots, world_contexts, context)?;
@@ -379,7 +364,6 @@
     I: Iterator<Item=usize>,
 {
     let is_multiworld_spread = item.is_multiworld_spread();
-    let world_name = format!("World {}", target_world_index);
 
     let mut choose_node = || {
         if is_multiworld_spread {
@@ -410,11 +394,7 @@
                 return Ok((target_world_index, node, true));
             }
         }
-<<<<<<< HEAD
         return Err(format!("(World {}): Not enough slots to place forced progression {}", target_world_index, item))  // due to the slot checks in missing_items this should only ever happen for forced keystone placements
-=======
-        return Err(format!("({}): Not enough slots to place forced progression {}", world_name, item))  // due to the slot checks in missing_items this should only ever happen for forced keystone placements
->>>>>>> 02f83564
     };
 
     let mut node = choose_node()?;
@@ -497,11 +477,6 @@
 I: Iterator<Item=usize>,
 {
     log::trace!("(World {}): {} options for forced progression:", target_world_index, itemsets.len());
-<<<<<<< HEAD
-=======
-
-    let world_name = format!("World {target_world_index}");
->>>>>>> 02f83564
 
     let weight = |inventory: &Inventory| -> Result<f32, String> {
         let mut newly_reached = 0;
@@ -543,15 +518,9 @@
 
             weight
         })
-<<<<<<< HEAD
         .map_err(|err| format!("(World {}): Error choosing progression: {}", target_world_index, err))?;
 
     log::trace!("(World {}): Chosen progression: {}", target_world_index, progression);
-=======
-        .map_err(|err| format!("({}): Error choosing progression: {}", world_name, err))?;
-
-    log::trace!("({}): Chosen progression: {}", world_name, progression);
->>>>>>> 02f83564
 
     Ok(progression)
 }
@@ -782,11 +751,7 @@
     }
 
     let origin_world_context = &mut world_contexts[origin_world_index];
-<<<<<<< HEAD
-    log::trace!("(World {}): Reserving {} as {}placeholder",origin_world_index, node, if force { "forced " } else { "" });
-=======
     log::trace!("(World {}): Reserving {} as {}placeholder", origin_world_index, node, if force { "forced " } else { "" });
->>>>>>> 02f83564
 
     origin_world_context.placeholders.push(node);
     if !allow_placeholder {
@@ -956,12 +921,7 @@
 }
 
 #[inline]
-<<<<<<< HEAD
 fn total_reach_check<'a>(world: &World<'a, '_>) -> Result<Vec<&'a Node>, String> {
-=======
-fn total_reach_check<'a>(world_index: usize, world: &World<'a, '_>) -> Result<Vec<&'a Node>, String> {
-    log::trace!("(World {}): Creating a player with everything to determine reachable locations", world_index);
->>>>>>> 02f83564
     let mut finished_world = world.clone();
     for (item, amount) in &world.pool.inventory.items {
         if item.is_progression(world.player.settings.difficulty) {
@@ -1131,27 +1091,15 @@
 
             context.finalize_spoiler_group();
 
-<<<<<<< HEAD
             let (seed_worlds, spawns) = world_contexts.into_iter().zip(spawns)
                 .map(|(world_context, spawn)| (
-=======
-            let (seed_worlds, spoiler_worlds) = world_contexts.into_iter().enumerate().zip(spawns)
-                .map(|((world_index, world_context), spawn)| (
->>>>>>> 02f83564
                     SeedWorld {
                         flags: Vec::new(),  // filled later
                         spawn,
                         placements: world_context.placements,
                         headers: String::new(),  // Filled later
                     },
-<<<<<<< HEAD
                     world_context.spawn.identifier().to_string()))
-=======
-                    SpoilerWorld {
-                        name: world_index.to_string(),
-                        spawn: world_context.spawn.identifier().to_string(),
-                    }))
->>>>>>> 02f83564
                 .unzip();
             let groups = context.spoiler_groups;
 
@@ -1291,7 +1239,7 @@
             }
         );
 
-        let reachable_locations = total_reach_check(world_index, &world)?;
+        let reachable_locations = total_reach_check(&world)?;
 
         let unreachable_locations = world.graph.nodes.iter()
             .filter(|&node|
@@ -1302,15 +1250,9 @@
         if !unreachable_locations.is_empty() {
             let identifiers = unreachable_locations.iter().map(|&node| node.identifier()).collect::<Vec<_>>();
             if !(unreachable_locations.len() == 1 && world.player.settings.difficulty == Difficulty::Moki) {  // moki always has one unreachable pickup
-<<<<<<< HEAD
                 log::warn!("(World {}): {} locations are unreachable on these settings! These will only hold Spirit Light.", world_index, identifiers.len());
             }
             log::trace!("(World {}): Unreachable locations on these settings: {}", world_index, format_identifiers(identifiers));
-=======
-                log::warn!("({}): {} locations are unreachable on these settings! These will only hold Spirit Light.", world_index, identifiers.len());
-            }
-            log::trace!("({}): Unreachable locations on these settings: {}", world_index, format_identifiers(identifiers));
->>>>>>> 02f83564
         }
 
         let world_slots = world.graph.nodes.iter()
@@ -1321,11 +1263,7 @@
             .count() - 1;  // 1 will be 1xp
         let mut spirit_light_slots = world_slots.saturating_sub(world.pool.inventory.item_count());
         if let Some(amount) = world_tour { spirit_light_slots -= amount; }
-<<<<<<< HEAD
         log::trace!("(World {}): Estimated {}/{} slots for Spirit Light", world_index, spirit_light_slots, world_slots);
-=======
-        log::trace!("({}): Estimated {}/{} slots for Spirit Light", world_index, spirit_light_slots, world_slots);
->>>>>>> 02f83564
 
         let spirit_light_rng = SpiritLightAmounts::new(world.pool.spirit_light as f32, spirit_light_slots as f32, 0.75, 1.25);
         let random_spirit_light = Bernoulli::new(spirit_light_slots as f64 / world_slots as f64).unwrap();
