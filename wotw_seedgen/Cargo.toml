[package]
name = "wotw_seedgen"
description = "Seed Generator for the Ori and the Will of the Wisps Randomizer"
version = "0.4.1"
authors = ["Sirius Ashling <siriusashling@gmail.com>", "Rikhardur Bjarni Einarsson <badulf96@gmail.com>"]
edition = "2021"
repository = "https://github.com/ori-community/wotw-seedgen"
license = "MIT"

[dependencies]
wotw_seedgen_seed_language = { path = "../wotw_seedgen_seed_language", version = "0.1" }
wotw_seedgen_settings = { path = "../wotw_seedgen_settings", version = "0.1" }
wotw_seedgen_logic_language = { path = "../wotw_seedgen_logic_language", version = "0.1" }
wotw_seedgen_seed = { path = "../wotw_seedgen_seed", version = "0.1" }
wotw_seedgen_data = { path = "../wotw_seedgen_data", version = "0.1" }
wotw_seedgen_assets = { path = "../wotw_seedgen_assets", version = "0.1", features = ["loc_data", "state_data"] }
serde = { version = "1.0", features = ["derive"] }
<<<<<<< HEAD
rustc-hash = "2.0"
rand = "0.8"
rand_pcg = "0.3"
rand_seeder = "0.3"
log = "0.4"
smallvec = { version = "1.6", features = ["const_generics"] }
ordered-float = "4.2"
partition = "0.1"
itertools = "0.13"
strum = { version = "0.26", features = ["derive"] }
=======
serde_json = "1.0"
csv = "1.1"
rustc-hash = "1.1.0"
rand = { version = "0.8.3", features = ["std_rng", "alloc"] }
rand_seeder = "0.2.2"
log = { version = "0.4", optional = true }
ansi_term = "0.12.1"
smallvec = { version = "1.6.1", features = ["const_generics"] }
regex = "1"
num_enum = "0.7"
decorum = "0.3"
partition = "0.1"
itertools = "0.10"
indexmap = "2.7"
arrayvec = "0.7.6"
>>>>>>> 51809dd8

[dev-dependencies]
criterion = "0.5"
lazy_static = "1.4"
env_logger = { version = "0.11", default-features = false }
wotw_seedgen_static_assets = { path = "../wotw_seedgen_static_assets", version = "0.1", features = ["loc_data", "state_data", "uber_state_data", "snippets", "presets"] }

[build-dependencies]
# vergen = { version = "8.2", features = [ "git", "gitoxide" ] } # TODO move into binary?
serde = { version = "1.0", features = ["derive"] }
serde_json = "1.0"

[[bench]]
name = "bench"
harness = false<|MERGE_RESOLUTION|>--- conflicted
+++ resolved
@@ -15,7 +15,6 @@
 wotw_seedgen_data = { path = "../wotw_seedgen_data", version = "0.1" }
 wotw_seedgen_assets = { path = "../wotw_seedgen_assets", version = "0.1", features = ["loc_data", "state_data"] }
 serde = { version = "1.0", features = ["derive"] }
-<<<<<<< HEAD
 rustc-hash = "2.0"
 rand = "0.8"
 rand_pcg = "0.3"
@@ -26,23 +25,8 @@
 partition = "0.1"
 itertools = "0.13"
 strum = { version = "0.26", features = ["derive"] }
-=======
-serde_json = "1.0"
-csv = "1.1"
-rustc-hash = "1.1.0"
-rand = { version = "0.8.3", features = ["std_rng", "alloc"] }
-rand_seeder = "0.2.2"
-log = { version = "0.4", optional = true }
-ansi_term = "0.12.1"
-smallvec = { version = "1.6.1", features = ["const_generics"] }
-regex = "1"
-num_enum = "0.7"
-decorum = "0.3"
-partition = "0.1"
-itertools = "0.10"
 indexmap = "2.7"
 arrayvec = "0.7.6"
->>>>>>> 51809dd8
 
 [dev-dependencies]
 criterion = "0.5"
