# This file defines all the requirements a player has to fulfill in order to reach a given pickup on the map.
# The pickup names and locations are defined in loc_data.csv.

# All pickups are tied to an anchor, a point on the map. The requirements listed under a pickup are what you need to get from that anchor to that pickup. For more details on this visit https://docs.google.com/document/d/1XAiL4GbyYGr2_PobxWajrOPO9kQ5UOSf4KrbI1rsOBM/view?usp=sharing

# Special Syntax:
# Moki and above:
# BreakWall=x: A wall or corruption with x Health is broken
# BreakCrystal: An energy crystal is broken with Sword, Hammer or Bow
# Combat=x: An enemy has to be defeated. For a list of enemies visit https://docs.google.com/spreadsheets/d/1AE_ctym6WAwltGK-r6w58ARq0ym2MU4MzFiwg328kjM/view?usp=sharing
# Gorlek and above:
# BreakCrystal: An energy crystal is broken with Sword, Hammer, Bow, Shuriken or Grenade
# ShurikenBreak=x: A wall with x Health is broken from behind using Shuriken
# SentryJump=x: Short for Sentry=1, Sword OR Hammer
# SwordSJump=x: Short for Sentry=1, Sword
# HammerSJump=x: Short for Sentry=1, Hammer
# SentryBurn=x: Use x Sentries to melt ice or light lanterns
# RemoveKillPlane: Remove the kill plane at feeding grounds
# Unsafe:
# BreakCrystal: An energy crystal is broken with Sword, Hammer, Bow, Shuriken, Grenade or Spear
# SentryBreak=x: A wall with x Health is broken from behind using Sentry
# HammerBreak: A wall with is broken from behind using Hammer
# SpearBreak: A wall with is broken from behind using one Spear

# requirement macros. must go at the top of the file!

requirement DepthsLight:
  moki: UpperDepths.ForestsEyes OR Flash=1
  gorlek: Bow=3  # should be good, right?
  # unsafe: Grenade=3  # probably enough

anchor Teleporters:  # teleporter access
  conn MidnightBurrows.Teleporter:
    moki: BurrowsTP, Bash, Keystone=2
    # okay, soooo: this TP frequently unlocks exactly 4 pickups (the vanilla keystones in that area)
    # It also makes a 4 keystone door available! Without the Keystone=2 line here, the seed generator
    # picks this path, unlocking 4 pickups, then immediately fills those with keystones and gets stuck
  conn MarshSpawn.Main:
    moki: MarshTP
  conn HowlsDen.Teleporter:
    moki: DenTP
  conn EastHollow.Teleporter:
    moki: HollowTP
  conn GladesTown.Teleporter:
    moki: GladesTP
  conn InnerWellspring.Teleporter:
    moki: WellspringTP
  conn WoodsEntry.Teleporter:
    moki: WestWoodsTP
  conn WoodsMain.Teleporter:
    moki: EastWoodsTP
  conn LowerReach.Teleporter:
    moki: ReachTP, Flap
  conn UpperDepths.Teleporter:
    moki: DepthsTP, Glide
  conn EastPools.Teleporter:
    moki: EastPoolsTP, Water
  conn WestPools:
    moki: WestPoolsTP, Water
  conn LowerWastes.WestTP:
    moki: WestWastesTP
  conn LowerWastes.EastTP:
    moki: EastWastesTP, Burrow
  conn UpperWastes.NorthTP:
    moki: OuterRuinsTP, Burrow
  conn WindtornRuins.RuinsTP:
    moki: InnerRuinsTP, Burrow
  conn WillowsEnd.InnerTP:
    moki: WillowTP, Burrow

anchor MarshSpawn.Main at -799, -4310:  # spawn location / inkwater well
  refill Full

  state MarshSpawn.LogBroken: free
  state MarshSpawn.ToOpherBarrier:
    moki: BreakWall=16
    kii: MarshSpawn.RainLifted, Bash, Damage=10  # lure the mantis

  pickup MarshSpawn.RockHC: free
  pickup MarshSpawn.FirstPickupEX: free
  pickup MarshSpawn.GrappleHC:
    moki: Grapple, DoubleJump OR Launch
    gorlek:
      Grapple, Dash OR Glide OR Sword OR Hammer  # An air combo is enough to get you from the ceiling plant into range of the lower hanging plant
      SentryJump=1, Launch, DoubleJump OR Dash  # just using the swordfloats was a bit precise
      MarshSpawn.RainLifted:  # using the mantis
        Grapple, Bash
        Bash, Launch, Damage=10
        Bash, Launch, DoubleJump, TripleJump OR Glide OR Sword OR Hammer
        Bash, Launch, Dash
    kii:
      Launch, Damage=10, DoubleJump OR Dash  # Jump off the wall next to the ceiling plant (possible w/o dmg by refreshing abilities on the left wall from the spikes)
      MarshSpawn.RainLifted, Bash, DoubleJump, TripleJump  # Bash the slime from across the broken log to the jumper underneath the pickup and juggle him high, bash off both (may be unsafe)
    unsafe:
      Launch  # Launching along the ceiling, starting above the LongSwimEX
      Grapple, Bash, Grenade=1
      Launch, Damage=10  # Jump off the wall next to the ceiling plant and then dmg-boost on the left side of the spikes to get another launch
      MarshSpawn.RainLifted, Launch, Sword  # Hit the mantis midair to use launch again
  pickup MarshSpawn.BridgeEX:
    moki:
      DoubleJump OR Dash OR Glide OR Launch
      Bash, Grenade=1  # Grenade bash straight up from below
    gorlek:
      MarshSpawn.RainLifted, Bash  # jump the jumper
      Sword OR Hammer  # Long jump, upslash and neutral slashes are enough with both weapons
    kii:
      Sentry=1 OR Flash=1
      Blaze=1 OR Shuriken=1  # Using drop-down
  pickup MarshSpawn.LongSwimEX:
    moki: Water
  pickup MarshSpawn.BurrowOre:
    moki:
      Water, Burrow, Bash, DoubleJump OR Glide OR Launch  # Bash for the exploding enemy
      Water, Burrow, Bash, Grenade=1, Dash
    gorlek: Water, Burrow, DoubleJump OR Dash OR Glide OR Launch OR Sword OR Hammer OR Damage=10
    kii:
      Damage=20, Burrow, DoubleJump OR Dash OR Glide OR Launch OR Sword OR Hammer
      Damage=20, Burrow, Sentry=2 OR Blaze=3 OR Shuriken=1
      WaterDash, Damage=10, Burrow, DoubleJump OR Dash OR Glide OR Launch OR Sword OR Hammer
      WaterDash, Damage=10, Burrow, Sentry=2 OR Blaze=3 OR Shuriken=1
      Damage=30, Burrow
      WaterDash, Damage=20, Burrow
    unsafe:
      Damage=20, Burrow, Shuriken=1, Flash=1 OR Blaze=1 OR Spear=1
      WaterDash, Damage=10, Burrow, Shuriken=1, Flash=1 OR Blaze=1 OR Spear=1
  pickup MarshSpawn.LifepactShard:
    moki, Regenerate, Damage=40, Combat=Hornbug+Bat+2xSandworm+2xLizard+3xSkeeto+SneezeSlug:
      Water, Burrow, DoubleJump OR Launch
      Water, Burrow, Dash, Bash, Grenade=1
    kii, Combat=Hornbug+Bat+2xSandworm+2xLizard+3xSkeeto+SneezeSlug:
      Damage=20, Burrow, DoubleJump OR Dash OR Glide OR Launch OR Sword OR Hammer
      Damage=20, Burrow, Sentry=1 OR Blaze=2 OR Shuriken=1 OR Flash=1
      WaterDash, Damage=10, Burrow, DoubleJump OR Dash OR Glide OR Launch OR Sword OR Hammer
      WaterDash, Damage=10, Burrow, Sentry=1 OR Blaze=2 OR Shuriken=1 OR Flash=1
      Damage=30, Burrow
      WaterDash, Damage=20, Burrow
      Water, Burrow, DoubleJump OR Launch
      Water, Burrow, Dash, Bash, Grenade=1
  conn Teleporters: free
  conn MarshSpawn.BrokenBridge: free
  conn MarshSpawn.PoolsBurrowsSignpost:
    moki:
      Water, Burrow, DoubleJump OR Glide OR Launch
      Water, Burrow, Dash, Bash, Grenade=1
    gorlek: Water, Burrow, DoubleJump OR Dash OR Glide OR Launch OR Sword OR Hammer OR Damage=10
    kii:
      Damage=20, Burrow, DoubleJump OR Dash OR Glide OR Launch OR Sword OR Hammer
      Damage=20, Burrow, Sentry=1 OR Blaze=2 OR Shuriken=1 OR Flash=1
      WaterDash, Damage=10, Burrow, DoubleJump OR Dash OR Glide OR Launch OR Sword OR Hammer
      WaterDash, Damage=10, Burrow, Sentry=1 OR Blaze=2 OR Shuriken=1 OR Flash=1
      Damage=30, Burrow
      WaterDash, Damage=20, Burrow
  conn MarshPastOpher.MillView:
    moki: MarshSpawn.ToOpherBarrier
  conn MarshSpawn.PoolsPath:
    moki:
      DoubleJump, Bash, Glide
      Bash, Launch
    gorlek:
      DoubleJump, Bash, TripleJump OR Dash OR Sword OR Hammer OR Damage=10
      Bash, Glide, Damage=10, Sword OR Hammer  # While waiting for 3rd shot do two neutral slashes to stay in the air longer
      Launch, Damage=10, DoubleJump OR Dash OR Glide OR Sword
    kii:
      Launch, DoubleJump OR Damage=10 OR Sword  # Land on the first turret
      Bash, Damage=20
    unsafe:
      Bash, Dash, Damage=10, Sword OR Hammer  # While waiting for 3rd shot do two neutral slashes to stay in the air longer / Sometimes the cycle are off making it too hard for gorlek
      Launch, Deflector, Sword OR Hammer
      DoubleJump, TripleJump, Deflector, Sword OR Hammer  # Land on first turret
      DoubleJump, TripleJump, Deflector, Damage=10, Sword OR Hammer  # Able to dmg boost on spikes
      DoubleJump, TripleJump, Deflector, Damage=10, Glide, Sword OR Hammer

# checkpoint at -1021, -4305
# checkpoint at -1068, -4274

anchor MarshSpawn.BrokenBridge at -643, -4352:  # after dropping down the breaking bridge
  refill Checkpoint

  pickup MarshSpawn.ResilienceShard:
    moki: BreakWall=16
    kii: MarshSpawn.RainLifted  # Lure mantis
  pickup MarshSpawn.ResilienceOre:
    moki: BreakWall=16, Water
    kii: MarshSpawn.RainLifted, Water OR Damage=60  # Lure mantis | u can see all the spikes underwater
  pickup MarshSpawn.BashEC:
    moki: Bash OR Launch
    gorlek: SentryJump=1
    unsafe: MarshSpawn.RainLifted, DoubleJump, Sword  # Use pogo of the slime to jump to the ledge
  pickup MarshSpawn.PreLupoEX: free
  pickup MarshSpawn.LupoMap:
    moki: SpiritLight=200

  conn MarshSpawn.CaveEntrance: free
  conn MarshPastOpher.MillView:
    moki, MarshSpawn.LogBroken, MarshSpawn.ToOpherBarrier:
      Combat=Mantis, DoubleJump OR Bash OR Dash OR Launch
    gorlek, MarshSpawn.LogBroken, MarshSpawn.ToOpherBarrier:
      SentryJump=1
      Hammer, Glide
    kii, MarshSpawn.LogBroken, MarshSpawn.ToOpherBarrier:
      MarshSpawn.RainLifted, Sword  # pogo
      MarshSpawn.RainLifted, Bash
      Sword, Sentry=1 OR Flash=1
      Sentry=2
      Hammer, Sword
      Grenade=1, Bash
    unsafe: MarshSpawn.LogBroken, Grenade  # GrenadeJump=1
  conn MarshSpawn.Main:
    moki, MarshSpawn.LogBroken:
      Combat=Mantis, DoubleJump OR Bash OR Dash OR Launch
    gorlek, MarshSpawn.LogBroken:
      SentryJump=1
      Hammer, Glide
    kii, MarshSpawn.LogBroken:
      MarshSpawn.RainLifted, Sword  # pogo
      MarshSpawn.RainLifted, Bash
      Sword, Sentry=1 OR Flash=1
      Sentry=3
      Hammer, Sword
      Grenade=2, Bash
    unsafe: MarshSpawn.LogBroken, Grenade  # GrenadeJump=1

anchor MarshSpawn.CaveEntrance at -588, -4393:  # before the door blocking regen tree
  refill Checkpoint

  state MarshSpawn.KeystoneDoor:
    moki: Keystone=2
  state MarshSpawn.TokkBarrier:
    moki: BreakWall=16
    unsafe: MarshSpawn.RainLifted  # check this again. Lure the mantis

  pickup MarshSpawn.LeverEC:
    moki:
      Grapple, DoubleJump, Bash
      Launch, Bash
      Grapple, Launch
      Bash, Grenade=1, DoubleJump
    gorlek:
      Grapple, Bash, Dash OR Glide  # both weapon float variants are rather awkward
      SentryJump=1, DoubleJump, TripleJump
      SentryJump=1, Bash
      Launch  # different ways to solve
    kii:
      MarshSpawn.RainLifted, Bash  # Lure the Jumper, then bash off him
      Grapple, Bash, Sentry=1 OR Flash=1 OR Shuriken=1 OR Spear=1
      DoubleJump, Hammer, Sentry=2  # Jump from the door frame
      Bash, Grenade=1
      MarshSpawn.RainLifted, DoubleJump, Sword  # Jump from the door frame and pogo on Jumper
    unsafe:
      SentryJump=1  # max height
      DoubleJump, TripleJump, Sword OR Hammer
      Grapple, Dash  # Swing the plant with Grapple
      DoubleJump, TripleJump  # Jump from the door frame
      DoubleJump, Sword  # Jump from the door frame and pogo on Jumper

  conn MarshSpawn.DenApproach:
    moki: MarshSpawn.KeystoneDoor
  conn MarshSpawn.BrokenBridge:
    moki:
      DoubleJump OR Launch
      Bash, Grenade=1
    gorlek:
      Dash OR SentryJump=1
      MarshSpawn.RainLifted, Bash  # enemy that only spawns at daytime
    kii:
      Sword OR Hammer
      Sentry=1 OR Flash=1
    unsafe:
      Bash  # at night there's a slime that works too
  conn MarshSpawn.Cave:
    moki: MarshSpawn.TokkBarrier

anchor MarshSpawn.Cave at -707, -4419:  # At Tokk in the Cave
  refill Checkpoint
  refill Health=1

  state MarshSpawn.TokkBarrier:
    gorlek: ShurikenBreak=16
    unsafe: HammerBreak OR SpearBreak

  quest MarshSpawn.CaveKS:
    moki:
      DoubleJump, Dash OR Grapple
      Bash, DoubleJump OR Dash OR Glide OR Grapple  # day and night both have a slime here
      Launch
      Combat=3xLizard  # go through the fight room (at day there's two extra lizards)
    gorlek: DoubleJump OR Bash OR Grapple  # basically the moki paths without assisting abilities
    kii:
      Sword  # Pogo on the slime and slash to the left
      Hammer  # upswing into leftswing
  quest MarshSpawn.TokkKeystoneQuest:
    moki: MarshSpawn.CaveKS

  pickup MarshSpawn.LeftTokkEX:
    moki: BreakWall=10
  pickup MarshSpawn.FightRoomEX:
    moki: BreakWall=10

  conn Tokk: free  # this one is tokk anywhere'd
  conn MarshSpawn.CaveEntrance:
    moki: MarshSpawn.TokkBarrier
  conn MarshSpawn.PoolsBurrowsSignpost:
    moki:
      DoubleJump, Dash OR Grapple
      Bash, DoubleJump OR Dash
      Bash, Grenade=1, Glide OR Grapple
      Launch
      Combat=3xLizard, DoubleJump OR Dash OR Launch  # go through the fight room
      Combat=3xLizard, Bash, Grenade=1  # go through the fight room
    gorlek:
      DoubleJump
      Bash, Grenade=1
      Combat=3xLizard, SentryJump=1  # go through the fight room, makes other sentryjump paths unnecessary
      # weapon floats maybe too precise for gorlek
    kii:
      Sword  # Pogo on the slime and slash to the left, Upslash to reach the branch
      Hammer  # weapon floats
      Bash  # use slimes
      Combat=3xLizard, Sentry=1 OR Shuriken=1 OR Flash=1 OR Spear=1  # maybe

# checkpoint at -845, -4438

anchor MarshSpawn.PoolsBurrowsSignpost at -898, -4436:  # the waypoint between pools, burrows and marsh
  refill Checkpoint
  refill Energy=1:
    unsafe: BreakCrystal  # slightly out of sight

  quest MarshSpawn.CaveKS: free

  pickup MarshSpawn.CaveOre:
    moki:
      DoubleJump OR Launch
      Bash, Grenade=1
    gorlek:
      SentryJump=1
    kii:
      Sentry=1 OR Flash=1 OR Spear=1 OR Sword OR Hammer OR Dash
    unsafe:
      Sword, Shuriken=1  # downslash on a shuriken
  pickup MarshSpawn.BurrowOre:
    moki:
      Burrow, DoubleJump, Bash, Dash OR Glide OR Grenade=1
      Burrow, Bash, Launch
    gorlek:
      Burrow, Combat=Bat, DoubleJump OR Dash
      Burrow, Damage=10, DoubleJump OR Dash
      Burrow, Launch
      # could do a sentryjump into bashgrenade, but I heard that kind of thing is unwelcome ;P
    kii:
      Burrow, Dash
      Burrow, Sword
      Burrow, Hammer, Damage=10
  pickup MarshSpawn.LifepactShard:
    moki: Regenerate, Damage=40, Combat=Hornbug+Bat+2xSandworm+2xLizard+3xSkeeto+SneezeSlug, Bash, DoubleJump OR Launch
  pickup MarshSpawn.BurrowsApproachLedgeEX:
    moki: Bash, DoubleJump OR Launch
    gorlek:
      Bash, Dash OR Glide
      # weapon floats with bash moved out of gorlek
      Launch, Glide
      Launch, Damage=10, DoubleJump OR Dash OR Sword OR Hammer
      Launch, DoubleJump, TripleJump OR Dash OR Sword OR Hammer
    kii:
      Launch, Dash  # bonking your head on the cealing to reset launch and dash
      Launch, Damage=10
      Bash, Damage=10, Sword OR Hammer
      Bash, Damage=10, Sentry=3 OR Shuriken=3
      Bash, Damage=30
    unsafe:
      Bash, Sentry=3  # Use Sentry instead of DoubleJump
      Bash, Sword
      Bash, Hammer, Damage=10  # dboost under the first lantern, too precise for gorlek
      Launch  # Enough ledges to regain launch

  conn MarshSpawn.BeforeBurrows:
    moki: Bash, DoubleJump OR Dash OR Launch
    gorlek:
      Bash, Glide
      Launch, Glide
      Launch, Damage=10, DoubleJump OR Dash OR Sword OR Hammer
      Launch, DoubleJump, TripleJump OR Dash OR Sword
      Launch, Dash, Sword
    kii:
      Launch, Dash
      Launch, Damage=10
      Bash, Damage=10, Sword OR Hammer
      Bash, Damage=10, Sentry=3 OR Shuriken=3
      Bash, Damage=30
  conn MarshSpawn.Cave: free
  conn MarshSpawn.Main:
    moki:
      Water, Burrow, Bash, DoubleJump, Dash OR Glide
      Water, Burrow, Bash, Launch
    gorlek:
      Water, Burrow, Combat=Bat, DoubleJump OR Dash
      Water, Burrow, Damage=10, DoubleJump OR Dash
    kii:
      Burrow, Damage=40, Sword OR Hammer OR DoubleJump OR Dash  # big damage number because you can take a lot of damage in the dirty water
    unsafe:
      Water, Burrow, Sword OR Hammer

# checkpoint at -954, -4355
# checkpoint at -1004, -4497

anchor MarshSpawn.BeforeBurrows at -1006, -4497:  # On the island before the Burrows entry
  refill Checkpoint

  pickup MarshSpawn.CrusherSwimEX:
    moki: Water, WaterDash
    kii: WaterDash, Damage=20
  pickup MarshSpawn.BurrowsApproachLedgeEX:
    moki: Launch  # Bash paths redundant with PoolsBurrowsSignpost
    gorlek: SentryJump=1, Damage=10, DoubleJump, TripleJump  # Land in the spikes under the pickup and triple jump to the left platform
    kii:
      Bash, Sword OR DoubleJump OR Hammer OR Dash OR Glide  # tentacle needs to shoot up along the left wall
    unsafe:
      SentryJump=1, Damage=10, DoubleJump  # Land in the spikes under the pickup and doublejump + upslash to reach the right platform. Hammer upslash is enough to reach the platform, sword upslash the ennemy to refresh your double jump

  conn MarshSpawn.BurrowsEntry:
    moki:
      Bash, DoubleJump, Dash OR Glide
      Water, WaterDash, Bash, Grenade=1
      Water, WaterDash, DoubleJump, Dash OR Glide
      Launch
    gorlek:
      Bash, DoubleJump
      Bash, Dash, Glide OR Sword OR Hammer
      Water, WaterDash, DoubleJump OR Dash OR SentryJump=1  # With sjump, weapon hover as well
      SentryJump=1, DoubleJump, TripleJump, Dash OR Glide
    kii:
      Bash, Dash OR Glide
      Bash, Damage=20, Sword OR Hammer
      WaterDash, Damage=20, Dash OR DoubleJump
      WaterDash, Damage=30, Sentry=2 OR Hammer OR Sword
    unsafe:
      SentryJump=1, DoubleJump, Damage=10  # Weapon hover and damage boost in the first spikes
      Bash, Dash OR Glide OR Hammer OR Sword  # Use the projectile from the ennemy at the left then bash the the tentacle and land directly on the last platform
  conn MarshSpawn.PoolsBurrowsSignpost:
    moki:
      Bash, DoubleJump, Dash
      Launch, Bash
    gorlek:
      Bash, DoubleJump, TripleJump OR Glide OR Sword OR Hammer
    kii:
      Bash, DoubleJump
      Bash, Dash, Sword OR Hammer OR Sentry=1 OR Flash=1 OR Shuriken=1 OR Spear=1
      Launch, DoubleJump, TripleJump OR Dash OR Glide  # put this one here from gorlek because it waaaay to precise
      Launch, Damage=10, DoubleJump OR Dash OR Glide OR Sword  # this one too
    unsafe:
      Launch, Dash
      Launch, Glide  # Reset your launch by touching the wallunder the spikes

anchor MarshSpawn.BurrowsEntry at -931, -4494:  # At the bells puzzle
  refill Checkpoint

  state MarshSpawn.BurrowsOpen:
    moki:
      Bash, DoubleJump, Glide
      Bash, Launch
    gorlek:
      Bash, DoubleJump, Dash
      Bash, Glide
      Bash, Grenade=1
      Bash, SwordSJump=1
    kii: Bash, DoubleJump  # bashgliding
    unsafe: Bash  # fun

  quest MarshSpawn.TokkTabletQuest:
    moki: MidnightBurrows.TabletQI

  pickup MarshSpawn.DamageTree:
    moki: Bash, DoubleJump OR Dash OR Glide OR Launch
    gorlek: Bash

  conn Tokk: free
  conn MidnightBurrows.Teleporter:
    moki: MarshSpawn.BurrowsOpen
  conn MarshSpawn.BeforeBurrows:
    moki:
      Glide OR Launch
      DoubleJump, Dash
      Water, DoubleJump OR Dash
      Water, WaterDash
    gorlek:
      Sword
      Hammer, DoubleJump OR Dash
      Damage=10, DoubleJump OR Dash OR Hammer  # splash the water if needed
      Water, DoubleJump OR Dash OR Hammer OR Damage=10

# checkpoint at -1067, -4274

anchor MarshSpawn.PoolsPath at -1070, -4275:  # Above the turrets at the left of spawn
  refill Checkpoint

  pickup MarshSpawn.PoolsPathEX:
    moki:
      DoubleJump, Bash, Glide
      Bash, Launch
    gorlek:
      Launch
      Glide, Sword OR Hammer OR DoubleJump OR Dash OR Bash
      DoubleJump, TripleJump OR Dash
      DoubleJump, Bash, Sword OR Hammer OR Damage=10
    kii:
      Bash, Dash OR Sword OR Hammer OR DoubleJump OR Damage=10
    unsafe:
      DoubleJump, Deflector

  conn PoolsApproach.LeftOfWheel:
    moki: Water
  conn MarshSpawn.Main:
    moki:
      Water, WaterDash OR Launch
      Glide, Bash OR Launch
    gorlek:
      Launch
      Water, DoubleJump OR Bash
      Glide, Dash OR DoubleJump
      DoubleJump, Sword OR Dash
    kii:
      DoubleJump, Bash OR TripleJump
    unsafe:
      DoubleJump, Hammer
      Dash  # Reset your dash on the ceiling

anchor MarshSpawn.DenApproach at -540, -4406:  # at regen tree
  state MarshSpawn.KeystoneDoor:
    moki, Keystone=2:
      DoubleJump, Dash, Bash, Glide  # not sorry
      Bash, Grenade=1
      Launch
      MarshSpawn.RainLifted, DoubleJump  # the platform only spawns once you lift the rain
    gorlek, Keystone=2:
      DoubleJump, TripleJump  # wrap around
      SentryJump=1  # weapon float after the sjump
    kii, Keystone=2:
      Hammer  # upslash to slash left to walljump up
      DoubleJump
      WaterDash, Sword OR Hammer OR Sentry=1 OR Flash=1 OR Spear=1
      MarshSpawn.RainLifted, Sword OR Hammer OR Sentry=1 OR Flash=1 OR Spear=1  # Use the platform appearing at day
    unsafe, Keystone=2:
      MarshSpawn.RainLifted, Dash  # Stand on the left of the platform to tilt it slightly, Dashcancel to the right with jump and Dash back left
      WaterDash, DoubleJump
      DoubleJump
  state MarshSpawn.HowlBurnt:
    moki:
      DoubleJump OR Launch
      Dash, Glide
      Bash, Grenade=1
      WaterDash  # water always clean
    gorlek: SentryJump=1
    kii: Dash OR Sword OR Hammer OR Sentry=1 OR Flash=1 OR Spear=1

  pickup MarshSpawn.RegenTree: free
  pickup MarshSpawn.RecklessShard:
    moki, BreakWall=10:
      DoubleJump OR Launch
      Dash, Glide
      Bash, Grenade=1
      WaterDash  # water always clean
    gorlek: BreakWall=10, SentryJump=1
    kii:
      BreakWall=10, Dash OR Sword OR Hammer OR Sentry=1 OR Flash=1 OR Spear=1
      MarshSpawn.RainLifted, Bash, Damage=10, Dash OR Sword OR Hammer OR Sentry=1 OR Flash=1 OR Spear=1  # Luring the Mantis without Bash is really hard (maybe impossible) | Damage because hitboxes

  conn HowlsDen.Entrance:
    moki, MarshSpawn.HowlBurnt:
      DoubleJump OR Launch
      Dash, Glide
      Bash, Grenade=1
      WaterDash  # water always clean
    gorlek: MarshSpawn.HowlBurnt, SentryJump=1
    kii: MarshSpawn.HowlBurnt, Dash OR Sword OR Hammer OR Sentry=1 OR Flash=1 OR Spear=1
  conn MarshSpawn.CaveEntrance:
    moki, MarshSpawn.KeystoneDoor:
      DoubleJump, Dash, Bash, Glide  # not sorry
      Bash, Grenade=1
      Launch
      MarshSpawn.RainLifted, DoubleJump  # the platform only spawns once you lift the rain
    gorlek, MarshSpawn.KeystoneDoor:
      DoubleJump, TripleJump  # wrap around
      SentryJump=1  # can do one of a good sjump, a good positioning, pressing left quickly after the sentryjump or spending an extra energy
    kii, MarshSpawn.KeystoneDoor:
      Hammer  # upslash to slash left to walljump up
      DoubleJump
      WaterDash, Sword OR Hammer OR Sentry=1 OR Flash=1 OR Spear=1
      MarshSpawn.RainLifted, Sword OR Hammer OR Sentry=1 OR Flash=1 OR Spear=1  # Use the platform appearing at day
    unsafe, MarshSpawn.KeystoneDoor:
      MarshSpawn.RainLifted, Dash  # Stand on the left of the platform to tilt it slightly, Dashcancel to the right with jump and Dash back left

# checkpoint at -500, -4395

anchor HowlsDen.Entrance at -376, -4413:  # Next to Mokk the Brave, but outside the bridge if Howl is still lurking
  # Lifting the Rain is free from here in all scenarios, eliminating the need to note it as a requirement for the enemy or vine to the right

  state MarshSpawn.HowlBurnt: free

  quest MarshSpawn.FangQI:
    moki:
      DoubleJump OR Launch
      Bash, Dash                      # Bash off the enemy to get to the vine, then jump&dash right
    gorlek:
      Bash, Grenade=1 OR Damage=10    # Bash off the enemy to get to the vine, then jump right. Dboost the last gap
      SentryJump=1                    # SentryJump to get over the initial jump, then jump right, use sword or hammer to get over last gap
    kii:
      Bash, Glide OR Grenade=1 OR Sword OR Hammer OR Damage=10
      Shuriken=1, Sword OR Sentry=1 OR Flash=1 OR Spear=1  # use the abillity to get on the wall to the right and use shuriken to get onto the vine
      Sword, Sentry=1 OR Hammer OR Flash=1, Spear=1  # pogo off the enemy
    unsafe:
      Grenade=1, Damage=10            # Grenade jump to get to the vine, then jump right. Dboost the last gap.
      Grenade=2                       # Grenade jump to get to the vine, then jump right. Grenade jump the last gap.
      Sword                           # With upslash on the right wall, jump off it close to the ceiling and slash sword
  quest MarshSpawn.MokkFangQuest:
    moki: MarshSpawn.HowlBurnt, MarshSpawn.FangQI

  pickup MarshSpawn.FangEC:
    moki:
      DoubleJump, Dash                # Stick to the ceiling
      Launch
    gorlek:
      Bash, Grenade=1, Damage=10      # Bash up off the enemy and take a dboost on the last gap
      Bash, Grenade=2                 # As above, but use bash grenade on the last gap
      SentryJump=2, DoubleJump OR Dash OR Damage=10  # SentryJump to get over the initial jump, then jump right, use sword/hammer to get over last gap, SentryJump to EC
      SentryJump=3                    # SentryJump to get over the initial jump, then jump right, use sword/hammer to get over last gap, SentryJump to EC
      DoubleJump, TripleJump          # Stick to the ceiling
    unsafe:
      Bash, Grenade=1, DoubleJump OR Dash OR Glide   # Bash up off the enemy and Dash/Djump/Glide to the fang. Grenade+bash up from the fang
      Bash, Grenade=1, Sword OR Hammer               # As above, but sword/hammer upslash to cross the last gap
      Grenade=2, DoubleJump            # Grenade jump to get to the vine, then jump right. Dboost the last gap. Grenade jump to EC.
      Dash, Sword, Regenerate OR Blaze  # wavedash
  pickup MarshSpawn.RecklessShard:
    moki, MarshSpawn.HowlBurnt, BreakWall=10:
      DoubleJump OR Launch
      Bash, Grenade=1
    gorlek, MarshSpawn.HowlBurnt, BreakWall=10:
      SentryJump=1
      Dash
    kii, MarshSpawn.HowlBurnt, BreakWall=10:
      Sword OR Hammer OR Sentry=1 OR Flash=1 OR Spear=1 OR Shuriken=1
    unsafe, MarshSpawn.HowlBurnt, BreakWall=10:
      Bash                            # Long distance lure
      Grenade=1                       # Grenade jump to get over initial gap
  pickup HowlsDen.UpperEX:
    moki: MarshSpawn.HowlBurnt

  conn HowlsDen.AboveBoneBridge:
    moki: MarshSpawn.HowlBurnt
  conn MarshSpawn.DenApproach:
    moki, MarshSpawn.HowlBurnt:
      DoubleJump OR Launch
      Bash, Grenade=1
    gorlek, MarshSpawn.HowlBurnt:
      SentryJump=2
      Dash, Bash                      # Dash for first jump, bash off fronkey for second
    kii:
      Hammer  # upslash -> upslash
      Sword  # upslash for the first gap, then pogo off the mantis for the second gap
      Spear=1, Dash  # use spear to get close to the ledge and use little hop to dash on the platform
      Bash, Sentry=1 OR Flash=1 OR Spear=1 OR Shuriken=1  # hop to the first ledge and then bash the mantis
    unsafe, MarshSpawn.HowlBurnt:
      Sword, Shuriken=1  # downslash on a shuriken
      Bash                            # Long distance lure for the first jump, simple lure for second
      Dash, Sentry=1                  # As above but uses sentry
      Grenade=2                       # Grenade jump to get over both gaps

# checkpoint at -298, -4388

anchor HowlsDen.AboveBoneBridge at -446, -4436:  # After the climb up through the keydoor
  refill Checkpoint

  pickup HowlsDen.UpperEX:
    moki: Launch
    gorlek:
      DoubleJump, TripleJump
      Bash, Grenade=1
    kii:
      Bash

  conn HowlsDen.UpperLoopEntrance: free
  conn HowlsDen.Entrance:
    moki: MarshSpawn.HowlBurnt, Launch
    gorlek, MarshSpawn.HowlBurnt:
      DoubleJump, TripleJump
      Bash, Grenade=1, DoubleJump OR Dash OR Glide OR Sword
    kii, MarshSpawn.HowlBurnt:
      Bash, Hammer OR DoubleJump OR Dash OR Sword OR Glide OR Sentry=1 OR Flash=1 OR Shuriken=1 OR Spear=1
    unsafe, MarshSpawn.HowlBurnt:
      Bash, DoubleJump OR Dash OR Glide OR Sword  # use the slime
      Bash  # use the slime, tight coyote jump
  conn HowlsDen.SecretRoom:
    gorlek: ShurikenBreak=16, BreakWall=20
    unsafe:
      HammerBreak
      SpearBreak, BreakWall=20

anchor HowlsDen.UpperLoopEntrance at -407, -4451:  # In front of the bone door blocking the loop with the right hc
  refill Checkpoint:
    moki: BreakWall=16

  pickup HowlsDen.RightHC:
    moki: BreakWall=16, BreakWall=20, Combat=Slug OR Bash OR Launch
    gorlek: BreakWall=16, BreakWall=20

  conn HowlsDen.BoneBridge: free
  conn HowlsDen.AboveBoneBridge:
    moki:
      Bash, Grenade=1
    gorlek:
      Launch
      DoubleJump, TripleJump
    kii:
      DoubleJump, Hammer  # kinda pointless with hammer but a path is a path
  conn HowlsDen.UpperLoopExit:
    moki:
      BreakWall=16, BreakWall=16, Combat=Slug, DoubleJump OR Dash
      BreakWall=16, BreakWall=16, Bash, DoubleJump OR Dash
    gorlek:
      BreakWall=16, BreakWall=16, DoubleJump OR Dash
      BreakWall=16, BreakWall=16, Glide, Combat=Slug OR Bash
      BreakWall=16, BreakWall=16, Sword OR HammerSJump=1
      BreakWall=16, BreakWall=16, WaterDash, Water  # @Validator added water
    kii:
      BreakWall=16, BreakWall=16, Hammer OR Glide OR Bash OR Shuriken=1 OR Sentry=1 OR Flash=1
      BreakWall=16, BreakWall=16, WaterDash, Damage=10

anchor HowlsDen.UpperLoopExit at -407, -4434:  # Checkpoint inside the bone door where you exit the loop with right hc (you can walk out)
  refill Checkpoint

  pickup HowlsDen.UpperEX:
    moki: DoubleJump OR Dash
    gorlek: Glide OR Sword
    kii: Hammer OR Sentry=1 OR Flash=1 OR Shuriken=1 OR Spear=1
    unsafe: free

  conn HowlsDen.Entrance:
    moki: MarshSpawn.HowlBurnt, DoubleJump OR Dash
    gorlek: MarshSpawn.HowlBurnt, Glide OR Sword
    kii: MarshSpawn.HowlBurnt, Sentry=1 OR Flash=1 OR Shuriken=1 OR Spear=1 OR Hammer
    unsafe: MarshSpawn.HowlBurnt  # tight jumps
  conn HowlsDen.AboveBoneBridge: free

anchor HowlsDen.BoneBridge at -371, -4468:  # After the long drop into Howl's Den
  refill Checkpoint

  state HowlsDen.KeystoneDoor:
    moki: Keystone=2
  state MarshSpawn.RainLifted: free  # the sword tree
  state HowlsDen.BoneBarrier:  # the barrier blocking the lowest part of Howl's Den
    moki: BreakWall=16

  pickup HowlsDen.BoneOre:
    moki:
      Hammer
      Combat=Mantis+Slug, Spear=1  # spear likes to target the enemies around
  pickup HowlsDen.AboveDoorKS:
    moki: DoubleJump OR Launch
    gorlek:
      Dash
      Bash, Damage=10  # Bash off the fronkey or slime to get to the unstable platform wall jump for the other two jumps
      SentryJump=1  # SentryJump onto the unstable platform, hammer/sword stall to left wall, wall jump to pickup
    kii:
      Sword OR Hammer OR Bash OR Sentry=3 OR Shuriken=3
    unsafe:
      Grenade=2  # Grenade jump onto the unstable platform then grenade jump to the pickup (requires some horizontal drifting)
  pickup HowlsDen.SwordTree: free
  pickup HowlsDen.MagnetShard:
    moki: BreakWall=10, BreakWall=16 OR Launch
    kii: BreakWall=10, DoubleJump, TripleJump
  pickup HowlsDen.AboveTPEX:
    moki: HowlsDen.BoneBarrier, BreakWall=10

  conn HowlsDen.UpperLoopEntrance:
    gorlek:
      Launch
      Bash, Grenade=1, DoubleJump, TripleJump
    unsafe: DoubleJump, Sword  # Door skip
  conn HowlsDen.SecretRoom:
    moki: HowlsDen.KeystoneDoor, BreakWall=20, Water OR DoubleJump OR Dash OR Glide OR Launch
    gorlek, HowlsDen.KeystoneDoor:
      Sword OR Hammer  # weapon breaks the wall
      BreakWall=20, Damage=10  # @Validator added this path
    kii: HowlsDen.KeystoneDoor, BreakWall=20, Shuriken=1 OR Sentry=1 OR Blaze=1 OR Flash=1 OR Spear=1
  conn HowlsDen.AboveBoneBridge:
    moki, HowlsDen.KeystoneDoor:
      BreakWall=16, DoubleJump, Combat=2xSlug OR Bash
      BreakWall=16, Dash, Bash, Grenade=1
      BreakWall=16, Glide, Bash, Grenade=2
      BreakWall=16, Launch
    gorlek, HowlsDen.KeystoneDoor:
      BreakWall=16, Dash, Combat=2xSlug OR Bash
      BreakWall=16, Glide, Bash, Grenade=1
      BreakWall=16, Water, Bash, Grenade=3, Damage=10
      Hammer, Bash, Grenade=3, Damage=10  # hammer breaks the wall
      BreakWall=16, Water, WaterDash, Bash, Grenade=2, Damage=10
      Sword, Bash, Grenade=1  # sword breaks the wall
      SwordSJump=1  # weapon breaks the wall
      HammerSJump=1, Glide  # weapon breaks the wall
      SentryJump=3, Hammer, Damage=10  # hammer breaks the wall
      Water, WaterDash, HammerSJump=2, Damage=10  # hammer breaks the wall
    kii, HowlsDen.KeystoneDoor:
      Sword OR Hammer
      BreakWall=16, Damage=10, Shuriken=5 OR Sentry=5 OR Flash=5  # one jump is kinda hard
      BreakWall=16, Sentry=6  # two sentries in the air to avoid the spikes
  conn HowlsDen.Teleporter:
    moki: HowlsDen.BoneBarrier

anchor HowlsDen.SecretRoom at -515, -4479:  # The hidden room holding left hc
  refill Checkpoint

  pickup HowlsDen.LeftHC:
    moki:
      Combat=SneezeSlug, DoubleJump OR Dash
      Bash, DoubleJump OR Dash
      Launch
    gorlek:
      DoubleJump OR Dash
      Glide, Combat=SneezeSlug OR Bash  # hold glide before jumping from the moss
      Sword, Damage=10  # just safety damage
    kii:
      Sword OR Hammer OR Sentry=4 OR Flash=4 OR Shuriken=4
      Spear=4, Damage=10
    unsafe:
      Grenade=1, Damage=50  # 30dmg get to slime, 10dmg set-up grenade jump, 10mg close gap to HC
  # could add backwards connections someday

# checkpoint at -511, -4479
# checkpoint at -476, -4441

anchor HowlsDen.Teleporter at -328, -4536:  # At the teleporter
  refill Full

  state HowlsDen.BoneBarrier:
    gorlek: ShurikenBreak=16, DoubleJump OR Launch OR Bash OR SentryJump=1
    unsafe:
      ShurikenBreak=16, DoubleJump OR Launch OR Bash OR Sword OR Hammer
      SentryBreak=16, DoubleJump OR Launch OR Bash OR Sword OR Hammer
      HammerBreak, DoubleJump OR Launch OR Bash OR Sword OR Hammer
      SpearBreak, DoubleJump OR Launch OR Bash OR Sword OR Hammer

  pickup HowlsDen.AboveTPEX:
    moki, BreakWall=10:
      DoubleJump OR Launch
      Bash  # bash the slime
    gorlek: BreakWall=10, SentryJump=1
    kii, BreakWall=10:
      Sword OR Dash OR Hammer  # pogo on the slime for sword, upslash for hammer
      Spear=1, Glide
    unsafe, BreakWall=10:
      Grenade=1              # Grenade jump to platform
  pickup HowlsDen.LaserKS:
    moki:
      DoubleJump OR Dash OR Launch
      Bash, Grenade=1
    gorlek:
      SentryJump=1
    kii:
      Sword OR Hammer OR Bash OR Shuriken=1
      Glide, Sentry=1 OR Flash=1 OR Spear=1
    unsafe:
      Grenade=1               # Grenade jump to platform
  # if someone manages to lower the platform, they'll manage to get over the gap as well. That's how it works in the base game, that's how it'll work here
  pickup HowlsDen.DoubleJumpEX:
    moki: Combat=Mantis+Lizard  # the game puts this before regen. It's why all the enemies drop tons of health

  conn Teleporters: free
  conn DenShrine:
    moki: Hammer OR Spear=1
  conn HowlsDen.DoubleJumpTreeArea:
    moki: Combat=Mantis+Lizard OR DoubleJump OR Dash OR Glide OR Launch
    kii: Shuriken=1 OR Sentry=1 OR Flash=1 OR Blaze=2
  conn HowlsDen.BoneBridge:
    moki, HowlsDen.BoneBarrier:
      DoubleJump OR Launch
      Bash, Grenade=1
    gorlek: HowlsDen.BoneBarrier, Bash OR SentryJump=1
    kii: HowlsDen.BoneBarrier, Sword OR Hammer

anchor DenShrine at -328, -4569:
  refill Full

  pickup HowlsDen.CombatShrine:
    moki, Regenerate, Combat=Mantis+2xLizard+4xEnergyRefill+2xSneezeSlug+Mantis+Skeeto+4xEnergyRefill+7xSmallSkeeto+2xSkeeto+4xEnergyRefill+2xLizard+2xMantis:
      Damage=60
      Damage=40, Dash OR Bash OR Launch  # much better if you have good evasion
    unsafe: Combat=Mantis+2xLizard+4xEnergyRefill+2xSneezeSlug+Mantis+Skeeto+4xEnergyRefill+7xSmallSkeeto+2xSkeeto+4xEnergyRefill+2xLizard+2xMantis

# checkpoint at -514, -4549

anchor HowlsDen.DoubleJumpTreeArea at -555, -4552:  # At the Double Jump Tree
  state HowlsDen.BoneBarrier:
    unsafe: free  # good game yes
  state MidnightBurrows.HowlsDenShortcut:
    unsafe: ShurikenBreak=10

  pickup HowlsDen.DoubleJumpTree: free
  pickup HowlsDen.StickyShard: free  # origlow
  pickup HowlsDen.DoubleJumpEX:
    moki:
      DoubleJump, Bash  # not the most cooperative enemy, which is why there are assisting abilities
      Bash, Grenade=1, Dash OR Glide  # not the most cooperative enemy, which is why there are assisting abilities
      Launch
    gorlek:
      SentryJump=1                    # Sword combo from sticky shard to get over the initial gap
    kii:
      Dash, DoubleJump, TripleJump  # hugging the ceiling from the sticky shard platform
    unsafe:
      DoubleJump, TripleJump          # Triple jump from the right wall
      Grenade=2
      Bash
      DoubleJump, Sword               # Jump/Sword combo or pogo on the enemy

  conn HowlsDen.Teleporter:
    moki:
      DoubleJump
      Bash, Grenade=1, Dash OR Glide
      Launch
    gorlek:
      SentryJump=1                    # Sword combo from sticky shard to get over the initial gap
    kii:
      Sword OR Hammer OR Dash OR Glide OR Sentry=2 OR Shuriken=1
    unsafe:
      Grenade=1                       # Grenade jump to get over initial gap
  conn MidnightBurrows.DenConnection:
    moki: MidnightBurrows.HowlsDenShortcut

# checkpoint at -682, -4309

anchor MarshPastOpher.MillView at -596, -4293:  # Standing next to Opher, looking at the Millstone
  refill Checkpoint
  refill Energy=3:
    moki: BreakCrystal  # to the left

  state MarshSpawn.ToOpherBarrier:
    gorlek: ShurikenBreak=16
    unsafe: HammerBreak OR SpearBreak
  state MarshSpawn.LogBroken:
    moki: MarshSpawn.ToOpherBarrier

  pickup MarshPastOpher.TrialLeftEX:
    moki: BreakWall=20, DoubleJump OR Dash OR Glide OR Launch
    gorlek:
      Sword OR Hammer  # Horizontal slash combo
      BreakWall=20, Damage=10
    unsafe: BreakWall=20, Sentry=1  # Use Sentry instead of DoubleJump
  pickup MarshPastOpher.SpiritTrial:
    moki: MarshPastOpher.TrialActivation, DoubleJump, Dash, Grapple
    gorlek: MarshPastOpher.TrialActivation, Dash, Grapple
  pickup MarshSpawn.BridgeEX:  # paths that can't get to Main
    moki: MarshSpawn.ToOpherBarrier, Dash OR Glide
    gorlek, MarshSpawn.ToOpherBarrier:
      MarshSpawn.RainLifted, Bash  # jump the jumper
      Sword OR Hammer  # Long jump, upslash and neutral slashes are enough with both weapons

  conn OpherShop: free
  conn MarshPastOpher.TrialArea:
    moki: BreakWall=20
    unsafe: free  # let the mantis jump on the left edge of the log multiple times
  conn MarshPastOpher.BowPath:
    moki: DoubleJump OR Dash OR Glide OR Launch
    gorlek: free
  conn MarshSpawn.Main:
    moki, MarshSpawn.ToOpherBarrier:
      DoubleJump OR Launch
      Bash, Grenade=1
    gorlek: MarshSpawn.ToOpherBarrier, SentryJump=1
  conn MarshSpawn.BrokenBridge:
    moki: MarshSpawn.ToOpherBarrier
  conn MarshPastOpher.PoolsPathEast:
    gorlek:
      Water, Bash, Launch  # the enemies appear once you have water
    unsafe:
      Launch
      SentryJump=2  # first one maxheight

# checkpoint at -603, -4316
# checkpoint at -573, -4339

anchor MarshPastOpher.TrialArea at -427, -4343:  # Next to the combat shrine
  refill Checkpoint
  refill Health=1:  # right below
    moki: DoubleJump OR Dash OR Glide OR Launch
    gorlek: free

  state MarshPastOpher.TrialActivation:  # Since you have to reach this place again in a race to get an advantage, only paths possible during a trial are meaningful
    moki:
      Combat=SneezeSlug+Mantis, Grapple, Dash OR Glide
      Bash, Grapple, Dash OR Glide
    gorlek: Grapple, DoubleJump OR Dash OR Glide OR Damage=10

  pickup MarshPastOpher.TrialLeftEX:
    moki:
      DoubleJump, Dash OR Glide
      Dash, Glide
      Grapple OR Launch
    gorlek:
      DoubleJump
      Damage=10, Dash OR Glide OR Sword OR Hammer
    unsafe:
      Sentry=1, Damage=10
      Damage=20
  pickup MarshPastOpher.TrialOre: free
  pickup MarshPastOpher.TrialEC:
    moki: DoubleJump OR Dash OR Glide OR Launch
    gorlek:
      Sword  # Horizontal slashes
      Hammer, Damage=10
    unsafe:
      Hammer OR Sentry=1
      Grenade=1, Bash  # Throw Grenade up at the lower jumppad (right side and aim up ori facing right), use it and then bash
      Damage=10
  pickup MarshPastOpher.TrialHC:
    moki: Hammer OR Spear=1
    unsafe: free  # lure stomp
  pickup MarshPastOpher.TrialRightEX:
    moki: DoubleJump OR Bash OR Launch  # bash uses the enemy
    gorlek: SentryJump=1
    unsafe: Dash OR Sword OR Hammer OR Grenade=1  # Sword: pogo on enemy, Hammer: upswing to reach ledge

  conn MarshShrine: free
  conn MarshPastOpher.BowPath:
    moki, BreakWall=20:
      Bash, DoubleJump OR Dash OR Glide OR Grapple OR Launch
      Combat=Mantis+SneezeSlug, DoubleJump OR Dash OR Glide OR Grapple OR Launch
    gorlek, BreakWall=20:
      Bash, Sword OR Hammer
      Bash, Grenade=1
      Combat=Mantis+SneezeSlug, Sword OR Hammer
      Launch

anchor MarshShrine at -382, -4341:
  refill Full

  pickup MarshPastOpher.CombatShrine:
    moki: Regenerate, Damage=20, Combat=2xSkeeto+2xEnergyRefill+Mantis+4xSmallSkeeto+2xEnergyRefill+Mantis+Skeeto
    unsafe: Combat=2xSkeeto+2xEnergyRefill+Mantis+4xSmallSkeeto+2xEnergyRefill+Mantis+Skeeto

anchor MarshPastOpher.BowPath at -494, -4294:  # checkpoint climbing up to Bow tree
  refill Checkpoint
  refill Health=1
  refill Energy=1:
    moki: BreakCrystal

  pickup MarshPastOpher.SwingPoleEX:
    moki:
      Damage=10, DoubleJump OR Dash OR Glide OR Launch
      Damage=10, Bash, Grenade=2
    gorlek:
      DoubleJump OR Dash OR Glide OR Sword OR Hammer OR Launch  # it's notably harder to get without taking a hit. Up and/or Side combos with sword or hammer can make it to the horizontal branch from the launch pad.
      Bash, Grenade=1
    unsafe:
      Bash  # the mantis disappears if you die
      Damage=10, Grenade=1  # GrenadeJump onto the pole; may be possible without taking damage

  conn MarshPastOpher.BowApproach:
    moki: DoubleJump OR Launch
    gorlek:
      Dash
      Bash, Grenade=2
    unsafe:
      Sword OR Hammer OR Sentry=1
      Grenade=2, Damage=10
  conn MarshPastOpher.MillView:
    moki:
      DoubleJump OR Dash OR Glide OR Launch
      Bash, Grenade=2
    gorlek:
      Sword OR Hammer
      Bash, Grenade=1
    unsafe:
      Bash  # befriend the slug
      Grenade=1  # Running GrenadeJump
  conn MarshPastOpher.TrialArea:
    moki:
      BreakWall=20, DoubleJump OR Dash OR Glide OR Launch
      BreakWall=20, Bash, Grenade=1
    gorlek: BreakWall=20  # the one-way has 20 health as well, so there are no relevant shurikenbreak paths here

anchor MarshPastOpher.BowApproach at -490, -4245:  # On the right ledge above the scenic mill view
  refill Checkpoint
  refill Health=1

  pickup MarshPastOpher.SwingPoleEX:
    moki: Damage=10
    gorlek: free

  conn MarshPastOpher.BowPath: free
  conn MarshPastOpher.BowArea:
    moki:
      DoubleJump OR Dash OR Glide OR Launch
      Bash, Grenade=1
    gorlek: Sword OR Hammer OR Damage=10
  conn MarshPastOpher.MillView:
    moki: Bash, Grenade=1  # this is the only non-redundant connection that will ever exist.
  conn MarshPastOpher.PoolsPathEast:
    moki:
      Bow=4, DoubleJump, Dash, Bash, Glide  # autoaim doesn't catch the second target, 2 is needed minimum
      Bow=4, Bash, Launch  # autoaim doesn't catch the second target, 2 is needed minimum
    gorlek:
      Bow=2, Bash, Launch  # the moki path, but without safety energy
      Bow=2, DoubleJump, Bash, TripleJump OR Dash OR Glide
      Launch, DoubleJump OR Dash OR Glide  # For the last part reset your Launch on the wall above the lantern
    unsafe:
      Bow=2, Bash, DoubleJump, Sword OR Hammer
      Launch, Bash  # You can bash the lanterns without freeing them from the blob
      Dash, Regenerate, DoubleJump, TripleJump, SentryJump=1 OR Damage=20  # wavedash off health plant
      Dash, Regenerate, DoubleJump, Glide, SentryJump=1 OR Damage=40  # wavedash off health plant

anchor MarshPastOpher.BowArea at -443, -4236:  # Ledge to the left of the pit with bow tree.
  refill Energy=1:
    moki: BreakCrystal

  state MarshPastOpher.EyestoneDoor:
    moki: Keystone=2  # crosses where the water would usually be

  pickup MarshPastOpher.BowEC: free  # crosses where the water would usually be
  pickup MarshPastOpher.BowTree: free  # crosses where the water would usually be

  conn MarshPastOpher.UpperBowArea:
    moki:
      Combat=Skeeto, Bow=2, DoubleJump
      Launch
    gorlek:
      SentryJump=2 OR DoubleJump  # can kill the skeeto with your weapon if desired on the sentryjump path
      Combat=Skeeto, Bow=2, Dash OR Glide OR Sword OR Hammer
      Bash, Bow=2, Dash OR Glide OR Sword OR Hammer
      Bash, Grenade=2
    unsafe:
      Bash  # Repositioning the Skeeto
      Bow=2, Sticky  # maybe possible without Sticky
  conn WestHollow.Entrance:
    moki: MarshPastOpher.EyestoneDoor  # crosses where the water would usually be
  conn MarshPastOpher.BowApproach:
    moki:
      DoubleJump OR Dash OR Launch
      Combat=Skeeto, Bow=1
    gorlek: Bash OR Sword OR Damage=10
    unsafe: Glide OR Hammer

anchor MarshPastOpher.UpperBowArea at -437, -4211:  # Between the eyestones
  refill Checkpoint
  refill Energy=1:
    moki: BreakCrystal

  pickup MarshPastOpher.LeftEyestone:
    moki: Combat=Skeeto, Bow=1
    gorlek: Bow=1
  pickup MarshPastOpher.RightEyestone:
    moki: Combat=Skeeto, Bow=1
    gorlek: Bow=1

  conn MarshPastOpher.BowArea: free
  conn MarshPastOpher.BowApproach: free

# checkpoint at -383, -4230

anchor MarshPastOpher.PoolsPathEast at -662, -4241:  # On the wood sticking out of the ledge at the top left of the large room with Opher
  refill Checkpoint
  refill Health=1:
    moki: Combat=Mantis+Bat
    gorlek: free
  refill Energy=3:
    moki: BreakCrystal, Combat=Mantis+Bat
    gorlek: BreakCrystal

  pickup MarshPastOpher.CeilingEX:  # the squonkey doesn't reappear if you respawn on this checkpoint
    moki:
      Bash, DoubleJump, Dash
      Launch
    gorlek:
      Bash, DoubleJump
      Bash, Grenade=1, Dash OR Sword OR Hammer
      SwordSJump=1
      HammerSJump=1, DoubleJump OR Dash
    unsafe:
      Bash, Dash              # Pretty precise to do without damage
      Bash              # Repositioning the squonkey: squonkey respawns when u jump off to the east and back on the ledge

  conn MarshPastOpher.PoolsPathMiddle:  # the squonkey doesn't reappear if you respawn on this checkpoint
    moki: Bash, DoubleJump OR Launch
    gorlek:
      Bash, Dash  # the bat is weird
      Combat=Bat, Launch, DoubleJump OR Dash
    unsafe:
      Bash
      Combat=Bat, Launch  # About a 45° angle from under the second bat to avoid a damage boost
      DoubleJump, TripleJump, Sword  # Use Sword on bats to regain TripleJump. Jump at the tiny ledges of the branches. Pogo on Crab
  conn MarshPastOpher.MillView: free

anchor MarshPastOpher.PoolsPathMiddle at -709, -4181:  # Next to the breakable floor
  refill Checkpoint

  pickup MarshPastOpher.PoolsPathEC:
    moki:
      DoubleJump, Dash OR Glide
      Bash, DoubleJump OR Dash OR Glide OR Grenade=1
      Launch
    gorlek:
      DoubleJump, TripleJump OR Sword OR Hammer
      Dash, Glide OR Sword OR Hammer
      Bash
      Combat=SpinCrab, SentryJump=1

  conn MarshPastOpher.PoolsPathWest:  # the squonkey doesn't reappear if you respawn on this checkpoint
    moki: Bash, DoubleJump OR Launch
    gorlek:
      Bash, Dash OR Glide
      Bash, Sword, Damage=10
      ShurikenBreak=20, Bash, Sword
      ShurikenBreak=20, Bash, Damage=10, Hammer
      ShurikenBreak=20, DoubleJump, Damage=10, TripleJump OR Dash OR Glide OR Sword OR Hammer
      ShurikenBreak=20, DoubleJump, TripleJump, Dash, Glide OR Sword  # enough tools to allow multiple approaches
      ShurikenBreak=20, Launch, DoubleJump OR Dash OR Bash OR Glide OR Sword OR Hammer OR Damage=10
    unsafe:
      ShurikenBreak=20, Launch
      Hammer, Bash                    # Fairly precise air combos needed
      Hammer, Sword, Bash             # Fairly precise air combos needed
      Hammer, Launch                  # Launch at ceiling above water
      Hammer, Damage=70               # It's possible with 60dmg, but really precise
  conn MarshPastOpher.PoolsPathEast:
    moki: Bash
    gorlek:
      Glide, DoubleJump OR Dash OR Launch
      Damage=10  # more other paths would exist, but seem difficult to do damageless themselves
    unsafe: DoubleJump OR Dash OR Glide OR Launch

# checkpoint at -740, -4168

anchor MarshPastOpher.PoolsPathWest at -803, -4187:  # Right on top of MarshPastOpher.PoolsPathEX
  refill Checkpoint

  pickup MarshPastOpher.PoolsPathEX: free
  pickup PoolsApproach.MillPathHC:
    gorlek, ShurikenBreak=20:
      Water, Bash, DoubleJump, TripleJump
      Water, WaterDash, Damage=20, DoubleJump OR Dash OR Glide OR Sword OR Hammer  # Analog swimming can avoid the damage boost but its hard to do with keyboard swimming
      Water, Bash, Damage=20, DoubleJump
      Water, Launch
    unsafe, ShurikenBreak=20:
      Water, WaterDash
      Water, Bash, Damage=20, Sword
      Water, Bash
      Water, DoubleJump, TripleJump OR Sticky

  conn MarshPastOpher.PoolsPathMiddle:
    moki, BreakWall=20:
      DoubleJump, Bash, Dash OR Glide
      Bash, Grenade=1, Dash, Glide
      Launch, DoubleJump OR Dash OR Bash OR Glide
    gorlek:
      BreakWall=20:  # go above and open the shortcut
        DoubleJump, Bash, Sword OR Hammer OR TripleJump OR Damage=10
        Dash, Bash, Glide OR Sword OR Hammer OR Damage=10
        Sword, Bash, Damage=10
        SentryJump=1, Bash, Damage=10  # land in the spikes, bash the lantern then air combo with sword or hammer to reach the patform
        DoubleJump, TripleJump, Dash OR Glide OR Damage=10
        DoubleJump, TripleJump, SentryJump=1  # triple jump from the left wall + air combo with sword or hammer. sjump to reach the platform
        DoubleJump, Damage=10, Dash OR Glide OR Sword OR Hammer
        Dash, Damage=10, Sword OR Hammer
        SwordSJump=1, Damage=10
        Bash, Grenade=1, DoubleJump OR Dash OR Damage=10
        Launch  # Reset Launch by hitting the ceiling
      Glide, DoubleJump, Hammer OR Spear=1  # go below and break the floor
      Glide, Dash, Hammer OR Spear=1  # go below and break the floor
    unsafe:
      BreakWall=20, Damage=10, DoubleJump OR Sword OR Dash
      BreakWall=20, Damage=10, Glide, Hammer
      BreakWall=20, Damage=10, Bash
      BreakWall=20, Bash, Grenade=1  # bash grenade near the spikes, bash glide of the lantern
      SentryJump=1, Bash  # Hug the wall and the SentryJump, then horizontal slashes to the lantern; weapon breaks the wall
      HammerSJump=1, Damage=10 OR Water  # hammer breaks the wall, can avoid the damage boost but will land in water
  conn PoolsApproach.RightOfWheel:
    gorlek, ShurikenBreak=20:
      Water, Grapple, DoubleJump OR Dash OR Launch
      Water, Grapple, Damage=20, Glide OR Sword
      Water, Damage=20, DoubleJump, TripleJump, Dash OR Glide OR Sword OR Hammer
      Water, Launch, Damage=20
      Water, Launch, DoubleJump, Dash
      Water, Launch, DoubleJump, Sword OR Hammer
      Water, Launch, Dash, Sword OR Hammer
      Water, Grapple, WaterDash, Hammer, Damage=20
    unsafe, ShurikenBreak=20:
      Water, Launch
      Water, Grapple, Hammer OR Glide OR Sword

region MidnightBurrows:
  moki: Danger=25
  gorlek: free
  kii: free
  unsafe: free

anchor MidnightBurrows.Teleporter at -945, -4582:  # At the teleporter
  refill Full

  conn Teleporters: free
  conn MidnightBurrows.BelowLupo:
    moki: Combat=SneezeSlug+Bat OR Bash OR Launch
    gorlek: DoubleJump OR Dash OR Damage=16
    kii: free
  conn MarshSpawn.BurrowsEntry:
    moki, MarshSpawn.BurrowsOpen:
      Launch
      Bash, DoubleJump, Dash OR Glide
    gorlek, MarshSpawn.BurrowsOpen:
      Bash, DoubleJump
      SentryJump=3, DoubleJump, Damage=15
    kii, MarshSpawn.BurrowsOpen:
      Bash, Dash OR Glide OR Sword OR Hammer OR Shuriken=3 OR Sentry=4  # Bait shots from the spider
      Bash, Grenade=1, Shuriken=1 OR Sentry=1 OR Flash=1  # bait shots from the spider, land where the mortar is, bait it, grenade, bash the mortar to reach your grenade
    unsafe, MarshSpawn.BurrowsOpen:
      # Bash, Grenade=1
      Bash  # using the projectiles efficiently

anchor MidnightBurrows.BelowLupo at -850, -4579:  # Past the enemies near the teleporter
  pickup MidnightBurrows.LeftKS:
    moki: DoubleJump OR Dash OR Glide OR Launch
    gorlek: Sword OR Hammer OR Damage=15
    kii: free  # teleport
  # lupo paths would be redundant with Center

  conn MidnightBurrows.Teleporter:
    moki: Combat=SneezeSlug+Bat OR Bash OR Launch
    gorlek: free
  conn MidnightBurrows.Central:
    moki:
      DoubleJump, Combat=SneezeSlug OR Bash
      Launch
    gorlek:
      DoubleJump OR Dash OR Sword OR Hammer
      Combat=SneezeSlug, Glide
    kii: Glide OR Bash OR Shuriken=1 OR Sentry=1 OR Flash=1 OR Blaze=2 OR Damage=15  # Land on spikes to go into the lower left portal
    unsafe: free  # jump into the portal and wait until you get enough height. That's it.
      # Blaze=1
      # Grenade=1  # Grenade while in right Teleporter to get to the left ceiling

anchor MidnightBurrows.Central at -781, -4564:  # The ledge left of the big portal room
  refill Checkpoint

  state MidnightBurrows.Lever:  # paths that can't use the anchor because they only work without the lever already pulled
    kii: Damage=15, Blaze=1
    unsafe:
      Damage=15  # may need <60 fps?
      Shuriken=1, Sentry=1 OR Flash=1 OR Blaze=1 OR Spear=1  # extend corner boost with shuriken

  pickup MidnightBurrows.LupoMap:
    moki: SpiritLight=50, DoubleJump OR Dash OR Glide
    gorlek: SpiritLight=50
  pickup MidnightBurrows.DeflectorShard:  # check for redundancies with activating the lever
    moki:
      Launch
      MidnightBurrows.Lever, DoubleJump, Dash OR Glide
    gorlek, MidnightBurrows.Lever:  # The slug isn't here if you respawn from the checkpoint
      DoubleJump, TripleJump OR Sword OR Hammer
      Dash OR Glide
    kii, MidnightBurrows.Lever:
      DoubleJump OR Sword OR Hammer OR Shuriken=2 OR Sentry=2 OR Flash=2
      Damage=15, Spear=2 OR Blaze=2
    unsafe:
      # DoubleJump, Sentry=1, Damage=15
      # DoubleJump, Sentry=2
      DoubleJump
      Dash, Bash
      MidnightBurrows.Lever, Damage=15

  conn MidnightBurrows.BelowLupo: free
  conn MidnightBurrows.TabletRoom:
    moki:
      Bash, DoubleJump OR Dash OR Glide
      Launch
    gorlek: Bash OR SentryJump=2
    kii: DoubleJump, TripleJump, Damage=30 OR Sword  # with sword, pogo the mortar
    unsafe:
      DoubleJump, Damage=15, TripleJump OR Sword
      Grenade=1
  conn MidnightBurrows.LeverRoom:  # keep in mind that these paths have to work after the lever has been pulled
    moki:
      Glide
      DoubleJump, Dash
      Bash, DoubleJump OR Dash
      Launch, DoubleJump OR Dash OR Bash
    gorlek:
      DoubleJump, TripleJump OR Sword OR Hammer
      Dash, Sword OR Hammer
      Bash, Sword OR Hammer
      Damage=15, DoubleJump OR Dash OR Bash OR Sword OR Hammer
      Launch
    kii:
      Dash OR Sword OR Sentry=3 OR Damage=30  # Reset dash with ceiling
      DoubleJump, Shuriken=1 OR Sentry=1 OR Flash=1 OR Blaze=2
      Bash, Shuriken=1 OR Sentry=1 OR Flash=1 OR Blaze=1 OR Spear=1
      Hammer, Shuriken=1 OR Sentry=1 OR Flash=1
      Damage=15, Bash OR Shuriken=1 OR Sentry=1 OR Flash=1 OR Blaze=2
    unsafe: Bash  # Bash the lantern once to the right then bash it again
  conn MidnightBurrows.BelowUpperKS:  # so far all paths not using MidnightBurrows.Lever would be redundant
    moki: MidnightBurrows.Lever, Launch  # paths coming from the right side are on that anchor
    gorlek: MidnightBurrows.Lever, SentryJump=2, DoubleJump OR Dash OR Glide
    kii, MidnightBurrows.Lever:
      DoubleJump, TripleJump, Damage=15
      DoubleJump, Bash  # use the slime then bait the spider
    unsafe, MidnightBurrows.Lever:
      SentryJump=2
      SentryJump=1, DoubleJump, Damage=15
      DoubleJump, Sword OR Damage=15
      Bash
  conn MidnightBurrows.East:  # check for redundancies with activating the lever
    moki:
      Launch
      MidnightBurrows.Lever, DoubleJump OR Dash OR Glide
    gorlek, MidnightBurrows.Lever:
      Sword
      Bash, Grenade=1  # bash the lantern to reach the lever, grenade bash from there
      HammerSJump=1
    kii, MidnightBurrows.Lever:  # you can jump out of the portal above the lever, but it's a bit uncooperative, so it's not considered in kii
      Hammer OR Shuriken=2 OR Sentry=3
      Bash, Shuriken=1 OR Sentry=2
    unsafe: MidnightBurrows.Lever, Bash OR Sentry=1 OR Blaze=1 OR Flash=1 OR Shuriken=1 OR Spear=1

anchor MidnightBurrows.TabletRoom at -824, -4531:  # Before the four keystone door
  refill Checkpoint
  refill Health=1

  state MidnightBurrows.KeystoneDoor:
    moki: Keystone=4

  quest MidnightBurrows.TabletQI:
    moki: MidnightBurrows.KeystoneDoor

  conn MidnightBurrows.Central: free

# checkpoint at -707, -4588
# checkpoint at -698, -4566

anchor MidnightBurrows.LeverRoom at -685, -4616:  # At the lever lifting the portals
  refill Checkpoint

  state MidnightBurrows.Lever: free

  pickup MidnightBurrows.LowerKS:
    moki:
      Glide OR Launch
      Bash, Grenade=1
    gorlek:
      DoubleJump, TripleJump OR Dash OR Sword OR Hammer
      Dash, Sword OR Hammer
      Damage=15, DoubleJump OR Dash OR Sword OR Hammer  # boost on the brambles below the keystone
      SentryJump=1  # use the weapon for movement as well
    kii:
      Dash OR Sentry=3
      Damage=15  # boost on the brambles below the keystone
      DoubleJump, Shuriken=1 OR Sentry=1 OR Flash=1 OR Blaze=1 OR Spear=1
      Hammer, Shuriken=1 OR Sentry=1 OR Flash=1
    unsafe: Sword

anchor MidnightBurrows.East at -687, -4553:  # Behind the timed-puzzle door
  refill Checkpoint

  conn MidnightBurrows.DenConnection:
    moki: Combat=SneezeSlug+Tentacle OR Bash OR Launch
    gorlek: Dash OR Damage=10
    kii: free

anchor MidnightBurrows.DenConnection at -597, -4549:  # At the wall connecting to Den
  refill Checkpoint

  state MidnightBurrows.HowlsDenShortcut:
    moki: BreakWall=10

  pickup MidnightBurrows.RightKS: free

  conn MidnightBurrows.PortalCorridor:
    moki: Combat=WeakSlug OR Bash OR Launch
    kii: DoubleJump
  conn HowlsDen.DoubleJumpTreeArea:
    moki: MidnightBurrows.HowlsDenShortcut

anchor MidnightBurrows.PortalCorridor at -632, -4525:  # To the right of where floor and ceiling are all portals
  refill Checkpoint

  conn MidnightBurrows.DenConnection: free
  conn MidnightBurrows.BelowUpperKS:
    moki:
      DoubleJump, Glide
      DoubleJump, Dash, Damage=15
      Launch, Glide, Damage=15  # Since patch 3, Launching through a portal gives you a major boost, which in this case quickly ends in spikes
    gorlek:
      Glide
      DoubleJump, TripleJump OR Dash OR Sword OR Hammer
      Dash, Sword OR Hammer
      Launch, Damage=15, DoubleJump OR Dash OR Sword OR Hammer
    kii:
      DoubleJump, Shuriken=1 OR Sentry=1 OR Flash=1 OR Damage=15
      Dash, Shuriken=4 OR Sentry=4 OR Damage=15  # use your weapon to slow you down to make it easier to avoid the dboost
      Damage=15, Sword OR Hammer OR Sentry=5
      Damage=30, Sentry=3 OR Blaze=4
      Damage=45, Shuriken=1 OR Sentry=1 OR Flash=1 OR Blaze=2 OR Spear=2
      Damage=60
    unsafe: free  # :eyes:
      # Dash
      # Blaze=5, Damage=15
      # Spear=1, Damage=45
      # Bash, Damage=45  # Bash the slime

anchor MidnightBurrows.BelowUpperKS at -724, -4524:  # Just below the upper keystone
  pickup MidnightBurrows.UpperKS:
    moki: Combat=Bat OR Bash
    gorlek: Dash OR Launch
    kii: free

  conn MidnightBurrows.Central:
    moki: Combat=Bat OR Bash
    gorlek: Dash OR Launch
    kii: free
  conn MidnightBurrows.PortalCorridor:  # check for redundancies with Central -> Lever
    kii:
      Damage=15, Blaze=6
      Damage=45, Spear=4
      Damage=60, Flash=2 OR Blaze=4
      Damage=90, Flash=1 OR Blaze=1 OR Spear=1
      Damage=150

region WestHollow:
  moki: Danger=20
  gorlek: free
  kii: free
  unsafe: free

anchor WestHollow.Entrance at -303, -4238:  # At Twillen
  refill Checkpoint
  refill Energy=3:
    moki: BreakCrystal

  state WestHollow.UpperDrainLeverPulled:  # Lever that drains the first section of the hollow. Paths who cross the first bridge originate from InFrontPurpleDoor. Make sure it's not redundant with Entrance->InFrontPurpleDoor->UpperDrainLeverPulled
    moki:
      Bash, Combat=BombSlug, Bow=1  # bashing up with the slug
      Bash, Combat=BombSlug, DoubleJump, Dash OR Glide  # bashing up with the slug
    gorlek:
      Bash, Bow=1 OR DoubleJump OR Dash OR Glide OR Sword  # bait the bombslug
      SwordSJump=1
      HammerSJump=1, Bow=1 OR DoubleJump OR Dash OR Glide
    kii:
      Bash, Hammer OR Sentry=2
    unsafe:
      HammerSJump=1
      Bash, Shuriken=2
  state WestHollow.PurpleDoorOpen:  # Path who drop from the frog statue originate from InFrontPurpleDoor
    moki, WestHollow.UpperDrainLeverPulled, Bow=1:
      DoubleJump, Dash
      Launch
      Bash, Grenade=1
    gorlek, WestHollow.UpperDrainLeverPulled, Bow=1:
      SentryJump=1, DoubleJump
      DoubleJump, TripleJump
      Glide, DoubleJump OR Dash  # Glide from the slime's position
    kii, WestHollow.UpperDrainLeverPulled, Bow=1:
      Dash, Hammer
      Glide, Sword OR Hammer OR Spear=1 OR Shuriken=1 OR Flash=1 OR Sentry=1 # Glide from the slime's position
      Bash  # Bash the slime
    unsafe, WestHollow.UpperDrainLeverPulled, Bow=1: Glide, Blaze=1

  pickup WestHollow.CrusherHC: free

  conn TwillenShop: free
  conn MarshPastOpher.BowArea:
    moki, MarshPastOpher.EyestoneDoor:
      DoubleJump OR Launch
      Bash, Grenade=1
    gorlek, MarshPastOpher.EyestoneDoor:
      Dash OR Glide OR Sword OR Hammer OR Damage=10  # Go through the lower part
    kii, MarshPastOpher.EyestoneDoor: Bash OR Spear=1 OR Shuriken=1 OR Blaze=1 OR Flash=1 OR Sentry=1
    unsafe: MarshPastOpher.EyestoneDoor  # (free with tight platforming)
  conn WestHollow.InFrontPurpleDoor:  # do not relly on the dirty water. If you need the water, it would be a softlockable path once you drained the water
    moki:
      Combat=2xSlug, Bow=1, DoubleJump OR Dash  # the camera only reliably moves to the tongue if you can kill the slug
      DoubleJump, Dash OR Glide
      Bash, Combat=BombSlug OR DoubleJump OR Dash OR Glide  # bashing up with the slug
      Launch
    gorlek:
      Bow=1, DoubleJump OR Dash OR Glide OR Sword OR Hammer OR Damage=10  # deal with the camera
      DoubleJump, TripleJump OR Sword OR Hammer
      SentryJump=1  # Go up to the moki, then poles and then jump down
      Bash  # bash the slime to get up
    kii:
      Bow=1, Spear=1 OR Shuriken=1 OR Flash=1 OR Sentry=1
      DoubleJump, Spear=1 OR Shuriken=1 OR Blaze=1 OR Flash=1 OR Sentry=1
      Dash
      Glide, Sword OR Hammer  # with sword, pogo the slime
    unsafe:
      Glide  # glide jump
      DoubleJump  # this one is really precise
  conn WestHollow.HollowDrainMiddle:
    moki: WestHollow.UpperDrainLeverPulled
    unsafe:
      #Dash swim
      Damage=60
      WaterDash, Damage=20

anchor WestHollow.InFrontPurpleDoor at -181, -4240:  # In front of the purple door, before the TP
  state WestHollow.UpperDrainLeverPulled:  # Lever that drains the first section of the hollow. Make sure it's not redundant with paths from Entrance
    moki:
      Combat=Slug, Bow=3, DoubleJump OR Dash  # the camera only reliably moves to the tongue if you can kill the slug
      Combat=BombSlug, DoubleJump, Dash, Glide
      Launch
    gorlek:
      Bow=2
      Bow=1, DoubleJump OR Dash OR Glide OR Sword
      DoubleJump, TripleJump OR Dash
      SentryJump=1, DoubleJump
      Bash, Grenade=1, DoubleJump
    kii:
      Bow=1, Hammer OR Sentry=2
      Dash, Sword OR Hammer
      DoubleJump, Hammer OR Shuriken=1
      DoubleJump, Glide, Sword OR Flash=1 OR Sentry=1
      DoubleJump, Sword, Spear=1 OR Blaze=1 OR Flash=1 OR Sentry=1  # djump->upslash->energy weapon
      DoubleJump, Damage=10, Sword OR Glide OR Spear=1 OR Blaze=1 OR Flash=1 OR Sentry=1  # Damage is easy to avoid (beside with blaze) but you'll land in friendly spikes
      Bash, Grenade=1  # Bash the slime to the platform, throw Grenade, bash from slime then Grenade
    unsafe:
      SentryJump=1
      DoubleJump, Sword OR Glide OR Spear=1 OR Flash=1 OR Sentry=1 # Could be kii but you will touch friendly spikes 
      DoubleJump, Damage=10
  state WestHollow.PurpleDoorOpen:  # Be carefull it's not redundant with paths from Entrance
    kii, WestHollow.UpperDrainLeverPulled, Bow=1: 
      Dash, Sword OR Shuriken=1 OR Flash=1 OR Sentry=1
      DoubleJump, Sword OR Hammer OR Sentry=2
      Sword, Shuriken=1 OR Flash=1 OR Sentry=1
    unsafe: Bow=1  # Drop shot
      # Bow=1, DoubleJump, Shuriken=1
      # Bow=1, Sword, Hammer
  
  conn WestHollow.Entrance:
    moki:
      Combat=2xSlug, WestHollow.UpperDrainLeverPulled OR DoubleJump OR Dash OR Glide OR Bow=1
      Bash, WestHollow.UpperDrainLeverPulled OR DoubleJump OR Dash OR Glide OR Bow=1 OR Grenade=1
      Launch
    gorlek: WestHollow.UpperDrainLeverPulled OR Bow=1 OR DoubleJump OR Dash OR Glide OR Sword OR Damage=20
    kii: Bash OR Hammer OR Sentry=2
    unsafe: Shuriken=1
  conn WestHollow.HollowDrainMiddle:
    moki: WestHollow.UpperDrainLeverPulled
    unsafe:
      #Dash swim
      Damage=60
      WaterDash, Damage=20
  conn EastHollow.Teleporter:
    moki: WestHollow.PurpleDoorOpen

anchor WestHollow.HollowDrainMiddle at -197, -4275:  # At the crystal below the purple eye
  refill Checkpoint
  refill Energy=3:
    moki: WestHollow.UpperDrainLeverPulled, BreakCrystal
  refill Energy=1:  # no matter which direction you come to or go from here, you should be able to grab this crystal without having to go back
    moki: WestHollow.FullyDrained, BreakCrystal

  # this anchor doesn't assume drained water because that should make it usable for weird dirty water swim paths
  pickup WestHollow.HiddenEC:
    moki: WestHollow.FullyDrained, BreakWall=10
    unsafe: WestHollow.UpperDrainLeverPulled, WaterDash, Damage=80  # Break the wall with waterdash. Can't have a path without pulling the 1st lever because it would be a softlockable path as soon as you pull that lever.

  conn WestHollow.RockPuzzle:
    moki, WestHollow.UpperDrainLeverPulled:
      Bow=2, DoubleJump OR Dash
      DoubleJump, Dash
      Glide OR Launch
      # fully drained paths seem kind of irrelevant?
    gorlek:
      WestHollow.UpperDrainLeverPulled:
        Bow=2, Sword OR Hammer
        DoubleJump, TripleJump OR Sword OR Hammer
        Dash, Sword OR Hammer
        Damage=20  # dboost on the water if it's there and on the spikes of not
      WestHollow.FullyDrained, DoubleJump OR Sword OR Damage=10  # mainly for header support
    kii:
      WestHollow.UpperDrainLeverPulled:
        Dash OR Sword OR Blaze=5 OR Sentry=3
        Bow=2, Spear=1 OR Shuriken=1 OR Blaze=1 OR Flash=1 OR Sentry=1
        Hammer, Shuriken=1 OR Blaze=1 OR Flash=1 OR Sentry=1
      WestHollow.FullyDrained, Hammer OR Shuriken=1 OR Sentry=2  # mainly for header support
    unsafe:
      WestHollow.UpperDrainLeverPulled, DoubleJump OR Hammer OR Blaze=4 OR Sentry=2 #friendly spike on the very edge
      # Dirty water swim are irrelevant. You could solve the rock puzzle which let you get WestHollow.FarLeftEX but it have to be solvable without the water as well if you don't want the path to be softlockable.
      # You can't cross the bridge above WestHollow.RockPuzzleEX, making the pickup non-accesible without WestHollow.UpperDrainLeverPulled
      # You can't pull the WestHollow.FullyDrained lever when its underwater.
      # Damage=80
      # WaterDash, Damage=20
  conn WestHollow.HollowDrainLower:
    moki: WestHollow.FullyDrained
    unsafe:
      Damage=60  # Would be only 40 if you didn't pull the lever but it have to work in either state of the water
      WaterDash, Damage=20 # Can do it damageless if you didn't pull the lever
  conn WestHollow.Entrance:
    moki, WestHollow.UpperDrainLeverPulled:
      DoubleJump OR Dash OR Glide OR Launch
      Bash, Grenade=1
    gorlek, WestHollow.UpperDrainLeverPulled:
      Sword OR Hammer  # Hammer is a bit particular; you can use upslash and horizontal slashes instead
    kii, WestHollow.UpperDrainLeverPulled: Shuriken=1 OR Blaze=2 OR Flash=1 OR Sentry=1
    unsafe:
      Damage=60
      Damage=40, DoubleJump OR Dash OR Sword
      WaterDash
      
anchor WestHollow.RockPuzzle at -249, -4275:  # At the right ledge of the rock puzzle room
  refill Checkpoint
  refill Health=1
  refill Energy=3:
    moki: BreakCrystal, DoubleJump OR Dash OR Bash OR Glide OR Launch
    gorlek: BreakCrystal

  state WestHollow.RockPuzzleSolved:  # You can get the puzzle into some weird constellations, but teleporting out works in the worst cases
    moki, WestHollow.UpperDrainLeverPulled:
      Combat=Skeeto, Bow=4, DoubleJump OR Dash OR Glide
      Bow=4, Bash OR Launch
    gorlek, WestHollow.UpperDrainLeverPulled:
      Bow=1, SentryJump=1 OR Launch  # Get up to the rock and push it to use only one Bow shot
      Bow=1, Bash, Grenade=1  # Get up to the rock and push it to use only one Bow shot
      Combat=Skeeto, Bow=6  # Stand to the left of energy crystal, look up and aim for the target, minimum 4 shots needed
    kii, WestHollow.UpperDrainLeverPulled:
      Bow=4  # use the pole on the left in order to reach the floating platform
      Bow=1, DoubleJump, TripleJump, Sword OR Hammer OR Spear=1 # climb the right wall
    unsafe, WestHollow.UpperDrainLeverPulled:
      Bow=1, DoubleJump, Sword  # Pogo the skeeto. It's hard to bait it at the right position.
      Bow=1, DoubleJump, TripleJump 
      
  pickup WestHollow.RockPuzzleEX:
    moki: WestHollow.FullyDrained
    unsafe:
      WestHollow.UpperDrainLeverPulled, Damage=80  # should probably be 40 damage considering the checkpoint?
      WestHollow.UpperDrainLeverPulled, WaterDash, Damage=40
  pickup WestHollow.HiddenEC:
    moki: WestHollow.FullyDrained, BreakWall=10
    unsafe: WestHollow.FullyDrained, WaterDash, Damage=120

  conn WestHollow.FarLeftRoom:
    moki, WestHollow.UpperDrainLeverPulled, WestHollow.RockPuzzleSolved:
      Combat=Skeeto+Slug, Bow=1, DoubleJump OR Dash
      Bash OR Launch  # bashing off the skeeto
    gorlek, WestHollow.UpperDrainLeverPulled, WestHollow.RockPuzzleSolved:
      Combat=Skeeto+Slug, Bow=1, Glide OR Sword
      SentryJump=1
      DoubleJump, Combat=Slug OR Damage=10  # Jump to the left wall and wrap around to the top
    kii:
      Bow=1, Hammer OR Spear=1 OR Shuriken=1 OR Flash=1 OR Sentry=1
      DoubleJump
      Sword  # Pogo the skeeto
    unsafe, WestHollow.UpperDrainLeverPulled, WestHollow.RockPuzzleSolved:
      Hammer  # Upslash and swing left
  conn WestHollow.HollowDrainMiddle:
    moki:
      WestHollow.UpperDrainLeverPulled, Launch, DoubleJump OR Dash OR Glide OR Bow=1
      WestHollow.FullyDrained, Bow=3, DoubleJump  # one for the slime, two for the tongues
      WestHollow.FullyDrained, Bash, Grenade=1
      WestHollow.FullyDrained, Launch
    gorlek:
      WestHollow.UpperDrainLeverPulled, DoubleJump, TripleJump  # Jump to the pole, then wrap around to the eye and jump to the ground
      WestHollow.UpperDrainLeverPulled, Launch
      WestHollow.FullyDrained, Bow=1, DoubleJump  # wrap around instead of using the other tongue
      WestHollow.FullyDrained, SentryJump=1  # After SentryJump you need horizontal slashes
      WestHollow.UpperDrainLeverPulled, WaterDash, Damage=20, DoubleJump, Bow=1  # use the bow path if the water is gone
      WestHollow.UpperDrainLeverPulled, WaterDash, Damage=20, Dash, Bash, Grenade=1  # use the bashnade path if the water is gone
      WestHollow.UpperDrainLeverPulled, WaterDash, Damage=20, Dash, SentryJump=1  # use the sjump path if the water is gone
    kii:
      WestHollow.UpperDrainLeverPulled, DoubleJump, Hammer # djump+upslash to the eye
      WestHollow.FullyDrained, Bow=3:  # 2 arrows for the eyes, one for the slime
        Dash OR Hammer
        Sword, Shuriken=1 OR Flash=1 OR Sentry=1
        Glide, Shuriken=1 OR Flash=1 OR Sentry=1  # have to walljump on the second eye to avoid a dboost
    unsafe:
      WestHollow.UpperDrainLeverPulled, Dash, DoubleJump
      WestHollow.UpperDrainLeverPulled, Sword  # pogo on the energy crystal
  conn WestHollow.HollowDrainLower:
    moki: WestHollow.FullyDrained
    unsafe:
      Damage=80
      WaterDash, Damage=40  # Possible with only 30 damage without draining the water at all but that would softlock if you drain the upper part
      
anchor WestHollow.FarLeftRoom at -357, -4284:  # ledge below and to the right of second drain lever
  refill Energy=3:  # fast respawning crystal
    moki: BreakCrystal
  # energy crystal below not considered because it doesn't seem relevant for anything

  state WestHollow.FullyDrained:
    moki, WestHollow.UpperDrainLeverPulled:
      Bow=2, DoubleJump OR Dash OR Glide
      Launch
    gorlek, WestHollow.UpperDrainLeverPulled:
      Bow=1, SentryJump=1
      Bow=1, DoubleJump, Sword OR Hammer  # DoubleJump and upslash to get on the wall to the right
      Bow=1, Bash, Grenade=1
      Bow=2, Sword OR Hammer
      DoubleJump, TripleJump  # Jump off the eye to the left
      DoubleJump, Damage=10, Dash
      Damage=20, WaterDash, DoubleJump OR Dash OR Glide OR Sword OR Hammer  # these paths aren't meaningful anymore if the water is gone, so this does not softlock
    kii:
      Bow=2, Spear=1 OR Shuriken=1 OR Blaze=1 OR Flash=1 OR Sentry=1
      Bow=1, DoubleJump, Spear=1 OR Flash=1 OR Sentry=1
      WaterDash, Damage=20, Spear=1 OR Shuriken=1 OR Blaze=1 OR Flash=1 OR Sentry=1
      Bash, Grenade=1, DoubleJump
      Dash, Damage=10, Sword OR Hammer OR Spear=2 OR Shuriken=2 OR Flash=2 OR Sentry=2
      Dash, Damage=20, Glide OR Spear=1 OR Shuriken=1 OR Flash=1 OR Sentry=1
    unsafe, WestHollow.UpperDrainLeverPulled:
      DoubleJump, Dash
      Bash, Grenade=1, Dash OR Glide OR Sword OR Hammer OR Spear=1 OR Shuriken=1 OR Blaze=1 OR Flash=1 OR Sentry=1  # precise bash grenade to wall jump on the right wall. Other option to jump to the lever
      Dash, Damage=10, Glide OR Spear=1 OR Shuriken=1 OR Flash=1 OR Sentry=1
      # DoubleJump, Dash, SentryJump=1    # SentryJump on the eye

  pickup WestHollow.FarLeftEX:
    moki, WestHollow.FullyDrained:
      Bash OR Launch
      Bow=1, DoubleJump, Dash
    gorlek, WestHollow.FullyDrained:
      DoubleJump, TripleJump OR Dash OR Glide OR Sword OR Hammer OR Damage=10
      Bow=1, Dash OR DoubleJump  # there are more options, this was the most lenient
      SentryJump=1
    kii, WestHollow.FullyDrained:
      DoubleJump, Spear=1 OR Shuriken=1 OR Flash=1 OR Sentry=1
      Bow=1, Glide OR Hammer
      Bow=1, Sentry=2, Shuriken=1 OR Flash=1 OR  Sentry=1
      Sword  # Pogo the slug. Baiting it under the pickup is pretty awful
    unsafe:
      WestHollow.FullyDrained:
        Bow=1, Shuriken=3
        Sword     # Pogo the shot of the slug
  # backwards connection blocked by the door

# checkpoint at -356, -4306

anchor WestHollow.HollowDrainLower at -216, -4329:  # Next to the jumppad left of Lupo
  refill Checkpoint

  pickup WestHollow.QuickshotShard:  # middle water state can softlock this, so you have to be able to fully lower the water.
    moki, WestHollow.FullyDrained:  # DoubleJump is for lenience on the bowshot
      DoubleJump, Bow=1, Dash, Combat=2xSkeeto OR Bash
      DoubleJump, Bow=1, Launch
    gorlek, WestHollow.FullyDrained:  
      Bow=1, Dash OR Launch
    kii, WestHollow.FullyDrained: Bow=1  # bait the first crusher, us it as an elevator to the eye then bait it again and jump from it to the left
  pickup WestHollow.SwimEC:
    moki: Water
    unsafe:
      Damage=215  # 200 from water, 5 from fish, 10 from spikes
      Bash, Damage=160
      WaterDash, Damage=100
  pickup WestHollow.LupoMap:
    moki, SpiritLight=150:  # All the path options here include a way to get past the enemy
      DoubleJump, Dash
      Bash  # bash off the slug
      Launch
    gorlek, SpiritLight=150:  # All the path options here include a way to get past the enemy
      DoubleJump, TripleJump OR Sword OR Hammer  # all have alternate paths from the right or from below
      SentryJump=1
    kii, SpiritLight=150:
      Sword  # Pogo the slug
      DoubleJump, Glide OR Shuriken=1 OR Sentry=2
      Dash, Hammer OR Shuriken=1
    unsafe, SpiritLight=150:
      DoubleJump, Spear=1 OR Flash=1 OR Sentry=1
      Dash, Spear=1 OR Flash=1 OR Sentry=1
  pickup WestHollow.BelowLupoEX:
    moki:  # All the path options here include a way to get past the enemies
      DoubleJump, Dash
      Launch
    gorlek:  # All the path options here include a way to get past the enemies
      DoubleJump, TripleJump OR Sword OR Hammer OR Damage=10
    kii:
      DoubleJump, Glide OR Spear=1 OR Shuriken=1 OR Blaze=1 OR Flash=1 OR Sentry=1
      Dash, Sword OR Hammer OR Shuriken=1 OR Blaze=1 OR Flash=1 OR Sentry=1
      Hammer, Shuriken=1 OR Flash=1 OR Sentry=1
    unsafe:
      DoubleJump
      Damage=10, SwordSJump=1
      Hammer    # upswing to get onto the right side of the spikes (you can touch them)
      Dash      # max jump without hitting the spike hitbox, dash to the small ledge

  conn WestHollow.TrialApproach:  # middle water state can softlock this, so you have to be able to fully lower the water.
    moki, WestHollow.FullyDrained:
      Combat=Slug+2xSkeeto, DoubleJump, Dash OR Glide
      Combat=Slug+2xSkeeto+Hornbug, Dash, Glide
      Bash, Damage=10, DoubleJump OR Dash OR Glide  # bash off the skeetos
      Water, WaterDash, Combat=Slug, Combat=Hornbug OR DoubleJump
      Water, WaterDash, Bash
      Launch
    gorlek, WestHollow.FullyDrained:
      Combat=Slug+2xSkeeto, DoubleJump OR Dash OR Glide OR Sword
      Bash  # bash off the skeetos
      SentryJump=1
    kii, WestHollow.FullyDrained:
      Hammer
      Combat=Slug+2xSkeeto, Sentry=2
    unsafe:
      WestHollow.FullyDrained, Combat=Slug+2xSkeeto, Shuriken=2 OR Blaze=3
  conn WestHollow.DashApproach:
    moki: Combat=SneezeSlug OR DoubleJump OR Bash OR Launch
    gorlek: Dash
    kii: free
  # no backwards connection through the water

anchor WestHollow.TrialApproach at -155, -4298:  # after getting past the beetle, at the bottom of the shaft next to trial start
  refill Checkpoint

  conn WestHollow.TrialStart:
    moki:
      Combat=Slug, DoubleJump, Dash OR Glide
      DoubleJump, Bash  # bash off the slug
      Launch
    gorlek:
      Combat=Slug, DoubleJump OR Dash
      Bash, DoubleJump OR Dash
      Damage=10, Sword OR Hammer  # Sword or hammer solve combat requirements and easier movement
      Damage=10, Glide, Combat=Slug OR Bash
    kii:
      Sword
      Hammer, Bash OR Spear=2 OR Shuriken=2 OR Blaze=2 OR Flash=2 OR Sentry=2  # kill the slime with your hammer, fall to the ground again then use your energy weapons to preserrve your upslash for the third jump
      Glide, Bash
      Glide, Combat=Slug, Spear=1 OR Shuriken=1 OR Flash=1 OR Sentry=1
      Damage=10, Combat=Slug, Spear=4 OR Shuriken=4 OR Blaze=4 OR Flash=4 OR Sentry=4
      Damage=10, Damage=10, Combat=Slug, Spear=3 OR Shuriken=3 OR Blaze=3 OR Flash=3 OR Sentry=3
    unsafe:
      Hammer OR Bash       # Sword or hammer movement to avoid damage; Bash using the slug
      Damage=10, Combat=Slug
  conn WestHollow.HollowDrainLower:  # middle water state can softlock this, so you have to be able to fully lower the water.
    moki: WestHollow.FullyDrained

anchor WestHollow.TrialStart at -120, -4260:  # At the Spirit Trial start
  refill Checkpoint

  pickup WestHollow.TrialHC: free
  pickup WestHollow.SpiritTrial:  # middle water state can softlock this, so you have to be able to fully lower the water.
    moki: WestHollow.TrialActivation, WestHollow.FullyDrained, DoubleJump, Dash
    gorlek: WestHollow.TrialActivation, WestHollow.FullyDrained, Dash

  conn WestHollow.TrialApproach: free

# checkpoint at -124, -4377

anchor WestHollow.DashApproach at -111, -4429:  # To the left of the lever door
  refill Checkpoint
  refill Energy=3:
    moki: BreakCrystal

  state WestHollow.TrialActivation:  # Since you have to reach this place again in a race to get an advantage, only paths possible during a trial are meaningful
    moki: DoubleJump OR Dash
    gorlek: Glide
  state WestHollow.DoorLever:  # The door blocking Dash area
    moki:
      Combat=Skeeto+Mantis+2xLizard+Hornbug, DoubleJump OR Dash
      Combat=Skeeto+Mantis+2xLizard+Hornbug, Bash, Grenade=1
      Bash, DoubleJump OR Dash
      Launch
    gorlek:
      DoubleJump OR Dash OR Bash
      Combat=Skeeto+2xLizard+Hornbug, Glide OR Sword OR HammerSJump=1
    kii:
      Glide OR Sword OR Hammer OR Spear=1 OR Shuriken=1 OR Blaze=1 OR Flash=1 OR Sentry=1
    unsafe: Hammer

  conn WestHollow.HollowDrainLower:
    moki:
      Combat=Slug, DoubleJump, Dash
      Bash, Grenade=2, DoubleJump OR Dash
      Launch
    gorlek:
      SentryJump=3  # Possible with 2 SentryJumps
      Combat=Slug, DoubleJump, TripleJump OR Glide OR Sword OR Hammer  # Take the vanilla path up, but use Sword or Hammer slashes as a substitute to Dash/DoubleJump
      Bash, Grenade=2, Damage=10, Glide OR Sword
    kii:
      Combat=Slug, DoubleJump, Spear=2 OR Shuriken=2 OR Flash=2 OR Sentry=2
      Bash, Grenade=1, DoubleJump OR Dash OR Sword OR Hammer OR Shuriken=3  # either bash the mantis or bait the skeeto
      Bash, Grenade=1, Damage=10, Glide OR Flash=3 OR Sentry=3
      Bash, Grenade=1, Glide, Shuriken=1 OR Blaze=1 OR Flash=1 OR Sentry=1
      Dash, Sword OR Hammer
    unsafe:
      Bash  # Take your skeeto friend for a trip
      Dash                            # avoiding slugs is hard and might take patience
      Sword
      DoubleJump, Damage=10 OR Glide  # Jump into the first spike wall or glide over it and then avoid the slugs
  conn WestHollow.DashArea:
    moki: WestHollow.DoorLever

anchor WestHollow.DashArea at -88, -4423:  # To the right of the lever door
  refill Checkpoint

  pickup WestHollow.DashTree: free
  pickup WestHollow.AboveDashEX:  # Paths going above the tree. Path passing through the crushers originate from DashCrushers. Make sure they aren't redundant.
    gorlek:  # Launch would be redundant with going the long way around
      DoubleJump, Bash, Grenade=1  # There are two ledges above the tree, stand on the right one, throw Grenade from there
      SentryJump=1
    kii:
      Bash  # Bash the slug twice
      DoubleJump, TripleJump  # Jump from where the door was. Can wall jump from it if it's still closed
      WestHollow.DoorLever, DoubleJump, Sword  # Lure and pogo the mantis

  conn WestHollow.DashApproach:
    moki: WestHollow.DoorLever
  conn WestHollow.DashCrushers:
    moki: Dash OR Launch
    kii: Bash, Grenade=1
    unsafe: free
  conn WestHollow.AboveDashTree:  # Paths going above the tree. Path passing through the crushers originate from DashCrushers. Make sure they aren't redundant.
    kii: DoubleJump, TripleJump, Sword OR Hammer OR Spear=1 OR Shuriken=1 OR Flash=1 OR Sentry=1  # start jumping from the ledge right next to the spikes
    unsafe: WestHollow.DoorLever, Bash  # Bash the slime on the log above, use the mantis to go there too. Precise bash angle to send the slime in the spikes and bash it again after it dies. Also, the skeeto can come in the spikes area, making that path waaaaay easier

anchor WestHollow.DashCrushers at -23, -4443:  # To the right of the crushers at dash tree
  refill Checkpoint
  
  pickup WestHollow.CrusherEX:
    # No moki path because the need for dash/burrow/waterdash in order to drop through the log is too obscure
    gorlek: Dash
    unsafe: Burrow OR WaterDash  # hmmmmm
  
  conn WestHollow.DashArea:  # Make sure it's not redundant with AboveDashTree->DashArea
    moki: Dash, Bash, Grenade=1
    gorlek: Dash, SentryJump=1
    unsafe:
      SentryJump=1
      Bash, Grenade=1
  conn WestHollow.AboveDashTree:
    moki:
      DoubleJump, Dash
      Launch
    gorlek:
      DoubleJump, TripleJump OR Glide OR Sword
      Dash, Bash, Grenade=1, Glide OR Sword OR Hammer OR Damage=10  # around the right
    kii:
      Bash, Grenade=2  # Bash the mantis in order to reach your grenade from higher. Bash grenade from the hanging log.
      DoubleJump, Hammer
      DoubleJump, Damage=10, Bash OR Shuriken=2 OR Flash=2 OR Sentry=2
      DoubleJump, Bash, Spear=1 OR Shuriken=1 OR Blaze=1 OR Flash=1 OR Sentry=1
      Dash, Sword OR Hammer
    unsafe:
      Sword 
      Dash, Spear=1 OR Shuriken=1 OR Blaze=1 OR Flash=1 OR Sentry=1
      DoubleJump, Spear=1 OR Shuriken=1 OR Blaze=1 OR Flash=1 OR Sentry=1 OR Damage=10 
      Bash, Grenade=1           # using the enemies to bash onto the hanging log
  
anchor WestHollow.AboveDashTree at -21, -4411:  # Top right of dash tree room
  refill Checkpoint
  
  pickup WestHollow.DashRightEX:
    moki:
      DoubleJump, Dash, Combat=WeakSlug OR Bash
      Launch
    gorlek:
      DoubleJump, Sword
      DoubleJump, Bash, TripleJump OR Glide
      DoubleJump, Combat=WeakSlug, TripleJump OR Glide
    kii:
      Bash
      DoubleJump, Hammer
      DoubleJump, Combat=WeakSlug, Shuriken=1 OR Flash=1 OR Sentry=1
      Dash, Combat=WeakSlug, Sword OR Hammer OR Spear=1 OR Shuriken=1 OR Blaze=1 OR Flash=1 OR Sentry=1
    unsafe:
      DoubleJump, Combat=WeakSlug
      Glide, Combat=WeakSlug, Sentry=2
  pickup WestHollow.AboveDashEX:
    moki:
      Glide, Combat=Hornbug+Skeeto OR Bash
      DoubleJump, Dash OR Glide
      Launch
    gorlek:
      DoubleJump OR Dash OR Hammer
      Bash, Sword OR Damage=10
      Combat=Hornbug, Sword OR  Damage=10
    kii: Sword OR Blaze=3 OR Sentry=2 OR Damage=10
    unsafe: Bash OR Shuriken=2
      
  conn WestHollow.DashCrushers:
    moki: Bash OR Glide OR Launch OR DoubleJump OR Dash
    gorlek: Sword OR Hammer
    kii: Spear=1 OR Shuriken=1 OR Blaze=1 OR Flash=1 OR Sentry=1 OR Damage=10
    unsafe: free
  conn WestHollow.DashArea:  # same paths as WestHollow.AboveDashEX
    moki:
      Glide, Combat=Hornbug+Skeeto OR Bash
      DoubleJump, Dash OR Glide
      Launch
    gorlek:
      DoubleJump OR Dash OR Hammer
      Bash, Sword OR Damage=10
      Combat=Hornbug, Sword OR  Damage=10
    kii: Sword OR Blaze=3 OR Sentry=2 OR Damage=10
    unsafe: Bash OR Shuriken=2
  
region EastHollow:
  moki: Danger=20
  gorlek: free
  kii: free
  unsafe: free

anchor EastHollow.Teleporter at -150, -4238:  # the teleporter
  refill Full

  state EastHollow.VoiceDoor:
    moki: EastHollow.ForestsVoice

  pickup EastHollow.HornBeetleFightEX:
    moki, EastHollow.BeetleDefeated:
      DoubleJump, Dash, Bash
      Bash, Grenade=1, DoubleJump OR Dash OR Glide  # the nearby skeeto loses interest in you if you go to the ledge below this pickup
      Launch
    gorlek:
      DoubleJump, Bash, TripleJump OR Dash
      Bash, Grenade=1, DoubleJump OR Dash OR Glide  # the nearby skeeto loses interest in you if you go to the ledge below this pickup
      Launch
      SentryJump=1, DoubleJump, TripleJump
      EastHollow.BeetleDefeated, DoubleJump, TripleJump, Dash OR Glide OR Sword OR Hammer  # Dont make the third jump too quick if you have just Hammer
    kii:
      DoubleJump, TripleJump, Sword  # Pogo
      Bash  # baiting the skeeto can be annoying
      EastHollow.BeetleDefeated, DoubleJump, TripleJump, Spear=1 OR Shuriken=1 OR Blaze=2 OR Flash=1 OR Sentry=1
    unsafe:
      DoubleJump, Sword  # Pogo + upslash
      Hammer, DoubleJump                 # HammerJump
      DoubleJump, Sentry=3 OR Grenade=2  # Use Sentry hops to boost the height or GrenadeJumps
      EastHollow.BeetleDefeated, DoubleJump, Dash, Spear=2  # extend your jump momentum with spear
      EastHollow.BeetleDefeated, DoubleJump, Sentry=4  # Djump+3 sentries from the vine, ceiling jump + sentry to access to the pickup

  conn Teleporters: free
  conn BeetleFight: free
  conn EastHollow.AfterBeetleFight:  # the enemies in the arena only spawn if you have Bash, which allows you to avoid them
    moki: EastHollow.BeetleDefeated, DoubleJump OR Bash OR Launch
    gorlek:
      EastHollow.BeetleDefeated OR Launch
      Bash, DoubleJump OR Dash OR Glide
      SentryJump=1, DoubleJump OR Dash OR Glide  # Go down to the pit, do SentryJump and the use Sword or Hammer to get to the rope
    kii:
      Bash  # need to bait the skeeto all the way on the right which can be annoying
    unsafe:
      Hammer, DoubleJump                         # HammerJump
      # WaveDash, DoubleJump                     # wavedash off the teleporter
  conn EastHollow.MapMoki:
    moki, EastHollow.BeetleDefeated, EastHollow.VoiceDoor:
      Bash, DoubleJump OR Dash OR Glide
      Launch
    gorlek, EastHollow.VoiceDoor:
      Bash, DoubleJump OR Dash OR Glide OR Sword OR Hammer
      Launch
    kii, EastHollow.VoiceDoor:
      Bash
      DoubleJump, TripleJump, Sword  # Pogo
    unsafe, EastHollow.VoiceDoor:
      DoubleJump, Sword  # Pogo
      Hammer, DoubleJump  # HammerJump
  conn WestHollow.InFrontPurpleDoor:
    moki: WestHollow.PurpleDoorOpen

anchor BeetleFight at -81, -4243:
  refill Full

  state EastHollow.BeetleDefeated:
    moki: Boss=250, Regenerate, Damage=35, Dash OR Launch  # Kinda tight on assumed damage, but that's literally what the base game throws you at. It isn't too difficult to avoid the beetle's attacks without Dash, but this is what the base game taught.
    gorlek: Boss=250, Regenerate, Damage=35, DoubleJump
    unsafe: Boss=250

anchor EastHollow.MapMoki at -106, -4221:  # after crossing the voicelocked door above beetle fight
  refill Checkpoint

  quest EastHollow.HandToHandMap: free

  pickup EastHollow.GladesApproachOre:
    moki: Bash, DoubleJump OR Dash OR Glide OR Launch
    gorlek: Bash
    kii:
      Deflector, Sword, Launch
      Deflector, Sword, DoubleJump, TripleJump OR Hammer OR Spear=1 OR Damage=10  # from the right wall or take a dboost in the left spieks
    unsafe:
      Deflector, Hammer, Launch OR DoubleJump

  conn EastHollow.OutsideGlades:
    moki:
      DoubleJump, Bash
      Launch
    gorlek:
      Bash, Grenade=1, Dash
      Bash, SentryJump=1, Dash
      Bash, Damage=10
    kii:
      DoubleJump, TripleJump OR Spear=2 OR Damage=20
      DoubleJump, Damage=10, Hammer OR Spear=1  # either take a dboost to reach the first pole or climb from the right wall and take a dboost to refresh hammer's up slash
      Bash, Dash OR Glide OR Sword OR Hammer OR Shuriken=1 OR Blaze=3 OR Flash=1 OR Sentry=1
    unsafe:
      Bash, Grenade=1  # land near the second pole, throw a grenade, jump on the pole and immediatly jump to the grenade. Avoiding spikes damage is a bit hard.
      Grenade=5, Damage=10, EastHollow.BeetleDefeated  # Grenade Redirect and Grenade Jumps
      DoubleJump, Hammer, Deflector  # break the wall to GladesApproachOre so you can refresh your upslash without taking a dboost
      DoubleJump, Damage=10, Sentry=1
      DoubleJump, Sword, Damage=10  # climb the left wall, pogo the mortar
  conn EastHollow.Teleporter:
    moki: EastHollow.VoiceDoor, DoubleJump OR Dash OR Glide OR Bash OR Launch
    gorlek: EastHollow.VoiceDoor

anchor EastHollow.OutsideGlades at -152, -4164:  # Outside Grom's Wall
  state GladesTown.GromsWall:
    moki: Bash
    unsafe:
      Deflector, Sword OR Hammer  # Probably too precise for kii
      Grenade=1 OR Sentry=1

  conn GladesTown.Teleporter:
    moki: GladesTown.GromsWall
  conn EastHollow.MapMoki: free

anchor EastHollow.AfterBeetleFight at -28, -4233:  # At the breakable floor to Bash tree
  refill Checkpoint

  state EastHollow.DepthsLever:
    moki: Bash, DoubleJump OR Dash OR Glide OR Launch  # just Bash is treacherous
    gorlek: Bash
    kii: Deflector, Sword OR Hammer
    unsafe:
      Combat=SneezeSlug, Sentry=1 OR Grenade=1  # grenade/sentry redirect
      Launch  # launch at touch the breakable ceiling when the slug shoots so it shoots its pojectile at the ceiling
      Hammer, DoubleJump OR Dash  # Hammer onto the jumppad when the slug is shooting. DJ or Dash to stay at the ceiling longer
  state EastHollow.VoiceDoor:
    moki: EastHollow.ForestsVoice

  pickup EastHollow.SpikeLanternEX:
    moki: Bash, DoubleJump OR Launch  # there's a couple small awkward things adding up if you do this without Double Jump
    gorlek:
      Bash, Grenade=1 OR SentryJump=1
      EastHollow.BeetleDefeated, Bash, Dash OR Glide OR Sword
      SentryJump=1, DoubleJump, Damage=10, TripleJump OR Dash OR Glide OR Sword
    kii:
      Launch  # @validator not sure why it's not in gorlek
      DoubleJump, TripleJump, Dash
      Bash  # Go to the right to make the mantis spawn if it's not here
    unsafe:
      DoubleJump, SentryJump=1 OR Dash
  pickup EastHollow.SecretRoofEX:
    moki:
      Bash OR Launch
      Grapple, DoubleJump, Dash OR Glide
    gorlek:
      Grapple, DoubleJump, TripleJump OR Sword OR Hammer
      Grapple, Dash
      Grapple, SentryJump=1  # use the weapon to scare the mortar away
      SentryJump=1, DoubleJump, TripleJump
      SentryJump=2
    kii:
      Grapple, DoubleJump
      Grapple, Hammer, Glide OR Shuriken=1 OR Flash=1 OR Sentry=1
      Grapple, Glide, Shuriken=1 OR Flash=1 OR Sentry=1
      DoubleJump, TripleJump
    unsafe:
      Grapple, Shuriken=2
      Hammer, DoubleJump  # HammerJump
      DoubleJump, SentryJump=1
  pickup EastHollow.MortarEX:
    moki:
      Bash, DoubleJump OR Dash OR Glide
      Launch
    gorlek: Bash
    kii:
      DoubleJump, TripleJump, Dash, Sword OR Hammer OR Spear=1 OR Damage=10  # refresh dash on ceiling. Pogo the mortar or dboost on the left wall to get to the pickup
      Grapple, DoubleJump, TripleJump, Hammer, Shuriken=1 OR Flash=1 OR Sentry=1  # Grapple, tjump, upslash, one horizontal attack, energy weapon
    unsafe:
      DoubleJump, TripleJump, Dash  # using the walls and ceilings
      DoubleJump, TripleJump, Sword OR Hammer  # friendly spikes after the grappl section. Sword jumps from there or tjump+hammer upslash
      # DoubleJump, TripleJump, Dash, Flash=1 OR Sentry=1  # Go just under the pickup, tjump from here+sentry/flash to reach the wall above the spikes
      SentryJump=2, Grapple
      SentryJump=3                                  # pogo on the last mortar
      SentryJump=4
      # SentryJump=3, DoubleJump
      # Grapple, Dash, DoubleJump, TripleJump

  conn BeetleFight: free
  conn EastHollow.AboveBash: free
  conn EastHollow.Teleporter:  # so far this seemed to cover all paths going towards glades
    moki, EastHollow.BeetleDefeated:
      DoubleJump, Dash
      Bash, DoubleJump OR Dash OR Grenade=1
      Glide OR Launch
    gorlek:
      Bash, DoubleJump, TripleJump OR Dash OR Glide
      DoubleJump, TripleJump, Glide
      SentryJump=1, Glide, DoubleJump OR Dash
      Launch
      EastHollow.BeetleDefeated:
        DoubleJump, Sword OR Hammer
        Dash, Sword OR Hammer
        Bash OR SentryJump=1
    kii:
      Bash
      DoubleJump, Sword, Glide  # Pogo the mantis
      DoubleJump, Sword, Spear=1  # djump+spear to reach the tp from the beetle arena
      DoubleJump, Hammer, Glide OR Sword OR Shuriken=1 OR Blaze=2 OR Flash=1 OR Sentry=1
      DoubleJump, TripleJump, Dash OR Sword OR Hammer OR Spear=1 OR Shuriken=1 OR Blaze=1 OR Flash=1 OR Sentry=1
    unsafe:
      DoubleJump, TripleJump
      DoubleJump, Sword  # sword jumps
      # DoubleJump, Sword, Shuriken=1
  conn EastHollow.Kwolok:
    moki:
      Bash, DoubleJump OR Dash OR Glide OR Launch
      Launch, DoubleJump, Dash OR Glide
      Launch, Dash, Glide
    gorlek:
      Bash OR Launch
      DoubleJump, TripleJump, Damage=10, Grapple OR SentryJump=1  # use the weapon to hover
    kii:
      DoubleJump, TripleJump, Dash
      DoubleJump, Grapple, Dash OR Glide OR Sword OR Hammer OR Sentry=3
    unsafe:
      Grapple, Dash, Damage=10
      DoubleJump, Grapple, Shuriken=3
      DoubleJump, TripleJump
      DoubleJump, Dash, Damage=10, SentryJump=1
      SentryJump=3, Glide

# checkpoint at 21, -4220

anchor EastHollow.AboveBash at -10, -4244:  # Under the breakable floot after the beetle arena
  pickup EastHollow.BashEC:
    moki:
      Bash, DoubleJump, Dash
      Bash, Grenade=1
      Launch
    gorlek:
      Bash, DoubleJump
      DoubleJump, TripleJump, Dash
      SwordSJump=1
      HammerSJump=1, DoubleJump OR Dash OR Glide OR Bash
    kii:
      Bash, Dash
      DoubleJump, TripleJump OR Hammer OR Spear=1
      DoubleJump, Dash, Sword OR Spear=1 OR Shuriken=1 OR Flash=1 OR Sentry=1
    unsafe:
      HammerSJump=1
      DoubleJump, Dash
      Bash
      # Bash, Dash OR Glide

  conn EastHollow.BashTreeCheckpoint:
    moki:
      Combat=2xSneezeSlug, DoubleJump OR Dash
      Bash, DoubleJump OR Dash  # just Bash is treacherous
      Glide OR Launch
    gorlek: DoubleJump OR Dash OR Bash OR Damage=10
    kii: free
  conn EastHollow.AboveDepths:
    moki, EastHollow.DepthsLever:
      Combat=2xSneezeSlug, DoubleJump OR Dash
      Bash, DoubleJump OR Dash  # just Bash is treacherous
      Glide OR Launch
    gorlek: EastHollow.DepthsLever, DoubleJump OR Dash OR Bash OR Sword OR Hammer OR Damage=10
    kii: EastHollow.DepthsLever
  conn EastHollow.AfterBeetleFight:  # Mortar break the ceiling for you
  # If you don't collect bash's tree, the camera is stuck. These paths ignore this issue.
    moki: Launch OR Bash
    gorlek:
      SentryJump=1
      DoubleJump, TripleJump
    kii: DoubleJump

anchor EastHollow.BashTreeCheckpoint at -7,-327:  # Checkpoint at Bash tree
  refill Checkpoint

  pickup EastHollow.BashTree: free
  pickup EastHollow.BashEX:
    moki:
      DoubleJump, Bash
      Launch
    gorlek:
      Bash, Grenade=1, DoubleJump OR Dash OR Glide OR Sword OR Hammer
      SentryJump=1, DoubleJump, TripleJump
    kii:
      Bash, Grenade=1 OR Sword OR Hammer OR Flash=2 OR Sentry=2
      Bash, Glide, Flash=1 OR Sentry=1
      Bash, Dash, Flash=1 OR Sentry=1
      DoubleJump, TripleJump
    unsafe:
      SentryJump=1, DoubleJump OR Dash
      DoubleJump, Dash OR Hammer

  conn EastHollow.AboveBash:
    moki:
      Launch, Bash OR Hammer OR Spear=1
      Bash, Dash OR DoubleJump OR Glide
    gorlek:
      Launch  # The mortar will break the ceiling for you
      Bash, Sword
      Bash, Grenade=1, Damage=10  # Bash the slug to reach the first lantern, dboost in the spikes, grenade bash from the ledge
    kii:
      Bash, Hammer OR Shuriken=1 OR Flash=1 OR Sentry=1 OR Damage=10
      Bash, Grenade=1  # Make the slug near the door shoot at you. Bash the projectile to reach your grenade
    unsafe:
      Bash  # Bash the lantern next to the door and bait the slug to shoot at you so you can bash its projectile

anchor EastHollow.Kwolok at 177, -4215:  # Between Ku and Kwolok
  refill Checkpoint

  quest EastHollow.ForestsVoice: free
  quest EastHollow.KwolokAmuletQuest:
    moki: EastPools.KwolokAmuletQI, WestPools.ForestsStrength

  state GladesTown.TuleySpawned:
    moki: InnerWellspring.WaterEscape

  pickup EastHollow.RightKwolokEX:
    moki: Bash OR Launch
    gorlek: SentryJump=1
    kii: DoubleJump, Sword, TripleJump OR Hammer OR Spear=1 OR Shuriken=1 OR Flash=1 OR Sentry=1  # pogo the mortar
    unsafe: DoubleJump, Sword  # Pogo the mortar
  pickup EastHollow.SilentSwimEC:
    moki: Combat=Balloon, Water, WaterDash OR Launch
    gorlek:
      Water, WaterDash OR Launch
      Combat=Balloon, Water, DoubleJump, TripleJump, Damage=10
      Water, DoubleJump, TripleJump, Damage=20
    kii:  Water, DoubleJump, TripleJump, Damage=10  # Balloon will go for a swim on its own as long as you aggro it
    unsafe: Water, Damage=10, DoubleJump OR SentryJump=1
  pickup EastHollow.KwolokSwimOre:
    moki: Water, Bash OR Damage=10  # enemy in the way
    gorlek: Water
  pickup EastHollow.KwolokSwimLeftEX:
    moki: Water, WaterDash OR Launch
    gorlek: Water, DoubleJump, TripleJump  # Do a wrap around from the right wall
    kii:
      Water, Bash  # Bash the fish
      Water, DoubleJump, Sword, Hammer OR Spear=1  # bait the fish and pogo it
    unsafe:
      Water, DoubleJump                           # At left wall, with quick jumps sliding up the wall you can keepp the dj
      # Water, DoubleJump, Hammer OR Flash=1 OR Sentry=1                 # upswing to gain a bit more hight. Standig on the left ledge to regain upswing after fail.
  pickup EastHollow.KwolokSwimRightEX:
    moki: Water
  pickup EastHollow.SecretRoofEX:  # this path can't get over the big spike wall from the left anchor
    gorlek: DoubleJump, TripleJump, Dash
    kii: DoubleJump, Dash OR TripleJump OR Sword OR Hammer OR Shuriken=1 OR Sentry=2
    unsafe: Dash

  conn EastHollow.AfterBeetleFight:
    moki:  # since the ability bottleneck is right at the start, most paths to the pickups on the way are covered in this connection
      Bash, DoubleJump OR Dash OR Glide
      DoubleJump, Dash OR Glide
      Dash, Glide, Damage=10
      Launch
    gorlek:
      Bash, Damage=10 OR Sword OR Hammer
      DoubleJump OR Dash OR Glide OR Sword
      Hammer, Damage=10
    kii:
      Hammer OR Sentry=3 OR Damage=20
      Bash, Spear=1 OR Shuriken=1 OR Blaze=1 OR Flash=1 OR Sentry=1
      Damage=10, Spear=1 OR Shuriken=1 OR Blaze=1 OR Flash=1 OR Sentry=1
      Sentry=2, Spear=1 OR Shuriken=1 OR Blaze=1 OR Flash=1
    unsafe:
      Bash OR Shuriken=2 OR Damage=10  # friendly spikes
  conn WoodsEntry.ShriekMeet:
    moki, Combat=Balloon:
      Water, Grapple, DoubleJump, Dash OR Glide
      Water, Grapple, Dash, Glide
      Water, Launch
    gorlek, Combat=Balloon:
      Water, Grapple, DoubleJump, TripleJump OR Sword OR Hammer
      Water, Grapple, Dash  # Eiher jump from the Grapple point and the Dash or use double Dash
      Water, WaterDash, DoubleJump, TripleJump
      Water, WaterDash, DoubleJump, Dash, Damage=10  # Take boost on the left side
      # @validator The path above could be using Dash OR Glide OR Sword OR Hammer instead of just Dash
    kii:
      # Repeat each moki/gorlek path without Combat=Balloon since you can just bait it into taking a swim
      Water, Launch
      Water, Grapple, Dash
      Water, Grapple, DoubleJump, Glide OR TripleJump OR Hammer OR Spear=1 OR Shuriken=1 OR Blaze=1 OR Flash=1 OR Sentry=1
      Water, WaterDash, DoubleJump, TripleJump OR Sword OR Hammer OR Spear=2 OR Shuriken=2 OR Flash=2 OR Sentry=2
      Water, WaterDash, DoubleJump, Damage=10, Dash OR Glide OR Spear=1 OR Shuriken=1 OR Blaze=1 OR Flash=1 OR Sentry=1
      # Completely new paths
      Water, Grapple, Sword
      Water, Grapple, Hammer, Glide OR Shuriken=1 OR Flash=1 OR Sentry=1
      Water, Grapple, Glide, Shuriken=1 OR Blaze=1 OR Flash=1 OR Sentry=1
      Water, WaterDash, Bash
      Water, WaterDash, Sword, Damage=10
      Water, WaterDash, Dash, Damage=10, Glide OR Hammer OR Spear=1 OR Shuriken=1 OR Blaze=1 OR Flash=1 OR Sentry=1
      Water, WaterDash, Hammer, Damage=10, Glide OR Shuriken=1 OR Flash=1 OR Sentry=1
      Water, WaterDash, Glide, Damage=10, Shuriken=1 OR Blaze=1 OR Flash=1 OR Sentry=1
    unsafe:
      Water, Grapple, Sentry=3
      Water, Grapple, Shuriken=2, Combat=Balloon OR Damage=20
      Water, Grapple, DoubleJump  # Cancel grapple with djump
      Water, DoubleJump, TripleJump
      Water, WaterDash, Dash, Damage=10  # coyote jump from the ledge under the grappable plant
      # Water, Grapple, SwordSJump=1                       # standing on the ledge below grapple plant. Holding right during SJump. Swordcombo to go right. Lure balloon into water first
      # Water, Grapple, SwordSJump=1, DoubleJump OR Glide  # standing on the ledge below grapple plant. Holding right during SJump
# checkpoint at -8, -4327

anchor EastHollow.AboveDepths at 47, -4302:  # To the right of the lever door blocking Depths access
  refill Checkpoint
  refill Energy=3:
    moki: BreakCrystal

  state EastHollow.DepthsOpen:
    moki: Glide

  pickup EastHollow.BashHC:
    moki: Bash OR Launch
    gorlek:
      SentryJump=2, DoubleJump, TripleJump
      SentryJump=3
    kii: DoubleJump, TripleJump, Hammer, Spear=1 OR Flash=1 OR Sentry=1
    unsafe:
      DoubleJump, TripleJump, Hammer  # Hammer upswing to gain mor hight
  pickup EastHollow.SplinterShard: free
  pickup EastHollow.DepthsExteriorEX:
    moki: Glide, Launch  # ...what even is intended here?
    gorlek:
      Bash, Grenade=1, Launch
      SentryJump=1, Launch
      Launch, DoubleJump OR Dash  # Jump to the left wall and then go to right or you can go from the ledge next to the entry if you have DoubleJump
      Bash, Grenade=1, DoubleJump, TripleJump
    kii:
      Launch
      Bash, Grenade=1, DoubleJump  # Bait the mantis
    unsafe:
      Glide, DoubleJump, TripleJump
      Bash, Grenade=1  # Bait the mantis

  conn UpperDepths.Entry:
    moki: EastHollow.DepthsOpen
  conn EastHollow.BashTreeCheckpoint:
    moki, EastHollow.DepthsOpen: Combat=SneezeSlug OR DoubleJump OR Bash OR Launch
    gorlek, EastHollow.DepthsOpen: Damage=5
    kii: EastHollow.DepthsOpen
  conn EastHollow.AboveBash:  # Make sure it's not redundant with paths from EastHollow.BashTreeCheckpoint
    gorlek, EastHollow.DepthsLever:
      SwordSJump=5, Dash OR Glide  # The mortar will break the ceiling for you
      SwordSJump=4, DoubleJump  # The mortar will break the ceiling for you

anchor GladesTown.Teleporter at -307, -4153:  # The glades teleporter
  refill Full

  state GladesTown.BuildHuts:
    moki: Ore=15
  state GladesTown.RoofsOverHeads:
    moki: GladesTown.BuildHuts, Ore=21
  state GladesTown.OnwardsAndUpwards:
    moki: GladesTown.RoofsOverHeads, Ore=29
  state GladesTown.ClearThorns:
    moki: Ore=23
  state GladesTown.CaveEntrance:
    moki: GladesTown.ClearThorns, Ore=29
  # decoration not accounted for
  # state GladesTown.RatherPlay:  # talking to the Moki that allows to build decoration
  #   moki:
  #     Flap, Glide
  #     Launch
  #     TuleyShop.Lightcatchers, Bash:
  #       Grenade=1
  #       TuleyShop.BlueMoon, Grapple, DoubleJump OR Dash
  #       TuleyShop.StickyGrass, Grapple, DoubleJump OR Dash
  #       TuleyShop.SpringPlants
  #     TuleyShop.SpringPlants, DoubleJump
  #     GladesTown.RoofsOverHeads:
  #       Bash, Grenade=2
  #       TuleyShop.BlueMoon, Grapple, Bash, Grenade=1
  #       TuleyShop.SpringPlants, Bash, Grenade=1

  # silent woods map quest doesn't exactly make sense
  quest GladesTown.RebuildTheGlades:
    moki: Ore=40  # Eiko told me not to modify this so orishrug ~Cosmic

  pickup GladesTown.UpdraftCeilingEX:
    moki:
      Flap, Glide
      Bash, Grenade=1, DoubleJump
      Launch
      TuleyShop.Lightcatchers, Bash, Grenade=1
      TuleyShop.BlueMoon, DoubleJump, Grapple
      TuleyShop.BlueMoon, TuleyShop.Lightcatchers, Bash, Grapple
      TuleyShop.SpringPlants, DoubleJump OR Dash OR Glide
      TuleyShop.SpringPlants, TuleyShop.Lightcatchers, Bash
    gorlek:
      DoubleJump, TripleJump
      Bash, Grenade=1, Hammer
      SentryJump=2 OR HammerSJump=1
      SwordSJump=1, DoubleJump
      TuleyShop.Lightcatchers, Bash, SentryJump=1
      TuleyShop.BlueMoon, Grapple, Hammer OR SwordSJump=1
      TuleyShop.StickyGrass, TuleyShop.Lightcatchers, Bash, Grapple  # go up on bridge then drop down
      TuleyShop.SpringPlants, Sword OR Hammer
    unsafe:
      Bash, Grenade=2  # for kii
      SwordSJump=1         # sentry jump into the exp
      Grenade=1, Sword     # Grenade Pogos
      Grenade=2            # Grenade Jumps
      TuleyShop.SpringPlants, Grenade=1 OR Sword
      TuleyShop.BlueMoon, Grapple, Sword
      DoubleJump, Glide
      Dash:
        Sword OR Hammer
        Regenerate  # Wavedash from the right
        Burrow
  pickup GladesTown.AboveTpEX:
    moki:
      Launch  # probably fine?
      TuleyShop.Lightcatchers, Bash:
        Grenade=1
        DoubleJump, Flap, Glide
        TuleyShop.StickyGrass, Grapple
        TuleyShop.BlueMoon, DoubleJump, Grapple
        TuleyShop.SpringPlants, DoubleJump
    gorlek:
      DoubleJump, TripleJump
      TuleyShop.Lightcatchers, Bash:
        Flap, Glide  # bashglide over to the other side
        SentryJump=1
        TuleyShop.BlueMoon, Grapple, Dash OR Glide
        TuleyShop.SpringPlants, Dash OR Glide
    unsafe:
      DoubleJump, Sword
      Bash, Grenade=2, Sword OR DoubleJump    # hard strat
      Bash, Grenade=2, Dash                   # completely different strat, hence separation from Bash Grenade=2 Sword
      Grenade=3, DoubleJump                   # Midair Grenade Jumps
      SwordSJump=2                            # Midair Sentry Jumps
      TuleyShop.StickyGrass, Grapple, DoubleJump  # hard jump
      # Bash, Grenade=2                       # its possible
      TuleyShop.Lightcatchers, Bash:
        Dash, Regenerate  # wavedash from the right
        TuleyShop.BlueMoon, Grapple
  pickup GladesTown.BountyShard:
    moki:
      Launch  # probably fine?
      TuleyShop.Lightcatchers, Bash:
        Grenade=1
        DoubleJump, Flap, Glide
        TuleyShop.StickyGrass, Grapple
        TuleyShop.BlueMoon, DoubleJump, Grapple
        TuleyShop.SpringPlants, DoubleJump
    gorlek:
      DoubleJump, TripleJump
      TuleyShop.Lightcatchers, Bash:  # paths are the exact same because you can get up to the shard using the lightcatcher on the right and nothing else
        Flap, Glide  # bashglide over to the other side
        SentryJump=1
        TuleyShop.BlueMoon, Grapple, Dash OR Glide
        TuleyShop.SpringPlants, Dash OR Glide
    unsafe:
      DoubleJump, Sword
      Bash, Grenade=2, DoubleJump
      Bash, Grenade=3, Sword    # hard strat
      Bash, Grenade=3, Dash     # completely different strat, hence separation from Bash Grenade=3 Sword
      Grenade=3, DoubleJump     # Midair Grenade Jumps
      SwordSJump=3              # Midair Sentry Jumps
      TuleyShop.StickyGrass, Grapple, DoubleJump  # hard jump
      TuleyShop.Lightcatchers, Bash, Dash, Regenerate  # wavedash from the right, tight jump to the top
  pickup GladesTown.ArcingShard:
    moki, GladesTown.ClearThorns:
      Bash, Grenade=1  # probably fine?
      Launch
      TuleyShop.Lightcatchers, Bash, DoubleJump OR Dash OR Glide
    gorlek, GladesTown.ClearThorns:
      SentryJump=1, DoubleJump, TripleJump
      TuleyShop.Lightcatchers, Bash  # bashglide
    unsafe, GladesTown.ClearThorns:
      Grenade=1  # Grenade Jump
      DoubleJump, TripleJump
      TuleyShop.Lightcatchers, Bash
  pickup GladesTown.LupoSoupEX:
    moki: Water OR Burrow
  pickup LupoShop.HCMapIcon:
    moki: SpiritLight=1200, Water OR Burrow
  pickup LupoShop.ECMapIcon:
    moki: SpiritLight=1200, Water OR Burrow
  pickup LupoShop.ShardMapIcon:
    moki: SpiritLight=1200, Water OR Burrow
  pickup GladesTown.LupoSwimHC:
    moki: Water, Burrow
  pickup GladesTown.LupoSwimMiddleEX:
    moki: Water, WaterDash OR Launch
    gorlek: Water, DoubleJump
    unsafe: Water  # just wall jump between both walls. not hard.
  pickup GladesTown.LupoSwimLeftEX:
    moki: GladesTown.ClearThorns, Water, WaterDash OR Launch
    gorlek: GladesTown.ClearThorns, Water, DoubleJump, TripleJump
    unsafe, GladesTown.ClearThorns:
      Water, Bash, Grenade=1  # unsafe because of precision. Good for kii.
      Water, Grenade=2  # Grenade Water Jumps
      Water, DoubleJump
  pickup GladesTown.CaveBurrowEX:
    unsafe: free  # heehee

  conn Teleporters: free
  conn GladesTown.TwillenHome: free
  conn GladesTown.UpperWest:
    moki:
      Launch, DoubleJump OR Dash OR Glide
      TuleyShop.BlueMoon, Grapple:
        Bash, Grenade=1
        Launch
        TuleyShop.Lightcatchers, Bash, DoubleJump OR Dash OR Glide
    gorlek:
      Launch
      TuleyShop.BlueMoon, Grapple:
        SentryJump=1
        TuleyShop.Lightcatchers, Bash
    unsafe:
      SwordSJump=2  # Midair Sentry Jumps
      TuleyShop.Lightcatchers, Bash, Grenade=1, Grapple  # grenadebash
      GladesTown.ClearThorns, DoubleJump, TripleJump  # hardcore parkour
  conn GladesTown.HoleHut:
    moki:
      Flap, Glide:
        DoubleJump
        Bash, Grenade=1
        Grapple, TuleyShop.BlueMoon OR TuleyShop.StickyGrass
        TuleyShop.SpringPlants
      Launch
      TuleyShop.Lightcatchers, Bash:
        Grenade=2
        Grenade=1, DoubleJump
        TuleyShop.BlueMoon, Grapple, DoubleJump OR Dash
        TuleyShop.BlueMoon, Grapple, Grenade=1, Glide
        TuleyShop.StickyGrass, Grapple, DoubleJump, Dash OR Glide
        TuleyShop.StickyGrass, Grapple, Grenade=1, DoubleJump OR Dash OR Glide
        TuleyShop.SpringPlants
      TuleyShop.SpringPlants, DoubleJump
      GladesTown.RoofsOverHeads:
        Bash, Grenade=3
        DoubleJump, Bash, Grenade=2
        TuleyShop.BlueMoon, Grapple, Bash, Grenade=1, DoubleJump OR Dash
        TuleyShop.BlueMoon, Grapple, Bash, Grenade=2, Glide
        TuleyShop.StickyGrass, Grapple, Bash, Grenade=2, Dash OR Glide
        TuleyShop.SpringPlants, Bash, Grenade=1
    gorlek:
      Flap, Glide, SwordSJump=1 OR Hammer
      DoubleJump, TripleJump
      SentryJump=2:
        DoubleJump OR SwordSJump=1 OR Hammer
        TuleyShop.BlueMoon, Grapple
        TuleyShop.StickyGrass, Grapple, Dash OR Glide
      TuleyShop.Lightcatchers, Bash:
        SentryJump=2
        SentryJump=1, DoubleJump
        TuleyShop.BlueMoon, Grapple, Grenade=1 OR SentryJump=1
        TuleyShop.BlueMoon, Grapple, Glide OR Sword OR Hammer  # uphammer harder than upslash
        TuleyShop.StickyGrass, Grapple, DoubleJump OR Dash OR Glide OR Sword OR Hammer
        TuleyShop.StickyGrass, Grapple, Grenade=1, Sword OR Hammer
        TuleyShop.StickyGrass, Grapple, SentryJump=1
        TuleyShop.SpringPlants
      TuleyShop.SpringPlants, SwordSJump=1 OR Hammer
      GladesTown.RoofsOverHeads:
        Bash, Grenade=2, Hammer
        TuleyShop.BlueMoon, Grapple, Bash, Grenade=1, Glide OR Sword OR Hammer
        TuleyShop.StickyGrass, Grapple, Bash, Grenade=1, DoubleJump, Dash OR Glide OR Sword OR Hammer
        TuleyShop.StickyGrass, Grapple, Bash, Grenade=2, Sword
    unsafe:
      Flap, Glide, Sword OR Hammer OR Grenade=1  # grenade jump, upslash, uphammer
      TuleyShop.SpringPlants, Sword OR Grenade=1  # increased height bounces
      TuleyShop.SpringPlants, Sentry=1 OR Flash  # sentry and flash short hops give you juuuuuust enough height to get up using the springboard by the hut with the crates
      TuleyShop.Lightcatchers, Bash, TuleyShop.BlueMoon, Grapple
      TuleyShop.Lightcatchers, Bash:
        DoubleJump, Sword OR Glide OR Dash OR Grenade=2
        Dash, Regenerate  # wavedash
        Burrow, Dash OR DoubleJump OR Sword OR Hammer
      Burrow, Grenade=1, Dash OR DoubleJump OR Sword OR Hammer
      Bash, Grenade=3
  conn GladesTown.ReachPath:
    moki: TuleyShop.Lightcatchers, TuleyShop.StickyGrass, Bash, Grapple, DoubleJump OR Dash  # other paths should be redundant with HoleHut
  conn OpherShop: free
  conn Tokk: free
  conn TuleyShop:
    moki, InnerWellspring.WaterEscape:
      DoubleJump OR Launch
      Flap, Glide
      Bash, Grenade=1
    gorlek: InnerWellspring.WaterEscape, SentryJump=1 OR Burrow OR Dash
    unsafe: InnerWellspring.WaterEscape, Shuriken=1 OR Sword OR Hammer OR Grenade=1 OR Sentry=1 OR Flash OR Spear=1
    # seed paths tbd if ever Necessary
  conn EastHollow.OutsideGlades:
    moki: GladesTown.GromsWall

# checkpoint at -297, -4139

anchor GladesTown.TwillenHome at -414, -4160:  # At Twillen in Glades
  refill Checkpoint

  quest GladesTown.HandToHandLantern:
    moki: LowerReach.HandToHandHat
  quest GladesTown.FamilyReunionKey:
    moki: GladesTown.BuildHuts
  quest GladesTown.AcornQI:
    moki, GladesTown.ClearThorns, GladesTown.CaveEntrance:
      Flash, Water, Glide
      Flash, Water, DoubleJump, Dash
      Flash, Bash, Grenade=1
      Flash, Launch
    gorlek, GladesTown.ClearThorns, GladesTown.CaveEntrance:
      Flash:
        Water, DoubleJump OR Dash OR Sword OR Hammer
        SentryJump=1
      Bow=4:  # bow refills light
        Launch
        Bash, Grenade=1
        SentryJump=1
    unsafe, GladesTown.ClearThorns, GladesTown.CaveEntrance:
      Flash:
        # Water, Sentry=2 OR Damage=10  # use the flash hop to make it across the first spikes (good for kii)
        # Water, Sword  # difficult sword float (good for kii)
        Water  # double flash hop (not good for kii)
        Grenade=1  # grenade jump
        DoubleJump, TripleJump  # off the left wall
      Bow=2:
        Launch
        Bash, Grenade=1
        SentryJump=1
        Grenade=1  # grenade jump
        DoubleJump, TripleJump  # off the left wall
        Water, WaterDash, Damage=10 OR DoubleJump OR Glide
      # Grenade=4  # grenade jumps and light refills, very nasty strat
      DoubleJump, TripleJump, Grenade=2, Water OR Damage=10  # light refills, NO GRENADE JUMPS, Small Dirty Water Dboost
      DoubleJump, TripleJump, Grenade=1, Sword, Water OR Damage=10
  quest GladesTown.MokiAcornQuest:
    moki: GladesTown.ClearThorns, GladesTown.AcornQI

  pickup GladesTown.LowerOre:
    moki:
      Hammer, DoubleJump OR Dash OR Glide OR Launch
      Spear=1, DoubleJump OR Dash OR Glide OR Launch
      Bash, Grenade=1, Hammer OR Spear=1
    gorlek:
      Hammer  # hammer float
      Spear=1, Sword OR Damage=10  # sword float
    unsafe: Spear=1  # tricky jump over the coals damageless
  pickup GladesTown.AboveCaveEX:
    moki: GladesTown.ClearThorns
  pickup GladesTown.CaveBurrowEX:
    moki: GladesTown.ClearThorns, Burrow, DoubleJump OR Launch
    gorlek: GladesTown.ClearThorns, Burrow  # Burrow Dash out of the sand
  pickup GladesTown.KeyMokiHutEX:
    moki: GladesTown.BuildHuts, WoodsEntry.DollQI  # changed RoofsOverHeads to BuildHuts
  pickup GladesTown.DamageTree:
    moki: TuleyShop.LastTree

  conn TwillenShop: free
  conn GladesTown.West:
    moki:
      DoubleJump OR Launch
      Bash, Grenade=1
      TuleyShop.StickyGrass, Grapple
    gorlek:
      SentryJump=1
      TuleyShop.SpringPlants, Sword OR Hammer  # upslash or uphammer
      TuleyShop.Lightcatchers, Bash
    unsafe: free
      # Grenade=1
  conn GladesTown.Teleporter:
    moki:
      Bash, Grenade=1
      GladesTown.ClearThorns OR DoubleJump OR Launch
    gorlek: SentryJump=1
    unsafe: Hammer OR Sword OR Dash OR Damage=10

anchor GladesTown.West at -430, -4135:  # At Motay
  refill Checkpoint

  quest GladesTown.HandToHandCanteen:
    moki: EastPools.HandToHandSpyglass

  pickup GladesTown.UpperOre:
    moki:
      Bash, Grenade=1, Launch
      Launch, DoubleJump  # different ways to solve this, should be fine...
      TuleyShop.StickyGrass:
        Grapple OR Launch
        Bash, Grenade=1, DoubleJump, Dash OR Glide
        Bash, Grenade=1, Dash, Glide
        TuleyShop.Lightcatchers, Bash, DoubleJump, Dash
        TuleyShop.Lightcatchers, Bash, Glide
      GladesTown.BuildHuts:
        DoubleJump, Bash, Grenade=2
        Bash, Grenade=3
        Launch
        TuleyShop.StickyGrass:
          DoubleJump, Bash, Grenade=1
          TuleyShop.Lightcatchers, Bash, DoubleJump OR Dash OR Glide
        TuleyShop.Lightcatchers, Bash, Grenade=1
    gorlek:
      Launch
      TuleyShop.Lightcatchers, Bash, DoubleJump, TripleJump
      TuleyShop.StickyGrass:
        Bash, Grenade=1, DoubleJump OR Glide  # glide somehow still a bit precise even though you just hold right
        SentryJump=1, DoubleJump OR Glide  # glide somehow still a bit precise even though you just hold right
        SentryJump=1, Dash
        DoubleJump, TripleJump, Sword OR Hammer  # upswing to the moss
        TuleyShop.Lightcatchers, Bash, Grenade=1 OR SentryJump=1  # can still do this with the huts up
        TuleyShop.Lightcatchers, Bash, DoubleJump  # wrap around
      GladesTown.BuildHuts:
        Bash, Grenade=2
        SentryJump=3  # just two seems a bit precise in gorlek, even though gorlek height is technically barely enough
        SentryJump=2, DoubleJump
        TuleyShop.Lightcatchers, Bash, SentryJump=1
        TuleyShop.StickyGrass:
          Bash, Grenade=1, Dash OR Glide OR Sword  # hammer mildly inconsistent
          SentryJump=2
          SwordSJump=1  # hammer mildly inconsistent
          TuleyShop.Lightcatchers, Bash
    unsafe:
      SentryJump=2  # Midairs
      GladesTown.BuildHuts, TuleyShop.BlueMoon, Grapple, DoubleJump, TripleJump
      GladesTown.BuildHuts, Grenade=3  # Grenade Jumps
      TuleyShop.Lightcatchers, Bash, Grenade=1, Grapple  # Grenadebash
      DoubleJump, TripleJump, Dash OR Glide     # using the ceiling from the left
      GladesTown.BuildHuts, Bash                # use both slimes
  pickup GladesTown.MotayHutEX:
    moki, GladesTown.BuildHuts:
      DoubleJump, Dash OR Glide
      Bash, Grenade=1
      Launch
      Grapple, TuleyShop.StickyGrass OR TuleyShop.BlueMoon
      TuleyShop.Lightcatchers, Bash
    gorlek, GladesTown.BuildHuts:
      SentryJump=1
      DoubleJump, TripleJump OR Sword OR Hammer
    unsafe, GladesTown.BuildHuts:
      Grenade=1  # grenade jumps
      Bash  # slime lure
      TuleyShop.SpringPlants, Hammer, Dash  # uphammer bounce
      Dash                                  # late coyote
      Sword                                 # high jump, full combo, upslash and then downslash (all while holding right)
      # Dash, Glide OR Sword OR Hammer
  pickup WestGlades.GrappleEX:
    unsafe: SwordSJump=1, Damage=10

  conn WestGlades.PastTown:
    moki:
      Bash, DoubleJump OR Dash
      Combat=2xWeakSlug, DoubleJump, Dash, Glide  # this path is too nice to not be moki... right?
      Launch
    gorlek:
      Bash, Glide
      Bash, Damage=10, Sword
      Combat=2xWeakSlug, DoubleJump, Dash
      Combat=2xWeakSlug, DoubleJump, TripleJump  # can either wrap around or grab the bottom of the last wall
      DoubleJump, Sword, Damage=10
    unsafe:
      Bash, Damage=10, Hammer
      Combat=2xWeakSlug, DoubleJump, Damage=20
      Bash, Sword OR Hammer  # weapon floating, yes verified with hammer
      SwordSJump=1, Damage=10
      HammerSJump=1, Damage=20
      Dash, Hammer
      Dash, Sword, Damage=30  # damage depending on how often you fail the last jump (10 is minimum)
      DoubleJump, Damage=10, TripleJump OR Dash  # damage for avoiding slimes
  conn GladesTown.TwillenHome: free
  conn GladesTown.Teleporter:
    moki:
      TuleyShop.Lightcatchers, Bash, Glide
      TuleyShop.BlueMoon, Grapple
      TuleyShop.StickyGrass, Grapple, Glide
    gorlek: TuleyShop.Lightcatchers, Bash, Dash, Sword OR Hammer
    # kii will probably have a free conection from TwillenHome, not needing any paths here
  conn GladesTown.UpperWest:
    moki:
      TuleyShop.StickyGrass, Launch
      TuleyShop.Lightcatchers, Bash:
        DoubleJump, Dash OR Glide
        Dash, Glide
        Launch
        TuleyShop.StickyGrass, Grapple, DoubleJump OR Dash OR Glide
      TuleyShop.BlueMoon, Grapple, DoubleJump OR Dash OR Glide OR Launch  # extra abilities because it's harder if the huts are there
      GladesTown.BuildHuts:
        Bash, Grenade=2  # has an alternate solution if the lightcatcher is there
        Bash, Grenade=1, DoubleJump, Dash OR Glide
        Launch
        TuleyShop.Lightcatchers, Bash, DoubleJump OR Dash OR Glide
    gorlek:
      # Launch already connects over the teleporter
      TuleyShop.Lightcatchers, Bash:
        Glide
        DoubleJump, TripleJump OR Dash OR Sword OR Hammer
        Dash, Sword OR Hammer
        SentryJump=1
        TuleyShop.StickyGrass, Grapple
      TuleyShop.BlueMoon, Grapple, Sword OR Hammer
      TuleyShop.StickyGrass:
        DoubleJump, TripleJump, Sword  # upslash to the moss
        DoubleJump, TripleJump, Hammer, Dash OR Glide  # upswing to the moss
        Grapple, DoubleJump, Dash, Glide OR TripleJump OR Sword
        Grapple, DoubleJump, TripleJump, Glide
      GladesTown.BuildHuts:
        Bash, Grenade=1, DoubleJump, TripleJump OR Sword OR Hammer
        Bash, Grenade=1, Dash, Glide OR Sword
        SentryJump=1, DoubleJump, TripleJump OR Dash
    unsafe:
      Grenade=2, DoubleJump, Sword  # Midair Grenade Pogo
      TuleyShop.BlueMoon, Grapple
      TuleyShop.Lightcatchers, Bash, Glide OR Grenade=1  # Bash Gliding
      GladesTown.BuildHuts:
        Bash, Grenade=1  # Grenade Jump that auto-cancels by entering the hut
        Grenade=1, DoubleJump OR Dash  # Midair Grenade Jump with auto-cancel  # dash is much harder
        SentryJump=1, Dash                  # Downslash at the Bridge
        TuleyShop.Lightcatchers, Bash, Sword OR Hammer
  # all other paths should be redundant with the connection to tp

anchor GladesTown.UpperWest at -357, -4126:  # Where Mokk lives
  pickup GladesTown.ArcingShard:
    moki, GladesTown.ClearThorns:
      DoubleJump OR Dash OR Glide OR Launch
      TuleyShop.Lightcatchers, Bash  # somehow I don't think this path is very relevant
      TuleyShop.BlueMoon, Grapple
    gorlek: GladesTown.ClearThorns, Sword OR Hammer
    unsafe, GladesTown.ClearThorns:
      Sentry=2
      Shuriken=1
  pickup GladesTown.BraveMokiHutEX:
    moki: GladesTown.OnwardsAndUpwards, DoubleJump OR Launch
    gorlek: GladesTown.OnwardsAndUpwards, SentryJump=1
    unsafe, GladesTown.OnwardsAndUpwards:
      Sword OR Hammer  # upslash or uphammer
      Grenade=1  # grenade jump
      Bash, Spear=1  # spearbash off of the pots
  pickup GladesTown.UpperLeftEX:
    moki:
      Bash, Grenade=1
      Launch
      TuleyShop.StickyGrass, DoubleJump, Grapple
    gorlek:
      SentryJump=1
      DoubleJump, TripleJump
      TuleyShop.StickyGrass, Grapple
    unsafe:
      DoubleJump
      Sword, Grenade=1 OR Shuriken=2  # pogo
      TuleyShop.BlueMoon, Grapple
  pickup GladesTown.AboveGromHC:
    moki:
      DoubleJump, Bash, Grenade=1
      Launch
      TuleyShop.StickyGrass, Grapple
    gorlek:
      DoubleJump, SentryJump=1
      DoubleJump, TripleJump OR Dash OR Glide  # just assisting abilities
    unsafe:
      DoubleJump
      Bash, Grenade=1
      SentryJump=1
      Sword, Grenade=1 OR Shuriken=2  # pogo
      TuleyShop.BlueMoon, Grapple
  pickup GladesTown.MotayHutEX:
    moki, GladesTown.BuildHuts:
      DoubleJump OR Dash OR Glide
      TuleyShop.BlueMoon, Grapple
    gorlek, GladesTown.BuildHuts:
      Sword OR Hammer  # Weapon Float
      TuleyShop.StickyGrass, Grapple
    unsafe: GladesTown.BuildHuts, Sentry=1 OR Spear=1 OR Flash OR Blaze=1
  pickup GladesTown.UpperOre:
    moki: GladesTown.BuildHuts, Bash, Grenade=2, Dash OR Glide
    gorlek, GladesTown.BuildHuts:
      TuleyShop.StickyGrass, Grapple
      TuleyShop.StickyGrass, SentryJump=1
      SentryJump=2
      SwordSJump=1, DoubleJump, TripleJump OR Dash
    unsafe: GladesTown.BuildHuts, Grenade=2, Sentry=1 OR Spear=1 OR Flash OR Blaze=1 OR Sword OR Hammer OR Dash OR DoubleJump OR Glide

  conn GladesTown.West:
    moki:
      Dash OR Glide
      TuleyShop.BlueMoon, Grapple
    gorlek:
      Sword OR Hammer
      TuleyShop.StickyGrass, Grapple
    unsafe: GladesTown.BuildHuts, Sentry=1 OR Spear=1 OR Flash OR Blaze=1
  conn GladesTown.TwillenHome: free
  conn GladesTown.Teleporter:
    moki:
      Dash OR Glide
      TuleyShop.Lightcatchers, Bash
      TuleyShop.BlueMoon, Grapple
    gorlek: Sword OR Hammer
    unsafe: Grenade=1 OR Sentry=1 OR Flash OR Blaze=1 OR Spear=1 OR Shuriken=1

anchor GladesTown.HoleHut at -214, -4111:  # The ledge below Hole Hut
  pickup GladesTown.BelowHoleHutEX: free
  pickup GladesTown.HoleHutEX:
    moki, GladesTown.RoofsOverHeads:
      Bash, Grenade=1
      TuleyShop.SpringPlants OR DoubleJump OR Dash OR Launch
    gorlek: GladesTown.RoofsOverHeads, Glide OR HammerSJump=1 OR Sword
    unsafe, GladesTown.RoofsOverHeads:
      Grenade=1  # grenade jump
      Hammer OR Sentry=1 OR Flash=1 OR Shuriken=1
  pickup GladesTown.HoleHutEC:
    moki, GladesTown.RoofsOverHeads:
      Bash, Grenade=1
      TuleyShop.SpringPlants OR DoubleJump OR Dash OR Launch
    gorlek: GladesTown.RoofsOverHeads, Glide OR HammerSJump=1 OR Sword
    unsafe, GladesTown.RoofsOverHeads:
      Grenade=1  # grenade jump
      Hammer OR Sentry=1 OR Flash=1 OR Shuriken=1

  conn GladesTown.ReachPath:
  # Sword, Dash, Glide, DoubleJump, Lightcatchers Bash, Grenade, Hammer, Blaze, Shuriken, Sentry, and Flash can all individually get you from branch to reachpath
    moki:
      Launch, DoubleJump OR Dash OR Glide  # Can go either to the right wall or through the semisolid branch
      Launch, Grapple, TuleyShop.BlueMoon OR TuleyShop.StickyGrass
      TuleyShop.SpringPlants, Launch
      TuleyShop.BlueMoon, Grapple, DoubleJump OR Dash
      TuleyShop.StickyGrass, Grapple, DoubleJump OR Dash
      TuleyShop.Lightcatchers, TuleyShop.BlueMoon, Bash, Grapple
      TuleyShop.Lightcatchers, TuleyShop.StickyGrass, Bash, Grapple, Glide
    gorlek:
      Launch
      DoubleJump, TripleJump
      SentryJump=1  # Weapon Float, works from a standing sjump on the ledge
      TuleyShop.BlueMoon, Grapple, Glide OR Sword OR Hammer
      TuleyShop.StickyGrass, Grapple, Glide OR Sword
    unsafe:
      Grenade=1, DoubleJump OR Dash OR Glide OR Sword OR Hammer OR Blaze=1 OR Shuriken=1 OR Sentry=1 OR Flash
      Grenade=2
      TuleyShop.Lightcatchers, Bash, Grenade=1
      TuleyShop.SpringPlants, Hammer  # Uphammer Bounce
      TuleyShop.StickyGrass, Grapple, Sword OR Hammer OR Blaze=1 OR Shuriken=1 OR Sentry=1 OR Flash
      DoubleJump, Glide
  conn TuleyShop:
    moki: InnerWellspring.WaterEscape, Dash OR Glide  # seed paths tbd if ever necessary
    gorlek: InnerWellspring.WaterEscape, Sword OR Hammer  # getting up there with just a weapon from below is not written in gorlek. The weapon floats from hole hut, however, are probably gorlek difficulty.
    # everything else is redundant
  conn GladesTown.Teleporter: free

anchor GladesTown.ReachPath at -140, -4096:  # At the soup
  refill Checkpoint

  # state GladesTown.RatherPlay:  # talking to the Moki that allows to build decoration
  #   moki:  # free if you know the whole branch is semisolid, but you probably don't as a moki player
  #     DoubleJump OR Dash OR Glide OR Launch
  #     TuleyShop.BlueMoon, Grapple

  quest GladesTown.HandToHandSoup:
    moki: InnerWellspring.HandToHandHerbs

  pickup GladesTown.LeafPileEX:
    moki: Flap
  pickup LowerReach.CatalystShard:
    moki:
      Water, Bash, Flap  # seems to be a casual strat the game suggests you to do
      Water, Grenade=1
  # unsafe: Water, Flap, Sentry=2  # theoretical double redirect, still in testing
  pickup GladesTown.UpdraftCeilingEX:
    moki: DoubleJump  # other (non-redundant) paths exist, but this has free retries, otherwise you'd have to go through entire reach to get another attempt
    gorlek: Dash OR Glide OR Sword OR Hammer  # weapon float woo
    unsafe: Grenade=1

  conn GladesTown.HoleHut:
    moki:
      DoubleJump OR Dash OR Glide OR Launch
      TuleyShop.BlueMoon, TuleyShop.SpringPlants, Grapple
      TuleyShop.BlueMoon, Grapple, Bash, Grenade=1
    gorlek: free  # free if you know the whole branch is semisolid, but you probably don't as a moki player
  conn GladesTown.Teleporter: free
  conn TuleyShop:
    moki: InnerWellspring.WaterEscape
  conn LowerReach.TownEntry:
    moki:
      Bash, Flap OR Grenade=1  # may need to juggle the soupgrenade once
      Launch
    gorlek:
      DoubleJump, Sword OR Hammer OR TripleJump  # Wall jump from the wall near the ceiling
      SentryJump=1
    unsafe:
      Dash, Glide, Sword  # Needs a ramp on the left side corner of the platform near the cauldron
      DoubleJump, Glide  # Wall jump from the wall near the ceiling

region WestGlades:
  moki: Danger=20
  gorlek: free
  kii: free
  unsafe: free

anchor WestGlades.PastTown at -545, -4113:  # The right edge of the lower pool in WestGlades
  refill Checkpoint
  refill Energy=3:
    moki, BreakCrystal:
      DoubleJump, Dash OR Glide
      Launch
<<<<<<< HEAD
# @validator everything beside moki paths need validation
    gorlek, BreakCrystal, Bow OR Grenade:
      Water OR Glide  # break the crystal from afar and jump into the water to get the energy
      DoubleJump, TripleJump  # break the crystal from afar and use triple jump to collect the energy midair
    kii, BreakCrystal:
      Bow OR Shuriken OR Grenade:  # Ranged Weapons
=======
    gorlek, Bow=1 OR Grenade=1:
        Water  # break the crystal from afar and jump into the water to get the energy
        Glide  # break the crystal from afar and use glide to collect the energy midair
        DoubleJump, TripleJump  # break the crystal from afar and use triple jump to collect the energy midair
    kii:
      Bow=1 OR Shuriken=1 OR Grenade=1:
>>>>>>> ac146aab
        Water OR DoubleJump OR Dash OR Glide OR Hammer OR Sword
      Water OR Glide:
        Sword
        Hammer, DoubleJump OR Dash

  state GladesTown.GromsWall:
    unsafe: Bash, Launch

  pickup WestGlades.GrappleEX:
    moki:
      Grapple OR Launch
      Bash, Grenade=1
    gorlek:
      DoubleJump, TripleJump
      Bash, DoubleJump, Dash
      SentryJump=1
    kii:
      Bash, Dash OR DoubleJump OR Sword
      Bash, Glide, Hammer OR Shuriken=1 OR Flash=1 OR Sentry=1
      Bash, WaterDash, Water, Glide OR Hammer OR Spear=1 OR Shuriken=1 OR Blaze=2 OR Flash=1 OR Sentry=1
      Bash, WaterDash, Damage=20, Glide OR Hammer OR Spear=1 OR Shuriken=1 OR Blaze=2 OR Flash=1 OR Sentry=1
      DoubleJump, Hammer
    unsafe:
      Dash, Sword  # pogo the projectile
      DoubleJump, Spear=1
      Grenade=1  # grenade jump
      Glide, DoubleJump  # GlideJump
      Bash:
        Glide OR Bow=1                   # Glide jump OR Bow to aggro the tentacle (by hitting its mouth)
        WaterDash, Water OR Damage=20
        Glide, Water OR Damage=20
  pickup WestGlades.AbovePlantEX:
    moki:
      Bash, DoubleJump, Dash OR Glide
      Bash, Dash, Glide
      Water, Bash
      Launch
    gorlek:
      Bash, DoubleJump OR Dash OR Grenade=1
      Bash, WaterDash, Water OR Damage=20
      Bash, SentryJump=1, Glide
      SentryJump=1, Combat=Tentacle, DoubleJump OR Dash OR Water
      SentryJump=1, Combat=Tentacle, WaterDash, Damage=20
      SentryJump=2, Glide, Combat=Tentacle
    kii:
      Bash, Sword OR Hammer
<<<<<<< HEAD
      Bash, Glide, Water OR Shuriken=1 OR Flash=1 OR Sentry=1 OR Damage=20
      DoubleJump, TripleJump, Sword  # reset jumps with sword
=======
      Bash, Glide, Shuriken=1 OR Flash=1 OR Sentry=1 OR Damage=20
      DoubleJump, TripleJump, Sword  # reset jumps with sword 
>>>>>>> ac146aab
      Combat=Tentacle, DoubleJump, TripleJump, Hammer OR Spear=1
    unsafe:
      Bash, Glide OR Bow=1  # Glide jump OR Bow to aggro the tentacle (by hitting its mouth)
      DoubleJump, Sword  # Pogo the projectile to pass above the tentacle
      Combat=Tentacle, SwordSJump=1
      Combat=Tentacle, Glide, DoubleJump  # Glide jump
      Combat=Tentacle, DoubleJump, Spear=2  # extend jumps momentum with spears
      # DiveLaunch, DoubleJump OR Dash OR Glide OR Sword OR Hammer OR Flap OR Spear=1 OR Shuriken=1 OR Blaze=1 OR Flash=1 OR Sentry=1
  pickup WestGlades.LowerPoolEX:
    moki: Water
    kii:
      Damage=80
      WaterDash, Damage=40
      Damage=60, Launch OR DoubleJump OR Dash OR Glide OR Sword OR Hammer OR Shuriken=1 OR Sentry=2
    unsafe:
      Damage=60, Bash, Bow=1  # aggro the tentacule
      Damage=60, Flash=1 OR Sentry=1

  conn WestGlades.LowerPool:
    moki:
      Water OR Launch
      Combat=Tentacle, DoubleJump, Dash OR Glide
      Bash, DoubleJump, Dash OR Glide
    gorlek:
      Bash, DoubleJump OR Dash OR Grenade=1
      DoubleJump, Damage=10 OR Combat=Tentacle
      Dash, Damage=10 OR Combat=Tentacle
      WaterDash, Damage=20, Bash
      SentryJump=1, Glide, Bash OR Damage=10 OR Combat=Tentacle
    kii:
      Damage=80, Damage=40
      WaterDash, Damage=20, Combat=Tentacle, Glide OR Spear=1 OR Shuriken=1 OR Blaze=1 OR Flash=1 OR Sentry=1 OR Damage=20
      WaterDash, Damage=20, Damage=10, Glide OR Spear=1 OR Shuriken=1 OR Blaze=1 OR Flash=1 OR Sentry=1 OR Damage=20
      Bash OR Combat=Tentacle OR Damage=10:
        Sword OR Hammer
        Glide, Shuriken=1 OR Flash=1 OR Sentry=1
      Bash, Glide, Damage=20
      DoubleJump, TripleJump, Sword  # Reset jumps on first tentacle
    unsafe:
      Bash
      DoubleJump, Sword  # Pogo the projectile to pass above the tentacle
  conn WestGlades.Center:  # Make sure it's not redundant with PastTown->LowerPool->Center
    unsafe:
      SwordSJump=2, Damage=20  # defeating the enemy and sword floating
      DoubleJump, TripleJump, Dash, Water OR Combat=Tentacle
  conn GladesTown.West:
    moki:
      Bash, DoubleJump OR Dash OR Glide
      DoubleJump, Dash, Glide
      Launch
    gorlek:
      Bash
      DoubleJump, TripleJump OR Dash
      DoubleJump, Damage=10, Glide OR Sword
      SwordSJump=1
      HammerSJump=1, DoubleJump OR Dash OR Glide OR Damage=10
    kii:  # dboosts because of friendly spikes
      Sword, DoubleJump
      Sword, Dash, Spear=1 OR Shuriken=1 OR Damage=10
      Hammer, Damage=10, DoubleJump OR Dash
      Hammer, Glide, Damage=10, Shuriken=1 OR Flash=1 OR Sentry=1
    unsafe:
      HammerSJump=1
      DoubleJump, Glide  # verified damageless
      Glide  # GlideJump
      # kii paths without the friendly spikes dboosts
      Sword, Dash
      Hammer, DoubleJump OR Dash
      Hammer, Glide, Shuriken=1 OR Flash=1 OR Sentry=1

anchor WestGlades.LowerPool at -642, -4112:  # The left edge of the lower pool in WestGlades
  pickup WestGlades.LeftOre:
    moki: Grapple, DoubleJump OR Dash OR Glide OR Launch
    gorlek:
      Grapple, Sword OR Hammer
      DoubleJump, TripleJump, Dash, Glide, Damage=10
      Bash, Grenade=1, DoubleJump, TripleJump
      Launch
    kii:
      DoubleJump, TripleJump, Bash OR Damage=20  # With Bash, use a tentacle projectile
      DoubleJump, TripleJump, Damage=10, Dash OR Glide OR Sword OR Hammer
      DoubleJump, Damage=30, Dash OR Sword OR Hammer OR Shuriken=2 OR Flash=2 OR Sentry=2
      Grapple, Shuriken=1 OR Flash=1 OR Sentry=1
    unsafe:
      Bash, DoubleJump
      Grapple, Spear=1 OR Blaze=1 OR Damage=20
      Bash, Glide, SwordSJump=1
      DoubleJump, TripleJump, Glide OR Sword OR Hammer OR Damage=10 OR Shuriken=2 OR Sentry=2
  pickup WestGlades.SwimEC:
    moki: Water
    kii:
      Damage=140
      WaterDash, Damage=60
  pickup WestGlades.LowerPoolEX:  # Only dirty swims. Clean Water is solving through the PastTown connection
    kii:
      Damage=60, DoubleJump OR Dash OR Glide OR Launch OR Bash OR Sword OR Hammer OR Spear=1 OR Shuriken=1 OR Blaze=1 OR Flash=1 OR Sentry=1 OR Damage=20
      WaterDash, Damage=40

  conn WestGlades.Center:
    moki:
      Bash, DoubleJump
      Launch
    gorlek:
      Bash, Dash OR Glide OR Sword OR Hammer
      Grapple, DoubleJump, TripleJump, Dash, Glide OR Sword
      SentryJump=1, DoubleJump
    kii:
      Bash, Spear=1 OR Shuriken=1 OR Flash=1 OR Sentry=1 OR Damage=10
      Grapple, DoubleJump, TripleJump, Dash OR Sword
      Grapple, DoubleJump, TripleJump, Glide, Hammer OR Shuriken=1 OR Flash=1 OR Sentry=1
    unsafe:
      Bash
      SwordSJump=2, Damage=20  # defeating the enemy and sword floating
      DoubleJump, TripleJump, Grapple, Hammer  # Upswing at the end of the glide
      Grapple, DoubleJump, TripleJump, Glide, Spear=1  # too hard for kii
      WaterDash, DoubleJump  # I'm so sorry to whoever have to do it in a real seed https://youtu.be/DI62eNkF18Y
  conn WestGlades.PastTown:
    moki:
      Water OR Launch
      Combat=Tentacle, DoubleJump OR Dash OR Glide
      Bash, DoubleJump OR Dash OR Glide
    gorlek:
      Bash
      Combat=Tentacle, Sword OR Hammer
      Damage=10, DoubleJump OR Dash OR Glide OR Sword OR Hammer
    kii:
      Combat=Tentacle OR Damage=10:
        Damage=40 OR Spear=2 OR Shuriken=2 OR Blaze=2 OR Flash=2 OR Sentry=2
        Damage=20, WaterDash OR Spear=1 OR Shuriken=1 OR Blaze=1 OR Flash=1 OR Sentry=1

anchor WestGlades.Center at -612, -4083:  # At the middle room connecting upper and lower Glades
  refill Checkpoint

  pickup WestGlades.LeftOre:  # be sure it's not redundant with the paths from LowerPool
    kii:
      Glide, DoubleJump, TripleJump
      Glide, DoubleJump, Damage=10, Dash OR Sword OR Hammer OR Shuriken=2 OR Flash=2 OR Sentry=2
    unsafe:
      Glide, Damage=10, SwordSJump=1
      Glide, DoubleJump, Spear=2, Damage=10
  pickup WestGlades.RightOre:
    moki:
      Bash, DoubleJump OR Dash
      Launch
    gorlek:
      Bash, Glide OR Sword OR Hammer OR Grenade=1
      SentryJump=1, Dash
    kii:
      Bash, Spear=1 OR Shuriken=1 OR Blaze=1 OR Flash=1 OR Sentry=1 OR Damage=20
      Combat=Tentacle, Damage=10:
        DoubleJump, Damage=20, Sentry=1 OR Flash=1 OR Shuriken=1 OR Spear=1 OR Blaze=1
        DoubleJump, Damage=10, TripleJump OR Dash OR Sword OR Hammer OR Sentry=2 OR Flash=2 OR Shuriken=2 OR Spear=2 OR Blaze=2
        Damage=40, Dash, Sword OR Hammer OR Sentry=1 OR Flash=1 OR Shuriken=1
    unsafe:
      DoubleJump, Sword, Damage=10
      SentryJump=1  # pogo on tentacle
      Bash, Damage=10
  pickup WestGlades.LowerPoolEX:  # This path is strictly because of energy/health management
    kii:
      Damage=60

  conn WestGlades.Upper:
    moki:
      Bash, DoubleJump OR Dash OR Glide OR Grenade=1
      Launch
    gorlek:
      Bash
      SentryJump=1, DoubleJump
    kii, Combat=Tentacle, Damage=20:
      DoubleJump, Dash OR Sword
      DoubleJump, TripleJump, Flash=1 OR Sentry=1 OR Shuriken=1
      DoubleJump, Hammer, Flash=1 OR Sentry=1 OR Shuriken=1
      Dash, Hammer, Flash=1 OR Sentry=1 OR Shuriken=1
      Damage=30, Dash, Sword
  conn WestGlades.LowerPool:
    moki: Water OR Launch OR DoubleJump OR Dash OR Glide OR Bash
    gorlek: free
  conn WestGlades.PastTown:  # This connection is strictly because of energy/health management
    kii:
      Damage=10 OR Combat=Tentacle:
        Spear=1 OR Shuriken=1 OR Blaze=1 OR Flash=1 OR Sentry=1 OR Damage=20

anchor WestGlades.Upper at -618, -4054:  # At the sign that gives you directions to Wellspring, Reach, and Pools
  refill Checkpoint
  refill Health=1

  state LowerReach.BearSneezed:
    moki: Flap

  pickup WestGlades.UpperPoolEX:
    moki: Water
    unsafe:
      Damage=180
      WaterDash, Damage=80
  pickup WestGlades.RightOre:  # Be carefull it's not redundant with paths from WestGlades.Center
    moki:
      Glide, DoubleJump OR Dash
      DoubleJump, Dash
    gorlek:
      DoubleJump, TripleJump OR Sword OR Hammer
      Dash, Sword OR Hammer
      Glide, Combat=Tentacle, SentryJump=1
    kii:
      Sword OR Dash OR Sentry=6
      DoubleJump, Spear=2 OR Shuriken=2 OR Blaze=2 OR Flash=2 OR Sentry=2
      Glide, Hammer OR Shuriken=1 OR Flash=1 OR Sentry=1
      Hammer, Combat=Tentacle, Shuriken=2 OR Flash=2 OR Sentry=2
    unsafe:
      Bash
      Glide  # Glide jump
      Glide, Spear=1 OR Blaze=1  # too difficult for kii
      DoubleJump, Spear=1 OR Shuriken=1 OR Blaze=1 OR Flash=1 OR Sentry=1

  conn WestGlades.Center: free
  conn LowerReach.Entry:
    moki: LowerReach.BearSneezed
  conn WestGlades.MillApproach:
    moki:
      Grapple, DoubleJump OR Dash OR Glide
      Bash OR Launch
      Water, WaterDash
    gorlek:
      Grapple  # grapple up to the second hook and drop down
      DoubleJump, TripleJump, Dash OR Glide OR Sword
      WaterDash, Damage=20
      SentryJump=1
    kii:
      Dash, DoubleJump, Glide OR Sword OR Hammer OR Shuriken=1 OR Flash=1 OR Sentry=1 OR Spear=1
      Dash, Hammer, Shuriken=1
    unsafe:
      Grenade=1  # grenade jump
      Dash, DoubleJump

anchor WestGlades.MillApproach at -703, -4064:  # At the ledge of the room opening up to Wellspring
  refill Checkpoint
  refill Health=1

  pickup OuterWellspring.SwimOre:
    moki, Water: Grapple OR WaterDash OR Launch
    gorlek, Water:
      Bash, Grenade=1          # stand on the spinny wheel and bash-grenade up
      SentryJump=1             # ooooor use a SentryJump
      DoubleJump, TripleJump   # ooooor just some regular jumps!
      DoubleJump, Sword OR Hammer  # oooooooooooor double jump then upslash
    kii, Water: DoubleJump, Spear=1 OR Flash=1 OR Sentry=1
    unsafe:
      Water, DoubleJump               # or just be a madman
      Water, Glide  # Glide jump

  conn WestGlades.ShrineArea:
    moki:
      Grapple, DoubleJump
      Grapple, Dash, Glide
      Bash, Grenade=1, DoubleJump
      Launch, Bash, Grenade=1
      Launch, DoubleJump OR Grapple
    gorlek:
      Grapple, Dash OR Glide OR Sword
      SentryJump=1, DoubleJump, TripleJump
      Launch
    kii:
      Grapple, Hammer OR Shuriken=1 OR Sentry=2
      Bash, Grenade=1  # Bash the mortar so you can reach your grenade from higher
    unsafe:
      Bash
      DoubleJump, TripleJump, Sword OR Hammer
  conn WestGlades.Upper:
    moki:  # realizing the semisolid not considered for moki
      Bash, DoubleJump OR Dash OR Glide OR Grenade=1
      Grapple, DoubleJump OR Dash OR Glide
      DoubleJump, Dash, Glide
      Launch
      Water, WaterDash
    gorlek:
      Water OR DoubleJump OR Dash OR Glide OR Sword OR Damage=20  # wall jump through the semisolid
      Hammer, Bash OR Grapple
    kii:
      Bash OR Hammer OR Sentry=2
      Grapple, Shuriken=1 OR Blaze=2 OR Flash=1 OR Sentry=1 OR Spear=2
    unsafe:
      Grenade=1, Sentry=1 OR Flash=1 OR Blaze=1 OR Shuriken=1  # GrenadeJump
  conn OuterWellspring.EntranceDoor:
    moki:
      Launch OR Water
      DoubleJump, Grapple
      DoubleJump, Dash OR Glide
      Dash, Glide
    gorlek:
      DoubleJump OR Dash
      Damage=20, Glide OR Sword
      Bash, Grenade=1, Glide OR Sword OR Damage=20
      Bash, Grenade=2
      SentryJump=2 OR SwordSJump=1  # Air stall with hammer or sword
      HammerSJump=1, Glide OR Damage=20
    kii:
      Sword
      Damage=20, Hammer OR Sentry=2 OR Damage=20
      Bash, Grenade=1, Hammer OR Sentry=2
      Hammer, Glide OR Grapple OR Shuriken=1 OR Flash=1 OR Sentry=1
      Glide, Grapple OR Shuriken=1 OR Flash=1 OR Sentry=1
    unsafe:
      Bash, Grenade=1, Grapple  # requires holding up
      Sentry=5  # may be kii
      Glide
      Grenade=2, Hammer  # grenade jumps and hammer floats
  conn OuterWellspring.RightWallMidpoint:  # Make sure it's not redundant with paths from OuterWellspring.AboveEntranceDoor
    kii:
      Grapple, Spear=1 OR Shuriken=1 OR Flash=1 OR Sentry=1
      Grapple, Bash, Grenade=1
  conn PoolsApproach.MillPathCheckpoint:
    moki, Water:
      Damage=15, Grapple, DoubleJump, Dash OR Glide  # you can make this path harder on yourself by not using the wall, but really the fail case is you taking 15 damage
      Grapple, WaterDash OR Launch
      Launch, DoubleJump, Dash
      Launch, Glide
    gorlek, Water:  # hopefully didn't go too far for gorlek?
      Grapple, DoubleJump OR Dash OR Bash OR Damage=15  # non-damage variants pretty risky
      WaterDash OR Bash:
        DoubleJump, TripleJump
        Dash OR Glide OR Sword OR Damage=15
      Launch, DoubleJump OR Dash OR Bash OR WaterDash OR Sword OR Hammer OR Damage=15
    kii, Water:
      WaterDash, Bash
      WaterDash, DoubleJump OR Hammer OR Sentry=2
      Bash, DoubleJump OR Hammer OR Sentry=2
      Launch, Spear=1 OR Shuriken=1 OR Blaze=1 OR Flash=1 OR Sentry=1
    unsafe:
      Water, Launch
      Water, Bash, Hammer OR DoubleJump
      Water, Grapple, Sword
      Water, WaterDash, DoubleJump
      Water, Sword, DoubleJump OR Dash OR Glide OR Spear=1 OR Shuriken=1 OR Blaze=1 OR Flash=1 OR Sentry=1  # Pogo the tentacle's projectile

anchor WestGlades.ShrineArea at -664, -4026:
  refill Checkpoint

  pickup WestGlades.ShrineHC:
    moki:
      Grapple, DoubleJump, Dash OR Glide
      Bash, Grenade=1
      Launch
    gorlek:
      Grapple, DoubleJump, TripleJump
      SentryJump=1
    kii:
      Bash  # Use the enemies from the shrine
      DoubleJump, TripleJump
      Grapple, DoubleJump, Hammer OR Sword OR Sentry=2
    unsafe:
      Grapple, DoubleJump, Shuriken=2
      Grapple, Hammer, Dash                         # upswing after grapple plant, regaining dash when dashing into the corner/ceiling

  conn GladesShrine: free
  conn WestGlades.MillApproach: free

anchor GladesShrine at -635, -4020:
  refill Full

  pickup WestGlades.CombatShrine:
    moki, Regenerate, Combat=2xCrab+Bee+3xEnergyRefill+Hornbug+2xTentacle+3xEnergyRefill+2xSpinCrab+2xBee+3xEnergyRefill+2xMantis+Tentacle+SpinCrab:
      Damage=65                     # the crabs are terrifying!
      Damage=55, DoubleJump OR Dash  # these can help
      Damage=30, Launch             # if you're op, nothing's terrifying
    unsafe: Combat=2xCrab+Bee+3xEnergyRefill+Hornbug+2xTentacle+3xEnergyRefill+2xSpinCrab+2xBee+3xEnergyRefill+2xMantis+Tentacle+SpinCrab

region OuterWellspring:
  moki: Danger=25
  gorlek: free
  kii: free
  unsafe: free

anchor OuterWellspring.EntranceDoor at -856, -4058:  # Outside the door where you enter the first room
  refill Checkpoint
  refill Health=1:
    gorlek: Combat=Slug
    unsafe: free  # barely out of sight, also past an enemy...
  refill Energy=3:
    unsafe: BreakCrystal  # pretty far to the left

  # ommited a lot of paths in moki including most bash-related paths because of how complex this place is to navigate (as in, more paths were omitted than were taken into moki...)
  state OuterWellspring.EntranceDoorOpen:
    moki, BreakWall=16:
      DoubleJump, Dash OR Glide
      Dash, Glide
      Grapple, Bash, DoubleJump OR Dash
      Grapple, Glide
      Bash, Grenade=1, DoubleJump OR Dash OR Glide
      Launch
    gorlek, BreakWall=16:
      DoubleJump, TripleJump OR Sword OR Hammer
      Dash, Sword OR Hammer OR Damage=15
      Grapple, Sword
      Grapple, Damage=15, DoubleJump OR Hammer
      Bash, DoubleJump OR Dash OR Glide OR Sword  # different ways to solve using the many bash targets around
      SwordSJump=1
      HammerSJump=1, Damage=15
    unsafe, BreakWall=16:
      Damage=15, Sword
      Dash OR Bash OR Glide

  pickup OuterWellspring.EntranceRoofEX:
    moki:
      DoubleJump, Grapple, Dash OR Glide
      Grapple, Launch
    gorlek:
      Grapple, DoubleJump, TripleJump
      Grapple, Dash, Sword OR Hammer  # upswing into the pickup
      Launch, Bash, Grenade=1  # other launch paths are covered from the anchor above
  pickup OuterWellspring.WheelEX:
    moki: OuterWellspring.EntranceDoorOpen
  pickup OuterWellspring.BasementEC:
    moki:
      Water:  # mirror of the entrancedooropen paths
        DoubleJump, Dash OR Glide
        Dash, Glide
        Grapple, Bash, DoubleJump OR Dash
        Grapple, Glide
        Bash, Grenade=1, DoubleJump OR Dash OR Glide
        Launch
      OuterWellspring.EntranceDoorOpen  # casual strat I guess?
    gorlek:
      Damage=15, DoubleJump OR Dash OR Grapple OR Glide OR Sword OR Hammer  # go around the moss wheel
      Water:  # mirror of the entrancedooropen paths
        DoubleJump, TripleJump OR Sword OR Hammer
        Dash, Sword OR Hammer OR Damage=15
        Grapple, Sword
        Grapple, Damage=15, DoubleJump OR Hammer
        Bash, DoubleJump OR Dash OR Glide OR Sword OR Hammer OR Damage=15  # different ways to solve using the many bash targets around
        SwordSJump=1
        HammerSJump=1, Damage=15
      Bash, Glide, DoubleJump, TripleJump OR Grapple  # bashglide
      Bash, DoubleJump, TripleJump, Grapple
      Bash, Launch, DoubleJump OR Glide
  pickup OuterWellspring.LifeHarvestShard:
    moki, BreakWall=20:
      DoubleJump, Bash
      Launch
    gorlek, BreakWall=20:
      SentryJump=1, DoubleJump OR Dash OR Glide OR Damage=15
      Bash, Dash  # other options are somewhere on the border between difficulties
      Bash, Grenade=1  # this would be in moki if the camera didn’t put ori right at the top of the screen, making it hard to aim/catch the grenade
    unsafe, BreakWall=20:
      Bash, Hammer  # not gorlek due to a non trivial combo attack
      DoubleJump, TripleJump
  pickup OuterWellspring.SwimEX:
    moki: Water

  conn InnerWellspring.EntranceDoor:
    moki: OuterWellspring.EntranceDoorOpen
  conn OuterWellspring.AboveEntranceDoor:
    moki: DoubleJump, Grapple  # save all the other ways for gorlek...
    gorlek:
      Grapple                                         # Grapple up using the right hanging plant
      Launch                                          # Launch up using left side (possible with either wheel state)
      SentryJump=1, DoubleJump, TripleJump            # Sentry Jump up to the wheel on the left side of entrance door, then jump across and use sword or hammer stall to finish
      Bash, Grenade=2, DoubleJump OR Dash             # Go up the left side; works for either wheel state
      Bash, Grenade=1, Damage=15, DoubleJump OR Dash  # As above but damage boost to get to the pole
      Bash, Grenade=3, Glide OR Damage=15             # As above but Glide needs an extra bashnade in case the wheel is down
    unsafe:
      SentryJump=1, Bash, Grenade=1                   # Throw the greande, sentry jump to it, then bash off it, on right side (do a small lure on bottom slime to get to platform)
      SentryJump=1, Damage=15, Dash OR Glide          # Slightly different methods needed for hammer vs sentry, hammer is similar to above, sword goes left side
      SwordSJump=2
      HammerSJump=2, Dash OR Glide OR Damage=15
  conn OuterWellspring.WestDoor:  # going directly up the left wall
    gorlek:
      Bash, Grenade=2, DoubleJump, Dash OR Glide
      Bash, Grenade=3, DoubleJump
      Launch
  # connections using the left wall wheel would be pointless
  conn WestGlades.MillApproach:
    moki:
      DoubleJump, Dash, Glide
      Bash, Grenade=1, DoubleJump, Dash OR Glide
      Bash, Grenade=1, Dash, Glide
      Bash, Grenade=2, DoubleJump OR Dash OR Glide
      Water OR Launch
    gorlek:
      DoubleJump, TripleJump OR Dash OR Glide OR Sword
      DoubleJump, Hammer, Damage=20
      Glide, Damage=20
      SwordSJump=2
      HammerSJump=1, Glide
      HammerSJump=2, DoubleJump OR Dash OR Glide OR Damage=20
      Bash, Grenade=1, Glide
      Bash, Grenade=2, Sword OR Damage=20
    unsafe:
      Bash, Glide
      Bash, DoubleJump, Sword
      Bash, DoubleJump, Hammer, Damage=20
      Bash, SentryJump=1, DoubleJump OR Dash

# checkpoint at -978, -4042

anchor OuterWellspring.AboveEntranceDoor at -837, -4026:  # at the crystal above the entrance door
  refill Energy=3:
    moki: BreakCrystal

  pickup OuterWellspring.EntranceRoofEX:
    gorlek: Launch, DoubleJump OR Dash OR Glide OR Sword OR Hammer
  pickup OuterWellspring.RightWallEC:
    gorlek: BreakWall=20, DoubleJump, TripleJump, Damage=15  # go above the wheel to the right, damage not mandatory

  conn OuterWellspring.EastDoor:  # going to the right
    moki:
      Grapple, DoubleJump, Dash OR Glide
      Launch
    gorlek: Grapple, DoubleJump, TripleJump OR Sword OR Hammer
    unsafe:
      Grapple
      DoubleJump, TripleJump, Damage=15, Sword OR Hammer
      SentryJump=1, DoubleJump, Damage=15, Dash OR Glide
      SentryJump=1, Bash, Grenade=1, DoubleJump
      SentryJump=2, Bash, Grenade=1, Glide, Dash
  conn OuterWellspring.WestDoor:  # going to the left
    moki:
      Grapple, DoubleJump, Dash
      Grapple, Glide
    gorlek:
      Grapple, DoubleJump OR Dash OR Glide OR Sword OR HammerSJump=1 OR Damage=15  # depending on the spikes you hit, you may take 10 or 15 damage oriShrug
      Grapple, Bash, Grenade=1
      DoubleJump, TripleJump  # climb the far left wall
      Bash, Grenade=1, DoubleJump, Dash, Glide
      Bash, Grenade=2, DoubleJump, Dash OR Glide
      Bash, Grenade=3, DoubleJump
  conn OuterWellspring.RightWallMidpoint:
    moki: Grapple
    gorlek:
      DoubleJump, Bash OR Glide
      DoubleJump, TripleJump, Damage=15  # go above the wheel to the right, damage not mandatory
      DoubleJump, Dash, Sword
      Bash, Grenade=1, Glide
      Bash, Grenade=2, Dash OR Sword
      SentryJump=2, Glide
      SwordSJump=2, DoubleJump OR Dash
      SentryJump=1, Dash, Glide
    unsafe: Glide
  conn WestGlades.MillApproach:
    gorlek: Grapple OR Glide
  conn OuterWellspring.EntranceDoor: free

anchor OuterWellspring.WestDoor at -892, -3992:  # Outside the door where you exit the first room
  refill Checkpoint

  # the wheel is only a shortcut, at least in moki doesn't open up anything new
  state OuterWellspring.WestDoorBlueMoonFree:
    moki: BreakWall=3, Launch
    gorlek, BreakWall=3, Bow OR Spear OR Shuriken OR Grenade OR Blaze OR Grapple:  # // TODO account for this kind of syntax
      Bash, Grenade=1
      SentryJump=1
      Grapple, Damage=15, DoubleJump, TripleJump OR Dash  # go up on the left to get into range and then grapple to the corruption

  pickup OuterWellspring.HiddenHC:
    moki, OuterWellspring.WestDoorBlueMoonFree:
      Grapple, DoubleJump, Dash OR Glide
      Grapple, Dash, Glide
      Grapple, Launch
    gorlek:
      OuterWellspring.WestDoorBlueMoonFree:
        Grapple, DoubleJump, TripleJump OR Damage=15
        Grapple, Damage=15, Dash OR Glide
      Grapple, Bash, Grenade=1, DoubleJump, TripleJump OR Glide OR Damage=15
      Grapple, Bash, Grenade=1, Damage=15, Dash OR Glide
      Grapple, SentryJump=1, DoubleJump, TripleJump OR Glide OR Damage=15
      Grapple, SentryJump=1, Damage=15, Dash OR Glide
      Bash, Grenade=1, Launch
      SentryJump=1, Launch
    unsafe:
      Bash, Grenade=1, SentryJump=1, DoubleJump, TripleJump
  pickup OuterWellspring.EntranceRoofEX:
    moki: DoubleJump, Launch, Dash OR Glide

  # this tokk disappears after the needle quest
  conn InnerWellspring.WestDoor:
    moki: InnerWellspring.MiddleDoorsOpen
  conn OuterWellspring.EastDoor:
    moki:
      Bash, Grenade=1, DoubleJump, Dash OR Glide
      Bash, Grenade=1, Launch
      Launch, DoubleJump OR Dash OR Glide
      OuterWellspring.WestDoorBlueMoonFree, Grapple, DoubleJump, Dash OR Glide
      OuterWellspring.WestDoorBlueMoonFree, Grapple, Launch
    gorlek:
      Bash, Grenade=1, DoubleJump, TripleJump OR Sword OR Hammer
      SentryJump=1, DoubleJump
      Launch, Sword OR Hammer OR Damage=15
      OuterWellspring.WestDoorBlueMoonFree, Grapple, DoubleJump, TripleJump OR Sword OR Hammer
      Grapple, Damage=15, DoubleJump, TripleJump OR Dash  # mirror from breaking the blue moon free since you don't need wall breakage to perform this
  conn OuterWellspring.AboveEntranceDoor:
    moki:
      Grapple, DoubleJump OR Dash OR Glide
      Bash, Grenade=1, DoubleJump OR Dash OR Glide
      DoubleJump, Dash, Glide
      Launch
  conn OuterWellspring.EntranceDoor: free

anchor OuterWellspring.EastDoor at -814, -3973:  # Outside the door leading to the spin puzzle
  refill Checkpoint

  state OuterWellspring.WestDoorBlueMoonFree:
    moki, BreakWall=3, Bow OR Spear OR Grenade:
      DoubleJump OR Dash OR Glide
      Bash, Grenade=1
      InnerWellspring.TopDoorOpen, Grapple
    gorlek: BreakWall=3  # each weapon has its way of dealing with the spikes below

  quest OuterWellspring.TheLostCompass:
    moki: InnerWellspring.NeedleQI

  pickup OuterWellspring.RightWallEC:
    moki, BreakWall=20:
      DoubleJump, Dash
      Glide OR Launch
      Grapple, DoubleJump OR Dash
      Grapple, Bash, Grenade=1
    gorlek:
      BreakWall=20, DoubleJump, TripleJump
      DoubleJump, Sword
      Grapple, Sword OR Hammer
      BreakWall=20, Bash, Grenade=1, DoubleJump OR Dash
      Bash, Grenade=1, Sword OR Hammer
      BreakWall=20, Bash, Grenade=2
    unsafe: DoubleJump, Hammer, Damage=15

  conn InnerWellspring.EastDoor:
    moki: InnerWellspring.MiddleDoorsOpen
  conn OuterWellspring.AboveWestDoor:
    moki:
      InnerWellspring.TopDoorOpen, Grapple OR Launch
      InnerWellspring.TopDoorOpen, Bash, Grenade=1, DoubleJump
      Bash, Grenade=1, Launch
    gorlek:
      InnerWellspring.TopDoorOpen:
        SwordSJump=1
        HammerSJump=1, DoubleJump OR Dash OR Glide OR Damage=10
        Bash, Grenade=1, Dash OR Glide OR Sword
        Bash, Grenade=1, Hammer, Damage=10
      Bash, Grenade=1, DoubleJump, TripleJump
      Bash, Grenade=1, Grapple
  conn OuterWellspring.WestDoor:
    moki: DoubleJump OR Dash OR Launch
    gorlek: Glide OR Sword OR Hammer
    unsafe: free
  conn OuterWellspring.TrialApproach:
    moki: Grapple OR Launch
    gorlek:
      DoubleJump, TripleJump, Dash OR Glide OR Sword OR Hammer OR Damage=10
      DoubleJump, TripleJump, Bash, Grenade=1
      DoubleJump, Dash, Glide OR Sword OR Hammer OR Damage=10
      DoubleJump, Dash, Bash, Grenade=1
      DoubleJump, Glide
      SentryJump=2  # follow up the second sentryjump with a weapon hover
      Bash, Grenade=2, DoubleJump OR Dash OR Glide OR Sword OR Hammer
  conn OuterWellspring.RightWallMidpoint:
    moki: DoubleJump OR Dash OR Glide OR Grapple OR Launch
    gorlek:
      Sword OR Hammer
      Bash, Grenade=1
  conn OuterWellspring.AboveEntranceDoor: free
  conn WestGlades.MillApproach:
    gorlek:
      DoubleJump OR Dash OR Sword OR Damage=20
      Bash, Grenade=1

anchor OuterWellspring.AboveWestDoor at -866, -3949:  # on the platform arcing over west door
  refill Energy=3:
    moki: BreakCrystal

  pickup OuterWellspring.HiddenHC:
    moki:
      Grapple, DoubleJump, Dash OR Glide
      Grapple, Dash, Glide
      Launch, DoubleJump OR Dash OR Grapple OR Glide
    gorlek:
      Grapple, DoubleJump, TripleJump OR Damage=15
      Grapple, Damage=15, Dash OR Glide
      DoubleJump, TripleJump, Dash, Glide OR Sword
      DoubleJump, TripleJump, Glide, Damage=15
      Launch, Sword OR Damage=15

  conn OuterWellspring.TopDoor:
    moki:
      Grapple OR Launch
      Bash, Grenade=1
    gorlek:
      Bash OR SentryJump=1
      InnerWellspring.TopDoorOpen, DoubleJump
  conn OuterWellspring.WestDoor:
    moki: Combat=Miner OR DoubleJump OR Dash OR Grapple OR Glide OR Launch
    gorlek: Sword OR Hammer OR Damage=15
  conn OuterWellspring.EastDoor:  # paths with top door open seem rather pointless?
    moki:
      DoubleJump, Dash
      Glide
    gorlek:
      Damage=15, DoubleJump OR Dash OR Sword OR Hammer
      DoubleJump, TripleJump
      Dash, Sword OR Hammer
  conn OuterWellspring.AboveEntranceDoor: free

anchor OuterWellspring.TopDoor at -836, -3927:  # Outside the door leading to the teleporter
  state OuterWellspring.TrialActivation:  # Since you have to reach this place again in a race to get an advantage, only paths possible during a trial are meaningful
    moki: Grapple, DoubleJump, Dash OR Glide
    gorlek: Grapple, Dash, Glide

  pickup OuterWellspring.UltraGrappleShard:
    moki:
      Grapple, DoubleJump, Dash OR Glide
      Bash, Grenade=1
      Launch
    gorlek:
      SentryJump=1, DoubleJump OR Dash OR Glide  # generous extra abilities
      Grapple, DoubleJump, TripleJump OR Sword
      Grapple, Dash, Sword
      Grapple, Glide

  conn InnerWellspring.Teleporter:
    moki: InnerWellspring.TopDoorOpen
  conn OuterWellspring.EastDoor: free
  conn OuterWellspring.AboveWestDoor: free

# checkpoint at -973, -3949
# checkpoint at -969, -3910
# checkpoint at -902, -3895

anchor OuterWellspring.RightWallMidpoint at -746, -4019:  # Next to OuterWellspring.RightWallOre
  pickup OuterWellspring.RightWallOre: free

  conn WestGlades.MillApproach:
    moki: Grapple OR Glide  # Others are redundant with EntranceDoor
    gorlek:
      Sword OR Damage=20
      HammerSJump=1, DoubleJump OR Dash OR Damage=20
      Bash, Grenade=1, DoubleJump OR Dash OR Sword OR Damage=20
    unsafe: DoubleJump OR Dash OR Hammer
  conn OuterWellspring.EntranceDoor:
    moki: Water OR Glide OR Launch  # Grapple paths are redundant with AboveEntranceDoor
    gorlek:
      DoubleJump, TripleJump OR Dash OR Sword OR Hammer
      Dash, Sword OR Hammer
      Damage=20 OR SentryJump=1
      Bash, Grenade=1
    unsafe: DoubleJump OR Dash OR Hammer
  conn OuterWellspring.AboveEntranceDoor:
    moki:
      Grapple, DoubleJump OR Dash OR Glide OR Launch
      Launch, DoubleJump OR Dash OR Glide
    gorlek:  # Launch is redundant with EntranceDoor
      Grapple
      Bash, Grenade=1, Glide
      Bash, Grenade=1, DoubleJump, TripleJump OR Dash OR Sword OR Hammer
      Bash, Grenade=1, Dash, Sword OR Hammer
      SentryJump=1, Glide
      SwordSJump=1, DoubleJump, TripleJump OR Dash  # Weapon hover
      HammerSJump=1, DoubleJump, TripleJump, Dash  # Weapon hover
    unsafe:
      DoubleJump, TripleJump, Dash
      Bash, Grenade=1, Sword OR Hammer OR DoubleJump
      Launch
  conn OuterWellspring.TrialApproach:  # no moki path because the camera makes the connection hard to see
    gorlek: Grapple, Combat=Bee OR Bash  # Launch is redundant with EntranceDoor -> AboveEntranceDoor -> EastDoor

anchor OuterWellspring.TrialApproach at -727, -3961:  # at the ledge going towards the trial room
  refill Checkpoint

  pickup OuterWellspring.RightWallEX:
    moki:
      Grapple, DoubleJump, Dash OR Glide
      DoubleJump, Bash, Grenade=1
      Launch
    gorlek:
      Grapple, DoubleJump, TripleJump
      SentryJump=1, DoubleJump OR Dash OR Glide
      Bash, Grenade=1, Dash OR Glide
    unsafe:
      Grapple, Dash, Glide  # Might be a bit tight for gorlek
  pickup OuterWellspring.RightWallEC:
    moki, BreakWall=20:
      DoubleJump, Dash
      Glide OR Launch
      Grapple, DoubleJump OR Dash
    gorlek:
      BreakWall=20, DoubleJump OR Dash
      Sword OR Hammer

  conn OuterWellspring.TrialRoom:
    moki:
      Grapple, DoubleJump OR Dash OR Glide
      Launch
    gorlek:
      Grapple
      SentryJump=1
      Bash, Grenade=1
  conn OuterWellspring.EastDoor:
    moki:
      Grapple, DoubleJump OR Dash OR Glide
      Launch
    gorlek:
      Grapple OR Glide
      Bash, Grenade=1, DoubleJump OR Dash OR Sword OR Hammer
      DoubleJump, TripleJump OR Dash OR Sword
      DoubleJump, Hammer, Damage=15
      SentryJump=1, DoubleJump OR Dash
  conn OuterWellspring.AboveEntranceDoor:
    moki: DoubleJump OR Dash OR Glide OR Grapple OR Launch
    gorlek:
      Sword OR Hammer
      Bash, Grenade=1
      SentryJump=1
      Damage=15
  conn OuterWellspring.RightWallMidpoint:
    moki: DoubleJump OR Dash OR Glide OR Grapple OR Launch
    gorlek: free

anchor OuterWellspring.TrialRoom at -684, -3947:  # checkpoint on the way to trial start
  refill Checkpoint
  refill Health=1
  refill Energy=1:
    moki: BreakCrystal

  conn OuterWellspring.TrialStart:
    moki:
      Grapple, DoubleJump
      Launch
    gorlek:
      Dash OR Glide
      DoubleJump, Sword OR Hammer
    unsafe: DoubleJump
  conn OuterWellspring.TrialApproach: free

anchor OuterWellspring.TrialStart at -665, -3937:
  refill Checkpoint

  pickup OuterWellspring.TrialOre: free
  pickup OuterWellspring.SpiritTrial:
    moki: OuterWellspring.TrialActivation, DoubleJump, Dash, Grapple
    gorlek: OuterWellspring.TrialActivation, Dash, Grapple, Glide

  conn OuterWellspring.TrialRoom:
    moki:
      DoubleJump, Dash OR Glide
      Grapple, Glide
      Launch
    gorlek:
      DoubleJump, TripleJump OR Sword
      Dash, Sword OR Hammer
      Glide
      Grapple, DoubleJump OR Dash OR Sword OR Hammer

region InnerWellspring:
  moki: Danger=25
  gorlek: free
  kii: free
  unsafe: free

anchor InnerWellspring.EntranceDoor at -1263, -3952:  # Inside the door where you enter the first room
  refill Checkpoint
  refill Energy=3:
    moki: BreakCrystal

  state InnerWellspring.ThreeWheels:
    moki: BreakWall=3

  pickup InnerWellspring.ThreeWheelsEX:
    moki:
      Bash, Grenade=1
      Launch
      InnerWellspring.ThreeWheels
    gorlek:
      DoubleJump, TripleJump
      SentryJump=1
    unsafe:
      Grenade=1
  pickup InnerWellspring.WaterSwitchEX:
    moki: Water, WaterDash
    unsafe: WaterDash, Damage=40, Damage=60

  conn OuterWellspring.EntranceDoor: free
  conn InnerWellspring.ThornShardArea:
    moki:
      Grapple, DoubleJump OR Dash OR Glide
      InnerWellspring.ThreeWheels, DoubleJump OR Dash OR Glide
      DoubleJump, Bash, Grenade=1
      Launch
    gorlek:
      Grapple, Sword OR Hammer
      InnerWellspring.ThreeWheels, Sword OR Hammer
      SentryJump=1  # sentry jump on right side, then use sword/hammer to reach platform
      DoubleJump, TripleJump
    kii:
      Bash, Grenade=1, Dash OR Glide OR Sword OR Hammer  # Bash grenade up right side, climb on the first wheel to reach yourgrenade (whih isn't gorlek), jump to left side vines, use abilities to reach platform
  conn InnerWellspring.DrainRoom:
    moki:
      DoubleJump OR Dash OR Glide OR Launch
      InnerWellspring.ThreeWheels, Grapple
      InnerWellspring.ThreeWheels, Bash, Grenade=1
    gorlek:
      Sword OR Hammer
      Bash, Grenade=1, Damage=15
      InnerWellspring.ThreeWheels, Damage=15
    kii:
      Grapple, Shuriken=1 OR Blaze=2 OR Flash=1 OR Sentry=1
      Damage=15, Shuriken=1 OR Blaze=2 OR Flash=1 OR Sentry=1  # possible damageless but InnerWellspring.ThreeWheels makes it way harder
      InnerWellspring.ThreeWheels, Spear=1 OR Shuriken=1 OR Blaze=1 OR Flash=1 OR Sentry=1
      Shuriken=2 OR Blaze=3 OR Flash=2 OR Sentry=2
    unsafe:
      Bash, Grenade=1
      InnerWellspring.ThreeWheels
  conn InnerWellspring.ShortcutLever:
    moki:
      Grapple, DoubleJump OR Dash OR Glide
      Launch
    gorlek:
      DoubleJump, TripleJump, Damage=15  # bit tricky
      Grapple, Damage=15  # bit tricky
      Grapple, Sword OR Hammer
    kii: Grapple
    unsafe:
      InnerWellspring.ThreeWheels, Damage=30, DoubleJump
      InnerWellspring.ThreeWheels, Damage=45, Dash OR Glide OR Sword OR Hammer OR Shuriken=1 OR Flash=1 OR Sentry=1
      InnerWellspring.ThreeWheels, Damage=60, Spear=1 OR Blaze=1

# checkpoint at -1336, -3943

anchor InnerWellspring.ThornShardArea at -1317, -3933:  # on top of the wall at the left of the entrance
  refill Checkpoint

  pickup InnerWellspring.ThornShard: free
  pickup InnerWellspring.ThornEX:  # Having Clean Water change the position of the grapplable plant. Make sure it solves with both states?
    moki:
      Grapple, DoubleJump, Dash OR Glide
      Launch
    gorlek:
      DoubleJump, TripleJump, Damage=15
      SentryJump=1, DoubleJump, TripleJump, Dash OR Glide
      SentryJump=1, Damage=15, DoubleJump, Dash OR Glide OR TripleJump
      SentryJump=1, Damage=15, Dash, Glide
      Grapple, Damage=15, DoubleJump OR Dash OR Glide OR Sword
      Grapple, DoubleJump, TripleJump OR Sword OR Hammer
      Grapple, Dash, Glide OR Sword OR Hammer
    kii:
      Bash, Grenade=1, Dash OR DoubleJump OR Glide OR Shuriken=1 OR Flash=1 OR Sentry=1
      Grapple, Dash OR DoubleJump  # with djump, walljump on the wall above the grappable plant
      Grapple, Sword, Glide OR Hammer OR Spear=1 OR Shuriken=1
      Grapple, Hammer, Shuriken=1 OR Sentry=2 OR Damage=15
      Dash, DoubleJump, TripleJump OR Glide OR Sword OR Hammer OR Shuriken=1 OR Sentry=2 OR Damage=15
      Dash, Damage=15, Sword OR Hammer
      Dash, Glide, Damage=15, Shuriken=1 OR Flash=1 OR Sentry=1
      Dash, Sentry=2, Damage=15
    unsafe:
      SwordSJump=1, Damage=15
      Grapple, Sword
      Dash, Shuriken=2, Damage=15

  conn InnerWellspring.EntranceDoor: free
  conn InnerWellspring.ShortcutLever:  # for fully rspawn. Make sure it's not redundant with paths from EntranceDoor
    unsafe:
      Damage=30, DoubleJump
      Damage=45, Dash OR Sword OR Hammer OR Shuriken=3 OR Flash=3 OR Sentry=3
      Damage=60, Spear=3

anchor InnerWellspring.ShortcutLever at -1264, -3907:  # At the lever on top of the entrance door
  state InnerWellspring.ShortCutWheel: free

  # InnerWellspring.ShortcutWheelEX paths are redundant with InnerWellspring.WestDoor

  conn InnerWellspring.EntranceDoor:
    moki: Grapple OR Launch OR DoubleJump
    gorlek: free
  conn InnerWellspring.WestDoor:
    moki, InnerWellspring.ShortCutWheel:
      DoubleJump, Dash OR Glide
      Dash, Glide
      Launch
    gorlek, InnerWellspring.ShortCutWheel:
      DoubleJump OR Dash  # pretty tight
      Damage=15, Glide OR Sword OR Hammer
    kii, InnerWellspring.ShortCutWheel:
      Sword OR Damage=15
      Hammer, Glide OR Sword OR Spear=1 OR Shuriken=1 OR Flash=1 OR Sentry=1
      Glide, Spear=1 OR Shuriken=1 OR Flash=1 OR Sentry=1
    unsafe, InnerWellspring.ShortCutWheel:
      Hammer OR Sentry=2  # friendly spikes when you slide off the wheel
      Shuriken=2

anchor InnerWellspring.DrainRoom at -1167, -3946:  # Left of the water you can drain
  refill Checkpoint
  refill Energy=3:
    moki: BreakCrystal

  state InnerWellspring.DrainRoomBottomWheel:  # @validator I added that state for DrainRoomExit->DrainRoom connection. Previous difficulty didn't deemed pathfinding that state was worth it so I'm not pathfinding it for kii either
    moki: InnerWellspring.ThreeWheels, BreakWall=16

  conn InnerWellspring.EntranceDoor:
    moki:
      DoubleJump OR Dash OR Grapple OR Glide OR Launch
      Bash, Grenade=1
    gorlek: free
  conn InnerWellspring.DrainRoomCenter:
    moki:
      DoubleJump, Glide
      Grapple OR Launch
      Glide, Bash, Grenade=2
      InnerWellspring.DrainRoomBottomWheel, DoubleJump
      InnerWellspring.DrainRoomBottomWheel, Dash, Bash, Grenade=1
      Water, DoubleJump  # if you drained the water, you can use the bottom of the wheel instead
      Water, WaterDash, Dash, Bash, Grenade=1  # if you drained the water, you can use the bottom of the wheel instead
    gorlek:
      # if you have a weapon here, you can break the three wheels free. Redundant paths without the three wheels state were removed.
      DoubleJump, TripleJump OR Dash OR Sword
      Dash, Glide
      Glide, Damage=15
      Bash, Grenade=1, DoubleJump OR Glide
      SentryJump=1, Glide
      InnerWellspring.DrainRoomBottomWheel:
        Dash
        Damage=15, Sword OR Hammer
        Bash, Grenade=1, Sword OR Hammer
        SentryJump=1
      Water, Dash  # if you drained the water, you can use the bottom of the wheel instead
      Water, Bash, Grenade=4  # if you drained the water, you can use the bottom of the wheel instead
    kii:
      DoubleJump, Blaze=5 OR Sentry=3
      Dash, Blaze=3 OR Sentry=2
      Glide, Sword OR Hammer OR Spear=1 OR Shuriken=1 OR Flash=1 OR Sentry=1
      InnerWellspring.DrainRoomBottomWheel, Sword OR Hammer OR Shuriken=4 OR Sentry=4
      Damage=60, DoubleJump OR Dash  # dboost in dirty water water. If you drained the water, you can use the bottom of the wheel instead
      Damage=60, Bash, Grenade=3  # dboost in dirty water water. If you drained the water, you can go bellow the wheel instead
      WaterDash, Damage=40, DoubleJump OR Dash  # dboost in dirty water water. If you drained the water, you can use the bottom of the wheel instead
      WaterDash, Damage=40, Bash, Grenade=4  # dboost in dirty water water. If you drained the water, you can use the bottom of the wheel instead
      InnerWellspring.DrainLever:  # @validator confused about why no paths are using this state in gorlek/moki
        DoubleJump OR Dash
        Bash, Grenade=3
      # if you have a non-energy weapon here, you can break the three wheels free. Redundant paths without the three wheels state were removed.
      # Sword, InnerWellspring.DrainLever OR Dash OR Shuriken=1 OR Blaze=2 OR Flash=1 OR Sentry=1
      # Hammer, DoubleJump OR Dash OR Sentry=3
      # Hammer, InnerWellspring.DrainLever, Shuriken=1 OR Flash=1 OR Sentry=1
    unsafe:
      DoubleJump  # climb the right wall
      Glide
      Sword, Spear=1 OR Blaze=1
      Shuriken=2, Dash OR Hammer
      Damage=15, Dash OR Sword
      WaterDash, Bash, Grenade=3, BreakWall=10, Water OR Damage=20  # if you drained the water, you can go through through the drained room instead
      WaterDash, Bash, Grenade=2, Damage=15, BreakWall=10, Water OR Damage=20  # if you drained the water, you can go through through the drained room instead
      InnerWellspring.DrainRoomBottomWheel, Shuriken=3 OR Blaze=5 OR Flash=3 OR Sentry=3
      InnerWellspring.DrainRoomBottomWheel, Bash, Grenade=2  # not hard, but grenades can vanish on rotating objects sometimes
  conn InnerWellspring.DrainAreaEntrance:
    moki: InnerWellspring.DrainLever, DoubleJump OR Dash OR Grapple OR Glide OR Launch
    gorlek, InnerWellspring.DrainLever:
      Sword OR Hammer OR Damage=15
      Bash, Grenade=1
    kii: InnerWellspring.DrainLever
  conn InnerWellspring.DrainAreaExit:
    gorlek, ShurikenBreak=10:
      # if you have a weapon here, you can break the three wheels free. Redundant paths without the three wheels state were removed.
      # cross the gap going over
      Grapple OR Glide OR Launch
      DoubleJump, TripleJump
      Bash, Grenade=1, DoubleJump, Dash
      InnerWellspring.DrainLever:  # use the bottom of the wheel, don't have to free it
        DoubleJump OR Dash
        Bash, Grenade=2
      InnerWellspring.DrainRoomBottomWheel, DoubleJump OR Dash OR Sword OR Hammer  # DrainRoomBottomWheel state is free enough that alternatives don't seem worth noting
      Water, DoubleJump OR Dash  # if you drained the water, you can use the bottom of the wheel instead
      Water, Bash, Grenade=1, Damage=15  # if you drained the water, you can go through through the drained room instead
      Water, Bash, Grenade=2  # if you drained the water, you can go through through the drained room instead
    kii, ShurikenBreak=10:
      DoubleJump, Blaze=4 OR Sentry=3
      Dash, Blaze=3 OR Sentry=2
      InnerWellspring.DrainRoomBottomWheel, Shuriken=2 OR Flash=2 OR Sentry=2
      Damage=60, DoubleJump OR Dash  # dboost in dirty water water. If you drained the water, you can use the bottom of the wheel instead
      Damage=60, Bash, Grenade=1  # dboost in dirty water water. If you drained the water, you can use the bellow the wheel instead
      WaterDash, Damage=40, DoubleJump OR Dash  # dboost in dirty water water. If you drained the water, you can use the bottom of the wheel instead
      WaterDash, Damage=40, Bash, Grenade=4  # dboost in dirty water water. If you drained the water, you can use the bottom of the wheel instead
      InnerWellspring.DrainLever:
        DoubleJump OR Dash OR Damage=45
        Bash, Grenade=1
      # if you have a non-energy weapon here, you can break the three wheels free. Redundant paths without the three wheels state were removed.
      # Sword, InnerWellspring.DrainLever OR Dash OR Shuriken=1 OR Blaze=2 OR Flash=1 OR Sentry=1
      # Hammer, DoubleJump OR Dash OR Sentry=3
      # Hammer, InnerWellspring.DrainLever, Shuriken=1 OR Flash=1 OR Sentry=1
    unsafe, ShurikenBreak=10:
      DoubleJump
      Dash, Damage=15  # cross the gap going over
      InnerWellspring.DrainRoomBottomWheel, Bash, Grenade=2  # not hard, but grenades can vanish on rotating objects sometimes

anchor InnerWellspring.DrainAreaEntrance at -1128, -3968:  # On the wall after dropping through the gate draining the water
  pickup InnerWellspring.DrainHC:
    moki:
      Water OR DoubleJump OR Grapple OR Launch  # bit of a weird pickup
      Bash, Grenade=1  # seems fine
    gorlek: Dash OR Bash OR Glide OR Damage=20
    kii: Sword OR Hammer OR Spear=1 OR Shuriken=1 OR Flash=1 OR Sentry=1
    unsafe: free

  conn InnerWellspring.DrainAreaEX:
    moki:  # the skeetos just want to be bashed here
      DoubleJump, Water OR Bash
      Dash, Bash, Grenade=1
      Water, Bash, Grenade=1, Grapple OR Glide
      Launch
    gorlek:
      DoubleJump, Water OR TripleJump OR Dash OR Bash OR Glide OR Sword OR Hammer OR Damage=20
      Bash, Dash, Sword OR Hammer
      Bash, Grenade=1, Water OR Dash OR Damage=20
      Bash, SentryJump=1, Water OR Damage=20
      Water, WaterDash, Dash, Sword OR Hammer  # @validator Added path. Gorlek might want some variation of this.
    kii:
      Dash, Hammer OR Sword
      Dash, Bash, Spear=1 OR Flash=1 OR Sentry=1  # use energy weapon to reach the wall at the left of the lever
      Dash, Water, Combat=2xWeakSlug, WaterDash OR Spear=1 OR Flash=1 OR Sentry=1
      Dash, Damage=20, Combat=2xWeakSlug, Spear=1 OR Flash=1 OR Sentry=1
      Dash, Damage=20, Damage=20, Combat=2xWeakSlug, WaterDash
      DoubleJump, Spear=1 OR Shuriken=1 OR Flash=1 OR Sentry=1
      Bash, Grenade=1, Sword
    unsafe:
      Dash, Combat=2xWeakSlug
      Water, WaterDash, Glide  # glide jump from the wheel to the sl container
      Bash, Grenade=1, Shuriken=1

anchor InnerWellspring.DrainAreaEX at -1064, -3961:  # At DrainEX
  pickup InnerWellspring.DrainEX: free
  pickup InnerWellspring.DrainHC:
    moki: Water OR Launch
    gorlek:
      DoubleJump, TripleJump
      DoubleJump, Dash, Sword
      Bash, DoubleJump OR Dash  # luring the skeetos with other abilities seems tricky
    kii:
      Damage=40, Bash OR Damage=20
      Damage=20, Damage=20, Spear=1 OR Shuriken=1 OR Flash=1 OR Sentry=1  # use energy weapon the two floating logs
      Damage=20, DoubleJump OR Dash OR Glide OR Sword OR Hammer OR Spear=2 OR Shuriken=2 OR Flash=2 OR Sentry=2
      WaterDash, Damage=20, Bash OR Spear=1 OR Shuriken=1 OR Flash=1 OR Sentry=1 OR Damage=20
      Dash, DoubleJump OR Sword OR Hammer OR Shuriken=1 OR Flash=1 OR Sentry=1
    unsafe:
      DoubleJump
      WaterDash, Damage=20

  conn InnerWellspring.DrainAreaExit:
    moki, BreakWall=10:
      DoubleJump OR Dash OR Launch
      Bash, Grenade=1
    gorlek, BreakWall=10: Glide OR Sword
    kii, BreakWall=10: Bash OR Hammer OR Shuriken=2 OR Sentry=2  # no flash here because you can't diasble flash while holding the pole
    unsafe, BreakWall=10: Spear=1 OR Shuriken=1 OR Flash=1 OR Sentry=1

anchor InnerWellspring.DrainAreaExit at -1093, -3950:  # At the checkpoint in the breakable wall.
# This anchor assumes that the wall is already broken.
  refill Checkpoint

  conn InnerWellspring.DrainAreaEX: free
  conn InnerWellspring.DrainRoomCenter:
    moki:
      DoubleJump OR Launch
      Dash, Bash, Grenade=1
      Bash, Grenade=2
    gorlek:
      Dash
      Glide, Grapple OR SentryJump=1 OR Damage=15
      Sword, Grapple OR SentryJump=1 OR Damage=15
      Bash, Grenade=1, Grapple OR Glide OR Sword OR Damage=15
      SentryJump=1, Grapple OR Damage=15
      SentryJump=2
    kii:
      Sword OR Hammer OR Spear=3 OR Shuriken=3 OR Sentry=3  # No flash path because you can't cancel it while on the pole
      Glide, Spear=1 OR Shuriken=1 OR Flash=1 OR Sentry=1
      Bash, Spear=1 OR Shuriken=1 OR Flash=1 OR Sentry=1  # Bait the skeeto
    unsafe:
      Spear=2 OR Shuriken=2 OR Blaze=3 OR Flash=2 OR Sentry=2
      Bash  # Bait the skeeto
  conn InnerWellspring.DrainRoom:  # Make sure it's not redundant with DrainAreaExit->DrainRoomCenter->DrainRoom
    moki: Dash, Glide, Water  # @validator I removed most moki paths because they were redundant with DrainAreaExit->DrainRoomCenter->DrainRoom but there might have some paths using DrainRoomBottomWheel/DrainLever to find here...
    gorlek:
      Glide, Water OR Damage=20
      Water, Sword
      Water, Dash, Damage=15
      Water, Grapple, Damage=15, Hammer
    kii:
      InnerWellspring.DrainRoomBottomWheel, Sentry=4
      InnerWellspring.DrainRoomBottomWheel, Bash, Grenade=2
      InnerWellspring.DrainRoomBottomWheel, Bash, Grenade=1, Damage=20  # dboost in dirty water. If you drained the water, dboost in spikes instead.
      InnerWellspring.DrainLever:
        Damage=15, Spear=1 OR Shuriken=1 OR Blaze=3 OR Flash=1 OR Sentry=1 OR Damage=15
        Bash, Grenade=2
        Bash, Grenade=1, Damage=15
      Bash, Grenade=1, Damage=80  # dboost in dirty water water. If you drained the water, you can dboost in the spikes instead
      WaterDash, Damage=40, Spear=1 OR Shuriken=1 OR Blaze=3 OR Flash=1 OR Sentry=1  # dboost in dirty water water. If you drained the water, dboost in spikes instead
      WaterDash, Damage=40, Bash, Grenade=4  # dboost in dirty water water. If you drained the water, you can use the bottom of the wheel instead
    unsafe:
      InnerWellspring.DrainLever, Damage=15, Grapple OR Blaze=2  # Grapple is awkward if the wheel is spinning snce you need to jump blindly and you might have jumped before the wheel can be grappled

# checkpoint at the anchor below, just hard to reach

anchor InnerWellspring.DrainRoomCenter at -1116, -3924:  # Standing on the wheel in the center of the room
  state InnerWellspring.DrainRoomTopWheel:  # breaking the top wheel free; has a state because it can be used to connect from top right to top left
    moki:
      BreakWall=16, Bow OR Grenade OR Spear
      Launch, BreakWall=16
    gorlek: BreakWall=16

  conn InnerWellspring.DrainRoom:
    moki:
      DoubleJump, Dash
      Grapple OR Glide OR Launch
    gorlek:
      DoubleJump OR Dash OR Sword
      Hammer, Damage=20  # dboost in water
      Hammer, Water, Damage=15
    kii:
      Hammer OR Blaze=3 OR Sentry=2 OR Damage=40  # dboost in Water. Can dboost in spikes if water is drained
      Damage=20, Spear=1 OR Shuriken=1 OR Blaze=1 OR Flash=1 OR Sentry=1  # dboost in Water. Can dboost in spikes if water is drained
      Bash, Grenade=1
      InnerWellspring.DrainLever, Damage=15  # grab the pole on the right to reach the bottom of the spinning wheel
      InnerWellspring.DrainRoomBottomWheel, Damage=20  # grab the pole on the right to reach the spinning wheel. dboost in water
      InnerWellspring.DrainLever, InnerWellspring.DrainRoomBottomWheel, Shuriken=1  # grab the pole on the right to reach the spinning wheel.
    unsafe: Damage=20  # dboost in water
  conn InnerWellspring.DrainAreaEntrance:
    moki: InnerWellspring.DrainLever
  conn InnerWellspring.DrainAreaExit:
    gorlek: ShurikenBreak=10
  conn InnerWellspring.DrainRoomTop:
    moki: InnerWellspring.DrainRoomTopWheel OR Grapple OR Launch
    gorlek:
      DoubleJump OR Dash
      Bash, Grenade=1
    unsafe: Shuriken=1 OR Flash=1 OR Sentry=1

anchor InnerWellspring.DrainRoomTop at -1086, -3908:  # At the right ledge on top of the drain room
  refill Checkpoint
  refill Health=1

  pickup InnerWellspring.LaserOre:
    moki:
      DoubleJump, Dash OR Glide
      Dash, Glide, Combat=Miner OR Bash
      Launch
    gorlek:
      DoubleJump OR Dash OR Sword
      Glide, Combat=Miner OR Bash
    kii: Combat=Miner, Shuriken=2 OR Blaze=4 OR Sentry=3
    unsafe:
      Glide OR Hammer OR Spear=1 OR Shuriken=1 OR Blaze=3 OR Sentry=2 OR Damage=15  # bait the gorlek into falling on the left so you don't have to fight it
      Bash, Grenade=1  # there's a safe spot on the left of the laser, where you can charge your grenade safely

  conn InnerWellspring.DrainRoomCenter: free
  conn InnerWellspring.BelowDrainLever:
    moki:
      DoubleJump, Dash OR Glide
      InnerWellspring.DrainRoomTopWheel, Grapple
      Launch
    gorlek:
      DoubleJump, TripleJump OR Sword OR Hammer OR Damage=15
      Dash, Glide OR Sword OR Hammer OR Damage=15
      Grapple, SentryJump=1
      Bash, Grenade=1, DoubleJump OR Dash OR Grapple
      SwordSJump=1, Glide
      InnerWellspring.DrainRoomTopWheel, Bash, Grenade=1
      InnerWellspring.DrainRoomTopWheel, SentryJump=1
    kii:
      DoubleJump OR Dash
      Grapple, Glide OR Sword OR Hammer OR Shuriken=1 OR Flash=1 OR Sentry=1
      Bash, Grenade=1, Sword OR Hammer OR Spear=1 OR Shuriken=1 OR Flash=1 OR Sentry=1
    unsafe:
      Grapple
      Bash, Grenade=1

anchor InnerWellspring.BelowDrainLever at -1153, -3895:  # In the first room below the drain lever
  refill Checkpoint

  state InnerWellspring.DrainLever:
    moki:
      Bash, Grenade=1  # not softlockable: UpperCorruption solves this
      InnerWellspring.UpperCorruption, DoubleJump
      Launch
    gorlek:
      DoubleJump, TripleJump, Damage=15
      InnerWellspring.UpperCorruption OR SentryJump=1
    unsafe: Grenade=1

  pickup InnerWellspring.LeverEC:
    moki:
      Bash, Grenade=2  # not softlockable: UpperCorruption solves this
      Bash, Grenade=1, Grapple, DoubleJump OR Dash OR Glide  # not softlockable: UpperCorruption solves this
      InnerWellspring.UpperCorruption, DoubleJump, Bash, Grenade=1
      InnerWellspring.UpperCorruption, DoubleJump, Grapple
      Launch
    gorlek:
      DoubleJump, TripleJump, Damage=15, Bash, Grenade=1
      DoubleJump, TripleJump, Damage=15, Grapple OR SentryJump=1
      Bash, Grenade=1, Grapple
      SentryJump=2
      SentryJump=1, Grapple
      InnerWellspring.UpperCorruption, Bash, Grenade=1
      InnerWellspring.UpperCorruption, Grapple OR SentryJump=1
      InnerWellspring.UpperCorruption, DoubleJump, TripleJump, Damage=15
    kii:
      DoubleJump, TripleJump, InnerWellspring.UpperCorruption OR Damage=15
      Bash, Grenade=1, DoubleJump, TripleJump
    unsafe:
      Grenade=2

  conn InnerWellspring.AbovePole:
    moki:
      DoubleJump, Dash OR Glide
      Launch
    gorlek:
      Damage=15
      DoubleJump, TripleJump OR Sword OR Hammer
    kii:
      DoubleJump, Spear=1 OR Shuriken=1 OR Blaze=1 OR Flash=1 OR Sentry=1
      Dash, Sword OR Hammer
    unsafe: free  # lovely friendly spikes
  conn InnerWellspring.WestDoor:
    moki:
      DoubleJump, Bash, Grenade=1
      InnerWellspring.UpperCorruption OR Launch
    gorlek:
      DoubleJump, TripleJump, Damage=15
      Bash, Grenade=1
      SwordSJump=1, DoubleJump
      HammerSJump=1, DoubleJump, Glide
      SentryJump=2
    unsafe:
      Grenade=2
      SentryJump=1, Damage=15
      DoubleJump, Damage=30
  conn InnerWellspring.DrainRoomTop:
    moki: DoubleJump OR Dash OR Glide OR Launch
    gorlek: free
  conn InnerWellspring.DrainRoomCenter: free

anchor InnerWellspring.AbovePole at -1164, -3874:  # Under InnerWellspring.UpperCorruption
  state InnerWellspring.UpperCorruption:  # the fourth corruption you see on your way
    moki: BreakWall=16

  pickup InnerWellspring.LupoEX: free

  conn InnerWellspring.BelowDrainLever:
    moki: DoubleJump OR Dash OR Glide OR Launch
    gorlek: free

anchor InnerWellspring.WestDoor at -1216, -3897:  # Inside the door where you exit the first room
  refill Checkpoint
  refill Health=2
  refill Energy=3:
    moki: BreakCrystal

  state InnerWellspring.MiddleDoorsOpen:
    moki:
      Grapple
      Bash, Grenade=1, Launch
    gorlek:
      Bash, Grenade=1, DoubleJump, TripleJump
      SentryJump=1, DoubleJump, TripleJump  # solvable through wraparound if you don't sjump well
      Launch
    kii:
      Bash, DoubleJump, TripleJump  # bait the mantis. Need to bash it when used its third jump.
      Bash, Grenade=1  # bait the mantis, bash it in order to bash your grenade from higher up
    unsafe:
      Hammer, DoubleJump, TripleJump
      SentryJump=1

  pickup InnerWellspring.ShortcutWheelEX:
    moki: InnerWellspring.ShortCutWheel
  pickup InnerWellspring.LupoMap:
    moki, SpiritLight=150:
      Grapple, DoubleJump OR Dash OR Glide
      Bash  # bash the skeeto
      InnerWellspring.UpperCorruption
    gorlek, SpiritLight=150:
      Grapple
      SwordSJump=1  # hammer locking your movement makes this awkward
    kii, SpiritLight=150:
      DoubleJump, Sword  # pogo the skeeto
      DoubleJump, TripleJump, Hammer OR Spear=1
    unsafe, SpiritLight=150: DoubleJump  # kind of easy
  pickup InnerWellspring.GrappleTreeEX:
    moki:
      DoubleJump, Grapple
      Bash, Grenade=2
      Bash, Grenade=1, DoubleJump OR Dash OR Glide OR Grapple
      Launch
    gorlek:
      Bash, Grenade=1
      DoubleJump, TripleJump OR Hammer
      SentryJump=1
      Grapple, Dash
    kii:
      Grapple, Sword OR Hammer OR Shuriken=1
      DoubleJump, Sword
    unsafe:
      Grapple, Sentry=2
      Grenade=1
  pickup InnerWellspring.GrappleTree:
    moki:
      DoubleJump OR Dash OR Glide OR Grapple OR Launch
      Bash, Grenade=1  # jumper would be a lure
    gorlek: Bash OR Sword OR Hammer
    kii: free

  conn OuterWellspring.WestDoor:
    moki: InnerWellspring.MiddleDoorsOpen
  conn InnerWellspring.BelowDrainLever: free

anchor InnerWellspring.EastDoor at -1190, -3733:  # Inside the door leading to the spin puzzle
  refill Checkpoint
  refill Health=1
  refill Energy=4:
    moki: BreakCrystal

  state InnerWellspring.SpinArena:  # finishing the arena and destroying the corruption that open the door to spin puzzle
    moki: Combat=2xLizard+3xMantis+Miner, DoubleJump OR Dash OR Glide OR Launch
    gorlek: Combat=2xLizard+3xMantis+Miner  # different ways to solve
  state InnerWellspring.SpinPuzzleSolved:  # Having Water changes this room (not considered in moki)
    moki, InnerWellspring.SpinArena:
      Grapple, DoubleJump OR Dash
      Grapple, Bash, Grenade=1
      Launch
    gorlek, InnerWellspring.SpinArena:
      Grapple, Glide OR Sword OR Hammer
      Water, DoubleJump OR Grapple OR SentryJump=1
      Water, Bash, Grenade=1
      Water, Damage=15, Dash OR Sword
    kii, InnerWellspring.SpinArena:
      Grapple, Spear=1 OR Shuriken=1 OR Flash=1 OR Sentry=1
      Water, Dash OR Hammer OR Damage=30
      DoubleJump, TripleJump
    unsafe, InnerWellspring.SpinArena:
      Grapple
      Water, Spear=1 OR Damage=15

  quest InnerWellspring.HandToHandHerbs:
    moki: GladesTown.HandToHandPouch
  quest InnerWellspring.NeedleQI:
    moki, InnerWellspring.TopDoorOpen:
      Grapple, DoubleJump OR Launch
      Bash, Grenade=1, DoubleJump OR Launch
      Launch, DoubleJump
    gorlek, InnerWellspring.TopDoorOpen:
      Bash, Grenade=1
      Grapple OR Launch
    kii, InnerWellspring.TopDoorOpen:
      DoubleJump, TripleJump, Hammer OR Spear=1
    unsafe, InnerWellspring.TopDoorOpen: DoubleJump, TripleJump, Flash=1 OR Sentry=1

  pickup InnerWellspring.AboveSpinArenaEX:
    moki:
      Grapple, DoubleJump OR Dash
      Launch
    gorlek:
      Grapple, Sword OR HammerSJump=1 OR Damage=15
      DoubleJump, TripleJump, SentryJump=1 OR Damage=15
      ShurikenBreak=10, Combat=Tentacle OR Bash
    kii:
      Grapple, Hammer OR Shuriken=1 OR Flash=1 OR Sentry=1
      DoubleJump, TripleJump
    unsafe: DoubleJump
  pickup InnerWellspring.RotateRoomEX:  # after pulling two of the three levers, this pickup is blocked off. Due to that, fully solving the puzzle is the only non-softlockable solution for this pickup
    moki: InnerWellspring.SpinArena, InnerWellspring.SpinPuzzleSolved
  pickup InnerWellspring.RotateRoomOre:  # blocked off until you fully solve the puzzle
    moki: InnerWellspring.SpinArena, InnerWellspring.SpinPuzzleSolved

  conn OuterWellspring.EastDoor: free
  conn InnerWellspring.PastSpinPuzzle:  # while there are abilitysets to get through the spinning room regardless of state, they are more expensive than just solving the puzzle
    moki: InnerWellspring.SpinArena, InnerWellspring.SpinPuzzleSolved, Grapple OR Launch
    gorlek: InnerWellspring.SpinArena, InnerWellspring.SpinPuzzleSolved, Water  # gorlek is fun
    kii: InnerWellspring.SpinArena, InnerWellspring.SpinPuzzleSolved, DoubleJump, TripleJump OR Damage=15
    unsafe: InnerWellspring.SpinArena, InnerWellspring.SpinPuzzleSolved, Dash, Damage=15

anchor InnerWellspring.PastSpinPuzzle at -1101, -3778:  # Right after exiting the spin puzzle room
  refill Checkpoint

  conn InnerWellspring.TopSecondRoom:
    moki:
      Grapple, DoubleJump, Dash OR Glide
      Grapple, Dash, Glide
      Grapple, Launch
    gorlek:
      Grapple, DoubleJump OR Dash OR Glide OR Sword OR Hammer
      Water, Grapple, Damage=15
      Launch, DoubleJump, TripleJump
      Launch, Damage=15, DoubleJump OR Dash OR Glide
      Water, WaterDash, Launch, DoubleJump
    kii:
      Grapple, Spear=1 OR Shuriken=1 OR Blaze=1 OR Flash=1 OR Sentry=1 OR Damage=15
      Launch, DoubleJump, Dash OR Glide OR Sword OR Hammer OR Sentry=3
      WaterDash, Launch, Water OR Damage=20
    unsafe:
      Launch, Water OR Damage=20
      Launch, DoubleJump, Shuriken=2
  # backwards connections would be cool here someday

# checkpoint at -1103, -3725

anchor InnerWellspring.TopSecondRoom at -1141, -3698:  # Next to the corruption which oppen the third room
  state InnerWellspring.TopDoorOpen:
    moki: BreakWall=16

  quest InnerWellspring.NeedleQI:
    moki: InnerWellspring.TopDoorOpen

  conn InnerWellspring.EastDoor:
    moki: InnerWellspring.TopDoorOpen

anchor InnerWellspring.Teleporter at -1308, -3675:  # At the teleporter
  refill Full

  quest InnerWellspring.BlueMoonSeed:
    moki:
      DoubleJump, Dash
      Bash, Grenade=1
      Launch
    gorlek:
      DoubleJump, TripleJump OR Glide OR Sword OR Hammer
      SentryJump=1
    kii:
      Dash, Hammer
      DoubleJump, Spear=1 OR Shuriken=1 OR Blaze=1 OR Flash=1 OR Sentry=1  # double jump can solve it by itself but the branch you are jumping from can be a bit janky
    unsafe: Dash OR DoubleJump

  pickup InnerWellspring.LibraryEX: free
  pickup InnerWellspring.AboveTpEX:
    moki:
      DoubleJump, Dash OR Glide
      Bash, Grenade=1
      Launch
    gorlek:
      DoubleJump, TripleJump                 # Can be done with just double jump but the first jump is precise
      SentryJump=1
    kii:
      DoubleJump, Sword OR Sentry=3
      Dash, Sword OR Sentry=2
    unsafe:
      DoubleJump, Hammer            # uses the wall to the left of tp
      Dash, Hammer                   # path from the right, tight combos to reach the platform
      Shuriken=2, DoubleJump OR Dash OR Glide
  pickup InnerWellspring.SwimOre:
    moki: Water
    unsafe:  # Enemies aren't here if you don't have Clean Water
      Damage=160
      WaterDash, Damage=60

  conn Teleporters: free
  conn OuterWellspring.TopDoor: free
  conn OpherShop: free
  conn InnerWellspring.EscapeSequence:
    moki:
      DoubleJump, Dash, Grapple
      Bash, Grenade=1, Grapple
      Bash, Grenade=1, DoubleJump, Dash
      Bash, Grenade=2
      Launch
    gorlek:
      DoubleJump, TripleJump OR Dash OR Glide OR Sword OR Hammer
      Bash, Grenade=1, DoubleJump
      SentryJump=1, DoubleJump OR Grapple
      SentryJump=2
    kii:
      DoubleJump, Spear=1 OR Shuriken=1 OR Blaze=1 OR Flash=1 OR Sentry=1
      Dash, Hammer, Grapple
    unsafe:
      Dash OR DoubleJump OR SentryJump=1

# checkpoint at -1249, -3641

anchor InnerWellspring.EscapeSequence at -1240, -3642:
  refill Full

  quest InnerWellspring.WaterEscape:
    moki:
      Bash, Grapple, DoubleJump, Dash OR Glide
      Bash, Grapple, Dash, Glide
      Grapple, Launch
    gorlek:
      Grapple, DoubleJump, Dash  # bit spicy
      Bash, Grapple, DoubleJump OR Dash OR Glide
      Launch, Dash OR Glide OR Damage=15  # Assumes at least one damage is taken in the final grapple section, probably possible without
    kii:
      Launch, Sword OR Shuriken=1 OR Flash=1 OR Sentry=1  # condition for the final grapple section
      Grapple, Dash OR Glide  # final wheel is pretty hard, you need to avoid touching it as much as possible (which could be viewed as area specific knowledge?)
      Grapple, DoubleJump, TripleJump OR Sword OR Hammer OR Shuriken=2 OR Blaze=3 OR Flash=2 OR Sentry=2  # condition for before and after the falling wheel. 1 blaze before and 2 after the wheel.
      Grapple, Bash, Sword
      Grapple, Bash, WaterDash:
        Water, Sentry=2 OR Damage=15  # two sentries to avoid the spikes before the falling wheel
        Damage=95
        Damage=60, Sentry=2  # two sentries before the falling wheel
        # condition for energy management, since flash and shuriken cost less enegy than sentry
        Damage=40, Sentry=2, Sentry=1 OR Shuriken=1 OR Flash=1  # same as above + either one at the 2nd jump or between the two rotating wheels
        Damage=20, Sentry=2, Sentry=2 OR Shuriken=2 OR Flash=2  # same as above but use both options
        Sentry=4, Sentry=2 OR Shuriken=2 OR Flash=2  # same as above but use 2 sentries to make the first jump
    unsafe:
      Launch
      Grapple, Bash, WaterDash, Damage=80
      Grapple, Bash, Hammer
      Grapple, DoubleJump

  pickup InnerWellspring.EscapeRevisitEX:
    moki: InnerWellspring.WaterEscape

region WoodsEntry:
  moki: Danger=40, Regenerate
  gorlek: Regenerate
  kii: Regenerate
  unsafe: free

anchor WoodsEntry.ShriekMeet at 391, -4198:  # The ledge after swimming through the Hollow connection
  refill Checkpoint

  pickup WoodsEntry.LedgeOre:
    gorlek: Launch
    kii: Bash, Grenade=1, DoubleJump, TripleJump OR Hammer

  conn WoodsEntry.FirstMud:
    moki: Combat=Balloon, Combat=Tentacle OR Bash OR Launch
    gorlek: Combat=Tentacle OR Bash OR Launch OR Damage=10
  conn EastHollow.Kwolok:
    gorlek: Water, Bash, Damage=10  # bit hard but important for random spawn
    kii: Water, Spear=1
    unsafe: Water, Bash OR Grenade=1 OR Sentry=1  # redirect the projectile (sentry is way harder than the others). Also works with sword+deflector

anchor WoodsEntry.FirstMud at 478, -4205:  # In front of the first instant death mud
  refill Checkpoint

  pickup WoodsEntry.MudPitEX:
    moki:
      DoubleJump OR Dash OR Glide OR Launch
      Bash, Grenade=2
    gorlek:
      Bash, Grenade=1
      SentryJump=1
    kii: free

  conn WoodsEntry.BelowTeleporter:
    moki:
      Combat=Balloon, Bash, DoubleJump OR Dash OR Glide
      Combat=Balloon, Launch, DoubleJump OR Dash OR Glide
    gorlek: DoubleJump OR Dash OR Glide OR Launch  # getting hit by the balloon doesn't matter since you get autosaved and respawn
    kii:
      Sword OR Shuriken=3  # Careful with sword because it can break bubbles
      Bash, Hammer OR Sentry=2  # Use the tentacle at the end
    unsafe: Hammer
  conn WoodsEntry.ShriekMeet:
    moki: Combat=Balloon, Combat=Tentacle OR Bash OR Launch
    gorlek: Combat=Tentacle OR Bash OR Launch OR Damage=10
  conn WoodsEntry.Teleporter:  # Paths that go up directly and aren't redundant with BelowTeleporter
    unsafe: Bash  # Use the tentacle

# checkpoint at 525, -4205

anchor WoodsEntry.BelowTeleporter at 591, -4198:  # Read the name
  refill Checkpoint

  conn WoodsEntry.FirstMud:  # check for redundancies with Teleporter
    moki: Combat=Balloon, Bash, DoubleJump, Dash OR Glide
    gorlek: DoubleJump, TripleJump OR Dash OR Glide  # If you struggle with the tentacle and die, it'll despawn
    kii:
      DoubleJump, Sword OR Hammer
      Dash, Glide OR Sword OR Hammer OR Shuriken=1 OR Sentry=1 OR Flash=1  # You can use a dash refresh on the ceiling for more lenience. Or instead of grabbing the hanging log you can go below and aim for the bubble.
    unsafe: Glide, Sword OR Hammer  # Jump on the first bubble, glide then up slash near the 2nd bubble (not too close, you can pop the bubble with an upslash)
  conn WoodsEntry.Teleporter:
    moki:
      Grapple, DoubleJump OR Dash OR Glide
      Bash, Grenade=1, DoubleJump OR Dash OR Glide
      Launch
    gorlek:
      Grapple, Sword
      Grapple, Hammer, Bash, Damage=15  # Bash because the plant can be a bit awkward
      Bash, Grenade=1, Sword OR Damage=15
      SwordSJump=1
      HammerSJump=1, Bash, Damage=15  # again mildly awkward
    kii:
      Grapple, Hammer, Shuriken=1 OR Sentry=1 OR Flash=1 OR Damage=15
      Grapple, Sentry=2, Damage=15
      Grapple, Sentry=4
      DoubleJump, TripleJump, Sword OR Hammer OR Shuriken=1 OR Sentry=1 OR Flash=1
      Bash, DoubleJump OR Dash OR Glide OR Sword OR Hammer OR Sentry=2 OR Damage=15  # Use the tentacle, note that it despawns if you die and respawn on this anchor
    unsafe:
      DoubleJump, TripleJump
      Bash
      DoubleJump, Hammer  # Double jump to the right wall, upslash to start climbing it (?)
  conn WoodsEntry.TwoKeystoneRoom:
    moki: Combat=2xBalloon, DoubleJump OR Dash OR Glide OR Launch
    gorlek: Combat=2xBalloon, Sword OR Hammer
    kii:
      Combat=2xBalloon, Shuriken=3 OR Sentry=3 OR Spear=3
      Combat=2xBalloon, Bash, Grenade=1, Flash=2
      Combat=2xBalloon, Bash, Grenade=2, Spear=1
      Damage=20, Damage=20, DoubleJump OR Glide  # tank the balloons
      Launch  # by refreshing on the ceiling you can maneuver around the balloons
    unsafe: Sentry=2 OR Blaze=2

anchor WoodsEntry.Teleporter at 611, -4162:  # At the West Woods Teleporter
  refill Full

  quest WoodsEntry.LastTreeBranch: free
  quest WoodsEntry.DollQI:
    moki: GladesTown.FamilyReunionKey
  quest WoodsEntry.TreeSeed:
    moki: TuleyShop.LastTreeBranchRejected

  pickup WoodsEntry.TpEX: free
  pickup WoodsEntry.LeafPileEX:
    moki: Flap
  pickup WoodsEntry.LedgeOre:
    moki:
      Glide, DoubleJump OR Launch
      Bash, Grenade=1, Glide OR Launch
      DoubleJump, Dash, Launch
    gorlek:
      Glide, Dash
      DoubleJump, TripleJump, Dash, Sword OR Hammer
      SentryJump=1, DoubleJump, Dash  # Dash after the apex of the sjump then sword's full combo + up slash
      Bash, Grenade=1, DoubleJump, TripleJump OR Sword OR Hammer
      Bash, Grenade=1, Dash
      # launch paths from gorlek onwards are redundant with walking below it and launching up
    kii:
      Glide, Sword OR Hammer OR Shuriken=1 OR Sentry=1 OR Flash=1
      DoubleJump, TripleJump, Dash, Shuriken=1 OR Sentry=2 OR Flash=1
      DoubleJump, TripleJump, Sword, Shuriken=1 OR Sentry=1 OR Flash=1 OR Blaze=1 OR Spear=1
      DoubleJump, TripleJump, Hammer, Shuriken=1 OR Sentry=2
      DoubleJump, Dash, Sword, Shuriken=1 OR Sentry=1 OR Flash=1 OR Blaze=1 OR Spear=1
      DoubleJump, Dash, Hammer, Shuriken=1 OR Sentry=2
      Bash, Grenade=1, DoubleJump OR Sword
      Bash, Grenade=1, Hammer, Shuriken=1 OR Sentry=1 OR Flash=1
    unsafe:
      Glide  # No Glide jump, just start from the higher ground
      DoubleJump, Sword

  conn Teleporters: free
  conn WoodsEntry.ShriekMeet:
    gorlek: free
  conn WoodsEntry.FirstMud: free
  conn WoodsEntry.BelowTeleporter: free

anchor WoodsEntry.TwoKeystoneRoom at 672, -4183:  # In front of the keystone door
  refill Checkpoint
  refill Energy=3:
    moki: WoodsEntry.KeystoneDoor, BreakCrystal

  state WoodsEntry.KeystoneDoor:
    moki: Keystone=2

  pickup WoodsEntry.LowerKS:
    moki: DoubleJump OR Dash OR Glide  # Launch is awful
    gorlek: Launch OR Sword OR Hammer  # different ways to solve
    kii: free  # It's possible to get back to safety but also you can just teleport out
  pickup WoodsEntry.UpperKS:
    moki: DoubleJump OR Launch
    gorlek:
      Hammer, Dash
      Bash, Grenade=1
    unsafe: Sword OR Hammer

  conn WoodsMain.AfterKuMeet:
    moki: WoodsEntry.KeystoneDoor, Combat=2xSkeeto+Tentacle OR Bash OR Launch
    gorlek: WoodsEntry.KeystoneDoor, Damage=10
  conn WoodsEntry.BelowTeleporter:
    moki: Combat=2xBalloon, DoubleJump OR Glide OR Launch
    gorlek: DoubleJump OR Dash OR Glide OR Sword
    kii: Launch OR Hammer OR Shuriken=1 OR Sentry=2  # If you struggle and die, the first balloon will despawm
    unsafe: Sentry=1 OR Flash=1

region WoodsMain:
  moki: Danger=40, Regenerate
  gorlek: Regenerate
  kii: Regenerate
  unsafe: free

anchor WoodsMain.AfterKuMeet at 856, -4192:  # At the upper ledge opening up to the room after finding Ku
  refill Checkpoint

  state WoodsEntry.KeystoneDoor:
    moki: Keystone=2, Combat=2xSkeeto+Tentacle OR Bash OR Launch
    gorlek: Keystone=2, Damage=10

  conn WoodsMain.BelowFourKeystoneRoom:
    moki:
      DoubleJump, Dash
      Bash OR Glide OR Launch  # bash uses the enemy
    gorlek:
      DoubleJump, Sword  # many others work, but this lines up so beautifully oriGlow
      Dash, Sword OR Hammer
      SwordSJump=1  # sjump then full sword combo
    kii:
      Dash  # coyote dash
      Sentry=3
      Sword, Damage=10  # Sword hover->pogo->upslash. Damage can de avoided but you'll most likely get hit.
      Combat=Tentacle, Sword
      Combat=Tentacle, Hammer, Spear=1 OR Shuriken=1 OR Blaze=1 OR Flash=1 OR Sentry=1
      Combat=Tentacle, DoubleJump, TripleJump OR Dash OR Hammer  # @validator Probably gorlek
      Combat=Tentacle, DoubleJump, Spear=1 OR Shuriken=1 OR Blaze=1 OR Flash=1 OR Sentry=1
    unsafe:
      Sword  # Pogo the projectiles
      Hammer, DoubleJump  # upslash to protect yourself from projectiles then double jump
  conn WoodsEntry.TwoKeystoneRoom:
    moki: WoodsEntry.KeystoneDoor, Combat=2xSkeeto+Tentacle OR Bash OR Launch
    gorlek: WoodsEntry.KeystoneDoor, Damage=10

anchor WoodsMain.BelowFourKeystoneRoom at 951, -4210:  # At the first leaf pile after meeting Ku
  pickup WoodsMain.LowerLeafPileEX:
    moki: Flap
  pickup WoodsMain.BehindWallOre:
    gorlek: Flap, Glide  # Lure the balloon

  conn WoodsMain.FourKeystoneRoom:
    moki: Combat=2xBalloon, Flap, Glide
    gorlek: Flap, Glide  # Flap kills these
  conn WoodsMain.WallOreLedge:
    moki, Combat=2xBalloon:
      Bash, Grenade=3, DoubleJump  # different ways to solve
      Bash, Grenade=1, DoubleJump, Dash, Glide  # different ways to solve
      Launch
    gorlek:
      Combat=2xBalloon, DoubleJump, TripleJump, Dash OR Bash OR Glide OR Sword OR Hammer OR Damage=15
      Combat=Balloon, SentryJump=1, DoubleJump, TripleJump
      SwordSJump=1, DoubleJump, Bash  # bash the plant above and sword hover
      Damage=20, Bash, Grenade=2, DoubleJump OR Dash OR Glide
      Damage=20, Launch
    kii:
      DoubleJump, Sword, Combat=Balloon OR Damage=20  # Pogo the first balloon
      DoubleJump, Combat=2xBalloon, Damage=15, TripleJump OR Dash OR Hammer OR Shuriken=1 OR Flash=1 OR Sentry=1
      DoubleJump, Damage=35, TripleJump OR Dash OR Hammer OR Shuriken=1 OR Flash=1 OR Sentry=1
    unsafe:
      DoubleJump, Sword  # Pogo the first balloon, avoid the second one and kill it with a pogo
      DoubleJump, HammerSJump=1  # DoubleJump + full sword combo + up slash from the breakable wall to reach the left platform
      DoubleJump, TripleJump, Combat=2xBalloon OR Damage=20
      DoubleJump, Dash
      Launch  # use launch invincibility to avoid dboost from balloons
  conn WoodsMain.AfterKuMeet:
    moki:
      Bash, Grenade=2, Damage=10  # uses the enemy
      Bash, Grenade=1, Damage=10, DoubleJump OR Dash  # uses the enemy
      Launch, DoubleJump OR Dash OR Bash OR Glide  # bash uses the enemy
    gorlek:
      Bash, DoubleJump, TripleJump
      Bash, Grenade=1 OR SentryJump=1
      Launch, Sword OR Hammer
    kii:
      DoubleJump, Bash
      DoubleJump, Sword  # Keep hitting the tentacle with sword to reset your double jump
      DoubleJump, TripleJump, Dash
      Combat=Tentacle, DoubleJump, TripleJump, Glide OR Hammer OR Sentry=2
      Combat=Tentacle, DoubleJump, Dash, Glide OR Hammer OR Spear=1 OR Shuriken=1 OR Flash=1 OR Sentry=1
    unsafe:
      Bash
      Combat=Tentacle, DoubleJump, TripleJump, Shuriken=2

anchor WoodsMain.WallOreLedge at 982, -4175:  # Next to hidden ore, without the wall being broken - paths would be complicated otherwise
  pickup WoodsMain.BehindWallOre:
    moki: BreakWall=20
  pickup WoodsMain.BelowKeystonesEX:  # Paths that can get to the pickup but can't go to FourKeystoneRoom
    moki:
      Glide, DoubleJump
      Bash, DoubleJump OR Dash OR Glide OR Launch
    gorlek:
      Glide, Dash OR Sword OR Hammer  # for the weapons, glide below and use the up attack
    kii:
      Glide, Spear=1 OR Shuriken=1 OR Blaze=1 OR Flash=1 OR Sentry=1
      BreakWall=20, Dash  # Breakwall so you have more space for a coyote dash. Reset dash on the left wall
    unsafe:
      Dash  # Coyote dash. Reset dash on the left wall
  pickup WoodsMain.LowerKS:  # All paths that aren't breaking the yellow wall
    gorlek:
      Launch  # launch on the wall near WoodsMain.BelowKeystonesEX then launch again
      Glide, Bash  # glide above the tentacle and bash its projectiles to reach the floating platform
      Glide, DoubleJump, TripleJump  # glide and triple jump to reach the floating platform
      Glide, Dash, DoubleJump, Sword OR Hammer  # glide, dash when just bellow the pickup, double jump and up slash to reach the floating platform
    kii:
      Bash, DoubleJump, TripleJump
      Glide, DoubleJump, Hammer, Dash OR Shuriken=1 OR Flash=1 OR Sentry=1  #  glide und er the pickup then djump-> upslash -> dash/energy to get on the floasting platform

  conn WoodsMain.BelowFourKeystoneRoom: free
  conn WoodsMain.FourKeystoneRoom:
    moki:
      DoubleJump, Dash, Glide
      Launch
    gorlek:
      DoubleJump, TripleJump OR Dash
      Bash, Grenade=1, Dash  # Shoot a grenade from the breakable wall. Dash to reach the grenade and bash it to get on the left platform
    kii:
      Bash, Grenade=1, DoubleJump
      DoubleJump, Sword OR Hammer OR Shuriken=1  # with sword, breaking the wall makes it way easier than jumping from the small ledge.
    unsafe: DoubleJump, Flash=1 OR Sentry=1
  conn WoodsMain.AfterKuMeet:  # paths gliding to the left, either from above or below
    gorlek:
      Glide, DoubleJump, TripleJump
      Glide, SentryJump=1

# checkpoint at 906, -4136

anchor WoodsMain.FourKeystoneRoom at 944, -4137:  # In front of the four keystone door
  refill Checkpoint

  state WoodsMain.KeystoneDoor:
    moki: Keystone=4

  pickup WoodsMain.MiddleLeafPileEX:
    moki: Flap
  pickup WoodsMain.RightKS:
    moki:
      Glide OR Launch
      Bash, Grenade=1
    gorlek:
      Bash  # so many skeeto friends oriGlow
      SentryJump=1
      DoubleJump, TripleJump
    kii: DoubleJump, Sword  # bait a skeeto and pogo it
    unsafe: DoubleJump  # Climb the left wall to get on the right wall, let ori slide slowly then double jump and quickly turn around to catch the other side of the wall
  pickup WoodsMain.UpperKS:
    moki, BreakWall=3:
      Glide OR Launch
      Bash, Grenade=1, DoubleJump OR Dash
    gorlek:
      Flap, Glide  # lure the balloon
      BreakWall=3, DoubleJump, TripleJump
      BreakWall=3, Combat=3xSkeeto, SwordSJump=1
      BreakWall=3, Combat=3xSkeeto, HammerSJump=1, DoubleJump OR Dash
      BreakWall=3, Bash, Grenade=1 OR DoubleJump OR Dash
    kii:
      BreakWall=3, DoubleJump OR Bash
      BreakWall=3, Sword, Dash  # Pogo the skeetos
      Flash=1, Glide OR DoubleJump OR Bash  # Use flash to kill the balloon near the bulb
      Damage=20, Glide OR DoubleJump OR Bash  # lure the balloon
    unsafe:
      Hammer, Combat=Balloon  # seems like there is a micro ledge on the wall bellow the pickup which reset your upslash
      BreakWall=3, SentryJump=1  # start your double jump from the higher floor near the spikes / bash the mosquitos / sjump from the platform next to the door to reach the platformtform above the door, sjump from there and sword combo + up slash
  pickup WoodsMain.LeftKS:
    moki: Combat=Balloon, Glide
    gorlek, Combat=Balloon:
      Damage=15, DoubleJump, TripleJump OR Dash
      Launch
    kii:
      DoubleJump, Combat=Balloon, Damage=15
      DoubleJump, Damage=20
    unsafe:
      DoubleJump, TripleJump  # tjump on the wall above
  pickup WoodsMain.LowerKS:  # All path reaching that pickup without breaking the yellow wall are from WallOreLedge
    moki, Flap:  # Flap being the casual way of breaking the yellow barrier
      Glide OR Launch
      DoubleJump, Dash
      Bash, DoubleJump OR Dash
    gorlek, Flap:
      DoubleJump OR Dash OR Sword
      Hammer, Bash
    kii:
      # moki/gorlek paths but bait the balloon near the wall instead of using flap
      Combat=Balloon, Glide OR Launch OR DoubleJump OR Dash OR Sword OR Hammer
      Damage=20, Glide OR Launch OR DoubleJump OR Dash OR Sword OR Hammer
      # new paths
      Bash, Combat=Balloon, Spear=1 OR Shuriken=1 OR Blaze=2 OR Flash=1 OR Sentry=1 OR Damage=15
      Bash, Damage=20, Spear=1 OR Shuriken=1 OR Blaze=2 OR Flash=1 OR Sentry=1 OR Damage=15
      Flap OR Combat=Balloon OR Damage=20:  # energy management is fun
        Spear=3 OR Shuriken=3 OR Sentry=3 OR Blaze=4 OR Flash=3 OR Sentry=3
        Damage=15, Spear=2 OR Shuriken=2 OR Sentry=2 OR Blaze=2 OR Flash=2 OR Sentry=2
        Damage=30, Spear=1 OR Shuriken=1 OR Sentry=1 OR Blaze=1 OR Flash=1 OR Sentry=1
    unsafe:
      Bash, Flap OR Combat=Balloon OR Damage=20  # precise jump to avoid damage in the first spikes. Bash glide from the bashable plant to the platform before the pickup
      Flap OR Combat=Balloon OR Damage=20:  # friendly spikes
        Spear=2 OR Sentry=2 OR Blaze=2 OR Flash=2 OR Sentry=2
        Damage=15, Spear=1 OR Shuriken=1 OR Sentry=1 OR Blaze=1 OR Flash=1 OR Sentry=1
      # fiendly spikes and slide from the ceiling to the platform
      Flap OR Combat=Balloon OR Damage=20:
        Shuriken=1 OR Damage=15
  pickup WoodsMain.BelowKeystonesEX:  # Make sure it's not redundant with WallOreLedge->BelowKeystonesEX
    gorlek:
      Launch
      DoubleJump, TripleJump OR Dash
    kii:
      Bash
      DoubleJump, Shuriken=1 OR Flash=1 OR Sentry=1
      DoubleJump, Sword, Damage=15  # Pogo the plant
      Dash  # reset dash on the wall
    unsafe:
      DoubleJump  # get a wall jump after dropping down

  conn WoodsMain.GiantSkull:
    moki: WoodsMain.KeystoneDoor
  conn WoodsMain.WallOreLedge:
    moki: DoubleJump OR Dash OR Glide OR Launch
    gorlek: Sword OR Hammer
    kii: Bash OR Spear=1 OR Shuriken=1 OR Blaze=1 OR Flash=1 OR Sentry=1
    unsafe: Grenade=1 OR Bow=1
  conn WoodsMain.BelowFourKeystoneRoom: free

anchor WoodsMain.GiantSkull at 957, -4138:  # Behind the four keystone room door
  refill Checkpoint

  state WoodsMain.KeystoneDoor:
    moki: Keystone=4

  pickup WoodsMain.UpperLeafPileEX:
    moki: Flap
  pickup WoodsMain.BehindDoorRoofEX:
    moki, Combat=Balloon:
      Bash OR Launch
      DoubleJump, Dash, Glide
    gorlek, Combat=Balloon:
      SentryJump=1
      DoubleJump, Glide, TripleJump OR Sword OR Hammer
    kii:
      # Moki/gorlek paths ignoring the balloon
      Bash OR Launch
      Glide, DoubleJump, Dash OR TripleJump OR Sword OR Hammer OR Spear=1 OR Shuriken=1 OR Blaze=1 OR Flash=1 OR Sentry=1
      # New paths
      DoubleJump, TripleJump, Sword  # Pogo the balloon
      Glide, Dash, Hammer OR Shuriken=1
    unsafe:
      Glide, DoubleJump  # need a really precise vertical boost from the wind
      Glide, Dash, Sword  # dash->upslash->downslash
      Glide, Dash, Spear=1 OR Blaze=1 OR Flash=1 OR Sentry=1

  conn WoodsMain.BalloonLure:
    moki: Combat=Balloon, Bash, DoubleJump OR Dash OR Glide OR Launch  # bash for the rude placement of the tentacle
    gorlek, Combat=Balloon:
      Bash, Sword
      Bash, HammerSJump=1
    kii:
      # Moki/gorlek paths ignoring the balloon
      Bash, DoubleJump OR Dash OR Glide OR Sword OR Hammer OR Shuriken=1 OR Damage=15
      # new paths
      Launch OR Glide
      Combat=Tentacle, DoubleJump OR Dash OR Glide OR Sword OR Hammer OR Damage=15
    unsafe: Bash
  conn WoodsMain.FourKeystoneRoom:
    moki: WoodsMain.KeystoneDoor

anchor WoodsMain.BalloonLure at 1056, -4144:  # At the bottom of the shaft you lure a balloon through to break a yellow wall - mostly exists for the lure specifically since paths for it would otherwise be awkward
  refill Checkpoint

  pickup WoodsMain.YellowWallEX:
    moki: BreakWall=3, Flap, Glide
    gorlek: BreakWall=3, Flap, Launch
    kii:
      Glide OR Launch:  # no combat=balloon, Damage=20 variation because I'm assuming BreakWall=3 is less restrictive than Combat=Balloon
        Combat=Balloon, BreakWall=3
        Damage=20, Damage=20 OR BreakWall=3  # dboost on the balloon when it's close to the corruption/wall
      BreakWall=3, DoubleJump, TripleJump, Flap OR Combat=Balloon OR Damage=20
    unsafe:
      DoubleJump, TripleJump, Damage=20, Flap OR Combat=Balloon OR Damage=20  # dboost on the balloon to break the corruption
      BreakWall=3, DoubleJump, Dash, Bash, Grenade=1  # Bait the enemy by jumping and imediately dashing against the left wall, double wall off the wall to  get to the edge near the spikes and bash grenade. Launch the grenade near the right edge and bash it to get to the left edge. If you are too slow, the enemy will die from the explosion after your bash
      Launch  # Use launch invulnerability to protect you from balloon's explosions

  conn WoodsMain.BelowHiddenOre:
    moki: BreakWall=3, Glide
    gorlek: BreakWall=3, Launch
    kii:
      Damage=20, Glide OR Launch
      BreakWall=3, DoubleJump, TripleJump, Combat=Balloon OR Damage=20  # Don't need the balloon for anything but he's really annoying to avoid
    unsafe:
      DoubleJump, TripleJump, Damage=20
      BreakWall=3:
        DoubleJump, Bash, Grenade=1  # land on the ledge near the spikes bellow the breakable wall
        DoubleJump, SentryJump=1  # land on the ledge near the spikes bellow the breakable wall
        Dash, Bash, Grenade=2
        Bash, Grenade=3  # bash grenade to get on the skull, bash a tentacle projectile and the bashable plant to get to the blowing enemy level, 2nd bash grenade to get near the spikes and last one to reach the connection
        SentryJump=3  # jump + sword combo to reach the skull, sword combo to reach the tentacle. use your sjumps to get to the connection
  conn WoodsMain.GiantSkull:
    moki:
      Glide OR Launch
      DoubleJump, Dash
    gorlek:
      DoubleJump, TripleJump OR Sword
      Bash, DoubleJump OR Dash
    kii:
      Dash
      DoubleJump, Hammer OR Damage=15
      Bash, Hammer OR Shuriken=1 OR Sentry=2

anchor WoodsMain.BelowHiddenOre at 1038, -4101:  # Below and to the right of the hidden ore, close to the yellow wall
  pickup WoodsMain.HiddenOre:
    moki: Flap, Glide
    gorlek:
      Launch  # Launch straight up from the right side of the fire pit to touch the ceiling, go a bit to the left, launch again on the right wall, wall jump and launch to the pickup. Launch again to return to safety
      DoubleJump, TripleJump, Bash, Damage=15  # can either use the plant or the skeeto
    kii: DoubleJump, Bash  # bash the plant and the skeeto, wall jump on the right wall
    unsafe:
      SentryJump=1, DoubleJump, TripleJump, Damage=15  # sjump from a micro ledge at very edge of the fire pit
      Sword, DoubleJump, TripleJump, Damage=15  # double jump onto the wall, then double sword jump into the spikes.

  conn WoodsMain.PetrifiedHowl:
    moki: Glide
    gorlek: Launch  # launch on the wall just bellow the ceiling's spikes, wall jump and lauch again to get to the right wall after the ceiling's spikes
    kii:
      DoubleJump, Damage=45
      DoubleJump, Damage=15, TripleJump OR Bash  # With bash, bait the skeeto
    unsafe:
      DoubleJump, Damage=30
      DoubleJump, Damage=15, Shuriken=2 OR Flash=2 OR Sentry=2
  conn WoodsMain.BalloonLure:
    moki:
      Combat=Tentacle, Sword OR Hammer
      Combat=Tentacle, BreakWall=3, Grenade OR Blaze
      Bash, Sword OR Hammer
      Bash, BreakWall=3, Grenade OR Blaze
    unsafe:
      ShurikenBreak=3 OR Sentry=1

anchor WoodsMain.PetrifiedHowl at 910, -4071:  # At silenced Howl
  refill Checkpoint
  refill Health=1

  pickup WoodsMain.PetrifiedHowlEX: free

  conn WoodsMain.AboveHowl:
    moki: Launch, DoubleJump OR Dash OR Bash OR Glide  # if you don't think of going straight up, these can also carry you through the way around
    gorlek:
      Launch
      Bash, Grenade=1  # it's a checkpoint, you have retries to figure it out
      SentryJump=1, DoubleJump, TripleJump
      SentryJump=1, DoubleJump, Dash
    kii: DoubleJump, Bash  # Bash the tentacle projectile
    unsafe:
      Bash
      DoubleJump, TripleJump
  conn WoodsMain.TrialStart:  # Be carefull that it's not redundant with the AboveHowl connection
    moki: BreakWall=3, Bash, Glide
    gorlek:
      BreakWall=3, Glide, Damage=10  # just easy to catch a projectile
      BreakWall=3, DoubleJump, Bash, Damage=15  # different ways to solve
      Bash, DoubleJump, TripleJump
      Dash, DoubleJump, TripleJump, Damage=10  # just easy to catch a projectile
    kii:
      BreakWall=3, Glide
      DoubleJump, Sword  # pogo the tentacles
      Dash, DoubleJump, TripleJump
  conn WoodsMain.BelowHiddenOre:
    moki:
      Glide
      Launch, DoubleJump OR Dash
    gorlek:
      DoubleJump OR Dash OR Launch  # just holding right works so nicely
    kii:
      Sword OR Hammer OR Sentry=3
      Blaze=3, Spear=1 OR Shuriken=1 OR Flash=1 OR Sentry=1
      Damage=15, Spear=2 OR Shuriken=2 OR Flash=2 OR Sentry=2
      Damage=15, Damage=15, Spear=1 OR Shuriken=1 OR Blaze=1 OR Flash=1 OR Sentry=1
    unsafe: free  # Friendly spikes truly are the best friends of rando players

# checkpoint at 824, -4068

anchor WoodsMain.TrialStart at 848, -4052:  # At the collapsing petrified Owl
  refill Checkpoint

  pickup WoodsMain.SpiritTrial:
    moki: WoodsMain.TrialActivation, DoubleJump, Dash, Bash, Grapple, Burrow

  conn WoodsMain.AboveHowl:
    moki:
      DoubleJump OR Launch
      Bash, Grenade=2
    gorlek:
      Dash, Damage=15
      Bash OR SentryJump=1
      Grapple, Glide
    kii:
      Dash OR Sword OR Hammer OR Damage=15  # With sword, pogo the skeeto
      Grapple, Sentry=3 OR Blaze=5
    unsafe: Grapple, Shuriken=3
  conn WoodsMain.MidwayTrial:
    moki:
      DoubleJump, Bash, Grapple, Dash OR Glide
      Launch, Grapple, Bash, DoubleJump OR Dash OR Glide
    gorlek:
      Launch, DoubleJump OR Dash OR Glide
      DoubleJump, Bash, Grapple
    kii:
      Launch
      DoubleJump, TripleJump, Grapple OR Damage=15
    unsafe:
      Hammer, DoubleJump, Grapple  # either djump+upslash to get a walljump just under the checkpoint or upslash+one slash to land on the branch
      Sword, DoubleJump, Grapple  # upslash+downslash to pass through the semi solid branch at the checkpoint

anchor WoodsMain.MidwayTrial at 873, -3980:  # At the checkpoint under the first sand bag
# This anchor is purely to make WoodsMain.TrialStart->WoodsMain.OverflowShard less painful to pathfind
  refill Checkpoint

  conn WoodsMain.TrialEnd:
    moki:
      DoubleJump, Bash, Burrow, Dash OR Glide
      Launch, Bash, DoubleJump OR Dash OR Glide
    gorlek:
      Launch, DoubleJump OR Dash OR Bash OR Glide
      Launch, Damage=15, Sword OR Hammer OR Burrow
      DoubleJump, Bash, Burrow, TripleJump OR Sword
      DoubleJump, Bash, Burrow, Hammer, Damage=15
      DoubleJump, Bash, Grenade=2, Damage=15, TripleJump OR Dash OR Glide OR Sword  # You can either damage boost at the first sand ball or grenade bash from below
    kii:
      Launch
      DoubleJump, Bash, Burrow OR Grenade=2
      DoubleJump, Burrow, Damage=30
    unsafe:
      DoubleJump, TripleJump, Damage=30
  conn WoodsMain.AboveHowl:
    gorlek: free  # Jump and hold right

anchor WoodsMain.TrialEnd at 868, -3952:  # Below the trial end pedestal
  refill Checkpoint

  state WoodsMain.TrialActivation:  # Since you have to reach this place again in a race to get an advantage, only paths possible during a trial are meaningful
    moki: DoubleJump, Dash
    gorlek: DoubleJump, TripleJump OR Glide

  pickup WoodsMain.OverflowShard:
    moki:
      DoubleJump, Dash OR Glide
      Launch
    gorlek: DoubleJump OR Dash OR Glide

  conn WoodsMain.AboveHowl:
    moki:
      DoubleJump, Dash OR Bash OR Glide
      Launch
    gorlek: DoubleJump OR Dash OR Bash OR Glide OR Sword OR Hammer

anchor WoodsMain.AboveHowl at 916, -4047:  # At the semisolid above silenced Howl
  pickup WoodsMain.HiddenEX: free

  conn WoodsMain.PetrifiedHowl: free
  conn WoodsMain.Teleporter:
    moki:
      Combat=4xBalloon, BreakWall=3, DoubleJump OR Launch
      Combat=4xBalloon, BreakWall=3, Bash, Grenade=1
    gorlek: SentryJump=1, Combat=Balloon OR Dash OR Damage=20
    kii:
      Sword  # Pogo the skeeto twice
      Bash, BreakWall=3
      BreakWall=3, DoubleJump OR Launch  # Ignore the balloons
      Hammer, Glide OR Dash OR Spear=1 OR Shuriken=1 OR Blaze=1 OR Flash=1 OR Sentry=1
  conn WoodsMain.TrialStart:
    moki: Launch OR DoubleJump OR Bash
    gorlek: Hammer OR SentryJump=1
    kii: Sword  # Pogo a skeeto
    unsafe: free  # Touch the checkpoint then die or qtm
  conn WoodsMain.OrangeTree:  # pass over the tree
    gorlek, Combat=Balloon:
      Launch
      DoubleJump, Bash, Grenade=1
      DoubleJump, SentryJump=1
      Bash, Grenade=2
    kii:
      Launch
      DoubleJump, Bash, Grenade=1
    unsafe:
      Bash, Grenade=2  # You can kill the balloon with your first bashgrenade

# checkpoint at 980, -4015

anchor WoodsMain.Teleporter at 1083, -4052:  # At the East Woods Teleporter
  refill Full

  conn Teleporters: free
  conn WoodsMain.AbovePit:  # So far, this also cover the OrangeTree connection
    moki:
      Glide
      DoubleJump, Bash, Launch  # :)
    gorlek: Launch, Damage=15
    kii:
      Launch
      DoubleJump, TripleJump, Damage=45
      DoubleJump, TripleJump, Bash, Damage=15
    unsafe:
      DoubleJump, Damage=45, Dash OR Shuriken=2
      DoubleJump, Damage=15, TripleJump OR Bash
  conn WoodsMain.AboveHowl:  # moki paths are solved with the Teleporter->AbovePit->OrangeTree connection. Make sure this isn't redundant with Teleporter->OrangeTree->AboveHowl
    gorlek, Sword OR Hammer OR Grenade=1 OR Blaze=1 OR Sentry=1:  # these can break the corruption from behind
      DoubleJump, Combat=2xBalloon, Hammer OR Sword OR TripleJump
      DoubleJump, Dash
      SentryJump=1, Combat=2xBalloon OR Dash
      Bash, Grenade=1, Combat=2xBalloon OR Dash
      Launch
    kii, Sword OR Hammer OR Grenade=1 OR Blaze=1 OR Sentry=1:
      Combat=Balloon, DoubleJump, Sword OR Hammer OR TripleJump OR Spear=1 OR Shuriken=1 OR Flash=1 OR Sentry=1  # only need to kill the first balloon
      Damage=20, DoubleJump, Sword OR Hammer OR TripleJump OR Spear=1 OR Shuriken=1 OR Flash=1 OR Sentry=1  # dboost on the first balloon to kill it
    unsafe, ShurikenBreak=3 OR Sword OR Hammer OR Grenade=1 OR Blaze=1 OR Sentry=1:
      DoubleJump
      SentryJump=1, Combat=2xBalloon OR Dash
      Bash, Grenade=1, Combat=2xBalloon OR Dash

anchor WoodsMain.OrangeTree at 1030, -4010:  # At the right of the tree above the teleporter
# Conenction to teleporter are handled through AbovePit. And even then, going to the teleporter is only allowing you to either go back to AbovePit or go AboveHowl, making going to the teleporter pointless in the first place
  conn WoodsMain.AbovePit:
    moki: Bash OR Glide OR Launch
    gorlek:
      DoubleJump
      Dash
    kii: Sword  # Pogo the plant
    unsafe: Hammer, Shuriken=1 OR Flash=1 OR Sentry=1
  conn WoodsMain.AboveHowl:
    moki:
      Launch
    gorlek:
      SentryJump=1, DoubleJump
      DoubleJump, Bash, Grenade=1
    kii: Bash

# checkpoint at the anchor below, could split another anchor off for the crystal and move it over

anchor WoodsMain.AbovePit at 1234, -3985:  # To the left of the pit before feeding grounds
  refill Energy=3:  # the crystal in the pit
    unsafe: BreakCrystal, Bash, DoubleJump OR Dash OR Glide OR Launch  # technically just Bash

  conn WoodsMain.Teleporter:  # a dead end in moki
    gorlek: DoubleJump OR Dash OR Glide OR Launch OR Sword OR Damage=15
    kii:
      Hammer OR Shuriken=2 OR Blaze=4 OR Flash=2 OR Sentry=2 OR Damage=15
      Bash, Shuriken=1 OR Blaze=2 OR Flash=1 OR Sentry=1
  conn WoodsMain.OrangeTree:
    moki: Bash OR Glide OR Launch
    gorlek:
      DoubleJump, Dash OR TripleJump OR Damage=15
      Dash, Damage=15
    kii:
      Damage=30
      Sword  # Pogo the plant
      Damage=15, Spear=1 OR Shuriken=1 OR Blaze=1 OR Flash=1 OR Sentry=1
      Hammer, DoubleJump OR Dash
  conn WoodsMain.FeedingGrounds:
    moki:
      DoubleJump, Dash OR Bash
      Glide OR Launch
      Bash, Grenade=1
    gorlek:
      DoubleJump, Hammer
      Bash, Dash OR Hammer
      Sword
    kii:
      Dash OR DoubleJump OR Hammer OR Blaze=4 OR Sentry=2
      Bash, Spear=1 OR Shuriken=1 OR Blaze=1 OR Flash=1 OR Sentry=1
  conn WoodsShrine:  # Make sure this isn't redundant with AbovePit->FeedingGrounds->WoodsShrine
    gorlek: Damage=15, DoubleJump OR Dash
    kii:
      Blaze=4 OR Sentry=2
      Damage=15, Shuriken=1 OR Blaze=2 OR Flash=1 OR Sentry=1
    unsafe: free

anchor WoodsMain.FeedingGrounds at 1292, -3993:  # At the left entrance to feeding grounds
  refill Checkpoint

  # having the initial escape completed is a negative, not a positive. The paths going through it are the connections to Wastes.
  # if you complete the initial escape, rocks fall and block most of the connection paths to WestTP. This is equally true for the base game though and solved by the fact that if you complete the escape, you unlock the teleporter, making these paths not softlockable

  conn WoodsShrine:
    moki:
      Glide OR Launch
      DoubleJump, Dash
    gorlek: Damage=15, DoubleJump OR Dash
    kii:
      DoubleJump OR Dash OR Sword OR Hammer OR Blaze=4 OR Sentry=2
      Damage=15, Shuriken=1 OR Blaze=1 OR Flash=1 OR Sentry=1
    unsafe: free
  conn LowerWastes.WestTP:
    moki:
      Grapple, Glide, DoubleJump OR Dash OR Launch  # this solves with Seir as well
      WindtornRuins.Seir:  # these wouldn't solve without Seir
        DoubleJump, Bash, Grenade=1, Grapple
        Grapple, Glide
        Burrow
        Launch
    gorlek:
      Launch
      Burrow  # If doing cat and mouse, burrow below first to reset shriek aggression then burrow to the TP
      Glide, DoubleJump, TripleJump
      Glide, Grapple, DoubleJump OR Dash
      Grapple, SentryJump=1, DoubleJump
      WindtornRuins.Seir:  # these wouldn't solve without Seir
        SentryJump=1, DoubleJump, TripleJump  # tjump+up slash to reach the grappable surface
        Bash, Grenade=1, Grapple
        Bash, Grenade=2, Dash  # Dash to get in bash range on the 2nd grenade to get on the grappable surface
        Bash, Grenade=1, DoubleJump, TripleJump, Dash OR Sword OR Hammer
    kii:
      DoubleJump, TripleJump
      Glide, Dash, DoubleJump, Sword OR Hammer
      Glide, DoubleJump, Hammer, Shuriken=1 OR Flash=1 OR Sentry=1
      Bash, Grenade=1, Dash, DoubleJump, Sword OR Hammer
      Bash, Grenade=1, DoubleJump, Hammer, Shuriken=1 OR Flash=1 OR Sentry=1
      WindtornRuins.Seir:  # these wouldn't solve without Seir
        Glide, Bash, Grenade=1, DoubleJump OR Dash
        Bash, Grenade=2, DoubleJump
    unsafe:
      DoubleJump, Bash, Grenade=1
  conn WoodsMain.AbovePit:
    moki:
      DoubleJump, Bash
      Launch
    gorlek:
      Bash, Grenade=1, Dash OR Glide OR Sword OR Hammer
      SentryJump=1, DoubleJump OR Dash OR Glide
    kii:
      Bash, Grenade=1
      Dash, DoubleJump, TripleJump, Sword OR Hammer OR Spear=1 OR Shuriken=1 OR Flash=1 OR Sentry=1
      DoubleJump, TripleJump, Hammer, Shuriken=1 OR Flash=1 OR Sentry=1
    unsafe: DoubleJump  # fall then good old glide skip

anchor WoodsShrine at 1361, -4068:
  refill Full

  pickup WoodsMain.ShrineEX: free
  pickup WoodsMain.CombatShrine:
    moki, Regenerate, Combat=Hornbug+Lizard+3xSkeeto+4xEnergyRefill+2xCrystalMiner+Bat+4xEnergyRefill+9xBalloon+4xEnergyRefill+4xMantis+Bat:  # this one has it all -_-
      Damage=80
      Damage=65, DoubleJump OR Dash
      Damage=50, Launch
    unsafe: Combat=Hornbug+Lizard+3xSkeeto+4xEnergyRefill+2xCrystalMiner+Bat+4xEnergyRefill+9xBalloon+4xEnergyRefill+4xMantis+Bat

region LowerReach:
  moki: Danger=40, Regenerate
  gorlek: Regenerate
  kii: Regenerate
  unsafe: free

anchor LowerReach.Entry at -390, -4025:  # Behind Baur
  refill Checkpoint
  refill Health=1

  state LowerReach.BearSneezed:
    moki: Flap
  state LowerReach.HeatBaurFurnace:
    moki, LowerReach.BearSneezed, LowerReach.BearBridgeBroken:
      Bash, Flap
      Grenade=1
  state LowerReach.CoolBaurFurnace:
    moki: LowerReach.BearSneezed, LowerReach.BearBridgeBroken, Flap

  pickup LowerReach.BelowBaurEX:
    moki, LowerReach.BearSneezed, LowerReach.BearBridgeBroken:
      DoubleJump, Dash, Bash, Flap
      Bash, Grenade=1
      Launch
    gorlek, LowerReach.BearSneezed, LowerReach.BearBridgeBroken:
      SentryJump=1
      Dash, DoubleJump, TripleJump
    kii, LowerReach.BearSneezed, LowerReach.BearBridgeBroken:
      Bash
      DoubleJump, TripleJump, Sword OR Hammer OR Shuriken=1 OR Flash=1 OR Sentry=1
      Dash, DoubleJump, Sword OR Hammer OR Shuriken=1 OR Flash=1 OR Sentry=1 OR Spear=1  # without hmmaer/sword, you only get one shot at these else you have to return to the anchor from a teleporter
    unsafe, LowerReach.BearSneezed, LowerReach.BearBridgeBroken:
      Grenade=1  # GrenadeJump=1
      Dash, DoubleJump, Blaze=1

  conn LowerReach.AboveEntry:
    moki:
      DoubleJump, Launch  # Can't rely on the sleeping bear to be there
      Bash, DoubleJump OR Launch OR Grenade=1
    gorlek:
      Bash, Dash
      Launch  # a little tight but totally doable. Jump up before launching.
      Bash, Glide, Damage=20
      SentryJump=1, DoubleJump OR Bash
    kii:
      Bash, Damage=20, Sword OR Hammer OR Sentry=2 OR Shuriken=2 OR Flash=2
    unsafe:
      SentryJump=1
      Bash  # can be done damageless, but damage is likely. Keep jumping at the right wall until you go over it and bash the first latern at just the right angle to reach the second
      DoubleJump, TripleJump, Sentry=3, Damage=20  # https://streamable.com/1rus0h except you can use some friendly spikes to avoid the first dboost
      DoubleJump, Hammer, Damage=20  # Hammer jumps
  conn LowerReach.Icefall:
    unsafe: DoubleJump, TripleJump, Hammer  # climb the left wall. Yes this is horrible after doing the escape
  conn WestGlades.Upper:
    moki: LowerReach.BearSneezed

anchor LowerReach.AboveEntry at -401, -4000:  # On the platform above Baur inside the tree trunk
  refill Checkpoint

  state LowerReach.Lever:
    moki:
      Launch
      LowerReach.HeatBaurFurnace, DoubleJump
    gorlek:
      LowerReach.HeatBaurFurnace, Dash
      LowerReach.HeatBaurFurnace, Bash, Grenade=1
    kii:
      DoubleJump, TripleJump, Damage=20
      Bash, Grenade=1, DoubleJump OR Dash OR Sword OR Hammer OR Sentry=2 OR Flash=2 OR Shuriken=2 OR Spear=2  # @validator djump/dash might be good enough for gorlek
      LowerReach.HeatBaurFurnace, Sword OR Sentry=2
      LowerReach.HeatBaurFurnace, Hammer, Shuriken=1 OR Sentry=1 OR Flash=1
      LowerReach.HeatBaurFurnace, Glide, Shuriken=1 OR Flash=1 OR Sentry=1
    unsafe:
      # LowerReach.HeatBaurFurnace, Glide, Spear=1
      LowerReach.HeatBaurFurnace, Sword OR Hammer OR Glide
      Bash, Grenade=1, Glide  # Use the plant as a platform
      SentryJump=1  # you actually want a weaker jump to land on top of the plant, a strong one will send you sailing over it. Weapon stalls from there
      Bash, Sword OR Hammer OR DoubleJump OR Dash OR Glide OR Spear=1 OR Shuriken=1 OR Blaze=1 OR Flash=1 OR Sentry=1
      DoubleJump, TripleJump, Sword OR Hammer  # you first need to get on the plant on the left
      Dash, DoubleJump, Damage=20, Hammer OR Sword  # djump+upslash+ dash in the spikes, grab the plant then djump + upslash to reach the left wall. Sword much harder, need to get a ramp

  pickup LowerReach.AboveBaurLowerEX:
    moki:
      Launch
      LowerReach.CoolBaurFurnace, Bash, Grenade=1  # seemed a bit hectic without cooling the furnace
      DoubleJump, Bash, LowerReach.HeatBaurFurnace OR Grenade=1  # use a grenadebash if you can't use the tongue plant
    gorlek:
      LowerReach.HeatBaurFurnace, Bash, Dash OR DoubleJump OR Glide  # have fun with the snaptraps
      Bash, Grenade=1 OR SentryJump=1
      SentryJump=2
    kii:
      DoubleJump, TripleJump  # Climbing frozen tongue with TripleJump, tjump from the left wall into the xp
      LowerReach.HeatBaurFurnace, Bash, Sword OR Hammer OR Spear=1 OR Shuriken=1 OR Blaze=2 OR Flash=1 OR Sentry=1
      LowerReach.HeatBaurFurnace, DoubleJump, Dash OR Sword OR Hammer OR Sentry=2
    unsafe:
      SentryJump=1, DoubleJump  # sjump, climb the left wall then djump + up slash + weapon stall to reach the xp
      Bash  # jump repeatedly under the left side of the snaptrap to aggro the spitter. yes, really.
      DoubleJump, Dash  # From the left of the frozen tongue, dash ramp+doublejump+dash. Jump off the tongue asap, djump+dash. Climb the left wall then djump + dash
      LowerReach.HeatBaurFurnace, Sword, Hammer, Sentry=2, Damage=20  # pogo the mortar, climb the left wall then sentry+hammer upslash (you'll get a dboost there). Land on the ledge then jump, hammer upslash, sword hover+sentry at the end
      LowerReach.HeatBaurFurnace, Dash, Sword, Hammer OR Shuriken=1 OR Flash=1 OR Sentry=1  # pogo the mortar once to go to the left wall and a second time to climb the wall. upslash+dash+energy from there
  pickup LowerReach.AboveBaurUpperEX:
    moki:
      Launch
      LowerReach.HeatBaurFurnace, DoubleJump, Dash, Bash
    gorlek:
      LowerReach.HeatBaurFurnace, DoubleJump, Bash
    kii:
      LowerReach.HeatBaurFurnace, DoubleJump, TripleJump OR Sword OR Hammer
      LowerReach.HeatBaurFurnace, Bash, Damage=20, Sword OR Hammer OR Glide OR Dash OR Spear=1 OR Shuriken=1 OR Blaze=2 OR Flash=1 OR Sentry=1  # land in the spikes near the mortar before it shoots then bash it and its projectile
    unsafe:
      DoubleJump, TripleJump  # I hope you'll hate that path as much as I do so it can stay in unsafe for ever
      LowerReach.HeatBaurFurnace, SentryJump=2, DoubleJump OR Damage=20  # First jump into the spikes near the shooter, can use lower jump to snaptrap - wall - weapon stall to spikes, then sentry up from spikes to the tongue plant
      LowerReach.HeatBaurFurnace, SwordSJump=2  # Pogo the shooter to make it to the left wall, move a bit away from it then sjump+upslash to reach the tongue
      LowerReach.HeatBaurFurnace, SentryJump=1, Dash  # up slash + dash to reach the left wall. Move a bit away from it, sjump to reach the tongue
      LowerReach.HeatBaurFurnace, Bash  # jump repeated under the left side of the snaptrap to aggro the spitter. On the second snaptrap, bash the projectile upwards then jump to it and bash to AboveBaurLowerEX. If you stayed long enough on the snaptrap, the shooter should shot a new projectile which you can use to grab the tongue.
      LowerReach.HeatBaurFurnace, Dash, Sword, Hammer OR Shuriken=2 OR Flash=2 OR Sentry=2  # pogo the mortar once to go to the left wall and a second time to climb the wall. upslash+dash+energy from there

  conn LowerReach.Icefall:
    moki: LowerReach.HeatBaurFurnace OR DoubleJump OR Launch
    gorlek: Dash
    kii:
      Bash, Grenade=1  # @validator might be ok for gorlek
      Sword OR Hammer OR Sentry=2 OR Shuriken=2  # with hammer/sword: upslash before grabing the frozen tongue, jump out of it then weapon stall
    unsafe:
      Bash  # jump to aggro the spitter (or use grenade) and catch high up on the frozen tongue, then jump off quickly
  conn LowerReach.Central:
    moki, LowerReach.Lever:
      Bash, DoubleJump OR Dash OR Glide
      Launch
    gorlek, LowerReach.Lever:
      DoubleJump, TripleJump OR Dash
      Glide, DoubleJump OR Dash
    kii, LowerReach.Lever:
      Sword, Spear=1 OR Shuriken=1 OR Blaze=2 OR Flash=1 OR Sentry=1 OR Damage=20
      Hammer, Shuriken=1, Damage=20
      Bash, Sword OR Hammer OR Shuriken=1 OR Blaze=2 OR Flash=1 OR Sentry=1 OR Damage=20
      Glide, Sword OR Hammer OR Damage=20
      Dash, Sword OR Hammer OR Sentry=2 OR Damage=20
      DoubleJump, Sword OR Sentry=2 OR Damage=20
    unsafe, LowerReach.Lever:
      Hammer, Damage=20, Spear=1 OR Blaze=1 OR Flash=1 OR Sentry=1
      Glide, Spear=1 OR Sentry=1 OR Shuriken=1 OR Flash=1
      Dash, Shuriken=1 OR Sentry=2  # Dash on the small wall from the branch where the lantern is attached, dash again then stall with sentry/shuriken
  conn LowerReach.Entry: free

anchor LowerReach.Icefall at -448, -3999:  # Where you drop the rock on Baur's nose
  refill Checkpoint
  refill Energy=3:
    moki: BreakCrystal

  state LowerReach.BearBridgeBroken:
    moki: LowerReach.BearSneezed  # the game behaves weird when dropping the rock on Baur
  state LowerReach.LeftFurnace:
    moki:
      Grenade=1, Bash, DoubleJump OR Dash OR Glide  # Grenade to light the furnace
      Grenade=1, Launch  # Grenade to light the furnace
      Grenade=1, Grapple, DoubleJump  # Grenade to light the furnace
    gorlek:
      Grenade=1, Bash
      Grenade=1, Grapple, Dash OR Glide OR Sword OR Hammer  # Weapon stall after grabing the plant. Use sword/hammer to combat the Bees as well
      Grenade=1, SentryJump=1, Combat=Nest
    kii:
      Grenade=1, Combat=Nest, Damage=20  # Damage boost on the spikes on the frozen waterfall
      Grenade=1, DoubleJump, TripleJump, Combat=Nest  # @validator Might be ok for gorlek
      Grenade=1, Grapple, Spear=1 OR Shuriken=1 OR Flash=1 OR Sentry=1
    unsafe:
      Grenade=1, DoubleJump, Combat=Nest

  pickup LowerReach.IcefallOre:
    moki, LowerReach.LeftFurnace:
      Bash, Grapple OR Launch  # bash the enemies
      Combat=2xSlug, Grapple, Damage=10, DoubleJump OR Dash  # grapple past the enemies and probably get hit by them
      Water, Launch  # swim past the enemies
    gorlek, LowerReach.LeftFurnace:
      Water, WaterDash, DoubleJump, TripleJump
      Bash
      Grapple, Damage=10, Sword OR Hammer OR DoubleJump OR Dash OR Glide  # weapon stall needed, probably get hit by wasps
      Launch, Damage=10
    kii, LowerReach.LeftFurnace:
      Launch
      Grapple, Sword OR Hammer OR DoubleJump OR Dash OR Glide OR Spear=1 OR Shuriken=1 OR Flash=1 OR Sentry=1
      WaterDash, DoubleJump, Water, Sword OR Hammer OR Spear=1
      WaterDash, DoubleJump, Damage=20, TripleJump OR Sword OR Hammer OR Spear=1 OR Flash=1 OR Sentry=1  # @validator the tjump variation should be fine for gorlek
      DoubleJump, TripleJump, Sword OR Hammer  # land on the snaptrap and tjump+upslash from there. Sword/Hammer can deal with the combat. With sword, you can make the path easier by pogoing a fish or hitting mosquitos but it's not mandatory.
      DoubleJump, Dash, Sword OR Hammer  # can hit the skeetos/nest with sword to reset djump but not mandatory.
      DoubleJump, TripleJump, Dash, Combat=Nest  # bait the second snaptrap, coyote dash+dash+tjump from there
      DoubleJump, TripleJump, Combat=Nest, Sentry=3 OR Shuriken=2  # bait the second snaptrap, tjump+energy weapon from there
      DoubleJump, TripleJump, Glide, Combat=Nest, Spear=1 OR Shuriken=1 OR Flash=1 OR Sentry=1 OR Water OR Damage=20
    unsafe, LowerReach.LeftFurnace:
      # DoubleJump, Glide, Sword  # pogo the fish, land on the snaptrap. from the second snaptrap, glide+djump+upslash
      DoubleJump, Sword  # reset your djump by hitting the nest with sword
      DoubleJump, Dash, Combat=Nest, Spear=1 OR Shuriken=1 OR Flash=1 OR Sentry=1 OR Damage=40  # bait the second snaptrap, dash ramp on the snaptrap then dash+djump.
      DoubleJump, TripleJump, Combat=Nest, Glide OR Water OR Damage=20  # with glide, glide jump
      Combat=Nest, SwordSJump=1, DoubleJump, TripleJump  # running sjump +tjump+upslash
      Combat=Nest, HammerSJump=1, DoubleJump, TripleJump, Dash
  pickup LowerReach.IcefallEX:
    moki, LowerReach.LeftFurnace:
      DoubleJump, Bash  # bash the enemies
      Combat=2xSlug, DoubleJump, Grapple, Damage=10  # grapple past the enemies and probably get hit by them
      Combat=2xSlug, Water, DoubleJump, WaterDash  # swim past the enemies
      Launch
    gorlek, LowerReach.LeftFurnace:
      Water, WaterDash, DoubleJump
      Water, DoubleJump, TripleJump
      DoubleJump, TripleJump, Damage=20  # dboost in the poisonous water
      WaterDash, DoubleJump, Damage=20
      Grapple, DoubleJump
    kii, LowerReach.LeftFurnace:
      DoubleJump, TripleJump, Dash OR Hammer OR Shuriken=1 OR Flash=1 OR Sentry=1  # @validator dash variation might be gorlek
      DoubleJump, Damage=40  # dboost in poisonous water and spikes to reach snaptrap
      DoubleJump, Water, Damage=20  # dboost in spikes to reach the snaptraps
      DoubleJump, Dash, Hammer
      DoubleJump, Dash, Sword, Spear=1 OR Damage=20
      Grapple, Hammer
      Grapple, Damage=20, Dash OR Glide OR Sword OR Spear=2 OR Shuriken=2 OR Blaze=2 OR Flash=2 OR Sentry=2  # dboost to get the pickup
      Grapple, Spear=1, Dash OR Glide OR Sword OR Shuriken=2 OR Blaze=2 OR Flash=2 OR Sentry=2  # Spear to reach the pickup
      Grapple, Spear=3
      WaterDash, Hammer, Damage=20 OR Water
      Water, WaterDash, Spear=1 OR Damage=20
      WaterDash, Damage=20, Spear=1 OR Damage=20  # dboost or spear to reach the pickup
      # Pogo a fish
      Sword, Water, Hammer OR Spear=1 OR Damage=20
      Sword, Damage=20, Hammer OR Spear=1 OR Damage=20
      Sword, DoubleJump
      Sword, Dash, Hammer OR Spear OR Damage=20
    unsafe, LowerReach.LeftFurnace:
      Combat=Nest, SwordSJump=1, DoubleJump OR Dash OR Glide
      Combat=Nest, SentryJump=1, Glide, Dash OR DoubleJump
      Combat=Nest, SentryJump=1, Dash, DoubleJump
      Grapple, Dash OR Glide:
        Blaze=1 OR Sentry=1 OR Flash=1  # bait the snaptrap, jump of it so it returns to its highest point then jump again+energy to reach the pickup
      Bash
      Grapple, Sword
      Sword, Water OR Dash OR Damage=20  # Pogo a fish
      Water, WaterDash, Damage=20 OR Hammer
      WaterDash, Damage=20, Sword OR Hammer OR Spear=1 OR Damage=20
      Water, WaterDash, Flash=1 OR Sentry=1 OR Spear=1
      DoubleJump, Damage=20, Hammer OR Spear=1  # dboost in poisonous water, djump+upslash/spear to walljump of the left side of the snaptrap

  conn LowerReach.AboveEntry:
    moki: LowerReach.HeatBaurFurnace OR DoubleJump OR Launch
    gorlek: Dash
    kii:
      Glide OR Sword OR Hammer OR Sentry=3  # From the same height as the water
      Bash  # Bait a skeeto
  conn LowerReach.Entry: free

anchor LowerReach.Central at -335, -4010:  # After the lever door
  refill Checkpoint

  pickup LowerReach.AboveDoorEX:
    moki:
      LowerReach.CentralFurnace, DoubleJump, Dash, Bash OR Hammer OR Spear=1
      LowerReach.CentralFurnace, Bash, Grenade=1
      Launch
    gorlek:
      Bash, Grenade=1
      SentryJump=1
      LowerReach.Lever, DoubleJump, TripleJump
    kii:
      Bash
      DoubleJump, Sword OR LowerReach.Lever  # pogo the slime or walljump off the door
      LowerReach.CentralFurnace, Hammer, DoubleJump OR Dash
      LowerReach.CentralFurnace, Sword, Dash, Spear=1
      LowerReach.CentralFurnace, Sword, Hammer, Spear=1 OR Shuriken=1 OR Flash=1 OR Sentry=1  # hammer upslash+sword full combo+energy weapon
    unsafe:
      DoubleJump, TripleJump
      Sword, Hammer, Flash=1 OR Sentry=1 OR Spear=1
      Grenade=1  # GrenadeJump=1
      Dash, DoubleJump, Sentry=1 OR Blaze=1 OR Spear=1 OR Flash=1 OR Shuriken=1  # Dash ramp from the ramp near the spikes otw to Lupo
  pickup LowerReach.LupoMap:
    moki, SpiritLight=150:
      Launch
      DoubleJump, Dash
      LowerReach.CentralFurnace, Bash, Grenade=1, DoubleJump OR Dash OR Glide
    gorlek, SpiritLight=150:
      DoubleJump, TripleJump
      SentryJump=1  # from the snaptrap
      LowerReach.CentralFurnace, Bash, Grenade=1  # just land on the little wall first
    kii, SpiritLight=150:
      Bash  # If you miss, you need to die at another anchor for the slime to respawn
      Sword, Dash OR DoubleJump
      Hammer, Dash OR DoubleJump
      DoubleJump, Glide, Shuriken=1 OR Flash=1 OR Sentry=1
      DoubleJump, Glide, LowerReach.Lever  # from LowerReach.AboveDoorEX
      DoubleJump, Sentry=2
    unsafe, SpiritLight=150:
      Grenade=1  # GrenadeJump=1
      DoubleJump, Shuriken=1
  pickup LowerReach.TPLeftEX:  # Be carefull it's not redundant with Central->OutsideTPRoom->TPLeftEX
    moki:
      Launch
      LowerReach.CentralFurnace, DoubleJump, Dash
      LowerReach.CentralFurnace, Bash, Grenade=1, DoubleJump OR Dash OR Glide
    gorlek:
      SwordSJump=2, Spear=1
      HammerSJump=2
      Bash, Grenade=2, Hammer OR Spear=1
      DoubleJump, TripleJump, LowerReach.Lever, Hammer OR Spear=1  # finish with an upswing
    kii:
      Bash, Hammer OR Spear=1  # Break the ceiling, bash the slime then the mortar projectile
      LowerReach.Lever, DoubleJump, Hammer
      LowerReach.Lever, DoubleJump, Spear=1, Dash OR Damage=20
      LowerReach.CentralFurnace, LowerReach.Lever, DoubleJump, Glide  # from LowerReach.AboveDoorEX
      LowerReach.CentralFurnace, DoubleJump, Glide, Shuriken=1 OR Flash=1 OR Sentry=1
      LowerReach.CentralFurnace, Bash, Sword  # use sword to stall in the air
      LowerReach.CentralFurnace, DoubleJump, TripleJump OR Sword OR Hammer OR Sentry=5
      LowerReach.CentralFurnace, Dash, Sword OR Hammer
    unsafe:
      LowerReach.Lever, DoubleJump, Sword, Spear=1  # Pogo the mortar projectile once it hit the snaptrap
      Grenade=2, Hammer OR Spear=1  # GrenadeJump=2, Hammer OR Spear=1
      LowerReach.CentralFurnace:
        Dash, Glide, Shuriken=1 OR Flash=1 OR Sentry=1
        Bash

  conn LowerReach.SecondSoup: free
  conn LowerReach.OutsideTPRoom:
    moki:
      Launch
      LowerReach.CentralFurnace, DoubleJump, Dash, Bash
      LowerReach.CentralFurnace, Bash, Grenade=1
    gorlek:
      SwordSJump=3, Spear=1
      HammerSJump=4
      Spear=1, Bash, Grenade=1, DoubleJump OR Dash OR Damage=20
      Spear=1, Bash, Grenade=2
      Hammer, Bash, Grenade=2, DoubleJump OR Dash OR Damage=20
      Hammer, Bash, Grenade=3
      LowerReach.CentralFurnace, DoubleJump, TripleJump OR Dash  # stand on the tongue plant
    kii:
      Bash, Hammer OR Spear=1
      LowerReach.Lever, DoubleJump, Hammer
      LowerReach.Lever, DoubleJump, TripleJump, Spear=1
      Sword, DoubleJump, TripleJump, Spear=1  # Pogo the slime
      Sword, DoubleJump, Hammer  # Pogo the slime
      LowerReach.CentralFurnace, Bash  # move the purple slug to the right first
      LowerReach.CentralFurnace, DoubleJump, Hammer OR Sword  # Might want to add Damage=10 because mortar shot is hard to avoid
      LowerReach.CentralFurnace, Dash, Hammer  # coyote dash->upslash->dash, land on snaptrap or near lupo to refresh upslash. From the top of the tongue, jump->upslash->dash->hammer hover
      LowerReach.CentralFurnace, Dash, Sword, Shuriken=1 OR Flash=1 OR Sentry=1  # coyote dash->upslash->dash, land on snaptrap or near lupo to refresh upslash. From the top of the tongue, jump->upslash->dash->sword combo->energy weapon
    unsafe:
      Grenade=2, DoubleJump, Hammer OR Spear=1  # GrenadeJump=2, DoubleJump, Hammer OR Spear=1
      LowerReach.CentralFurnace, SentryJump=2
      LowerReach.CentralFurnace, Dash, Sword  # coyote dash->up slash->dash->weapon stall to grab the tongue. pass through the tongue ennemy from the right with downslashes
  conn LowerReach.Entry:
    moki, LowerReach.Lever:
      DoubleJump, Dash OR Glide
      Launch
    gorlek, LowerReach.Lever: DoubleJump OR Dash OR Damage=20
    kii, LowerReach.Lever:
      Hammer  # upslash + hover
      Bash  # bash the slime near the spikes then bash glide to the lantern
      Shuriken=1
      Sword, Glide
    unsafe, LowerReach.Lever:
      Sword
      Glide, Spear=1 OR Flash=1 OR Sentry=1

anchor LowerReach.OutsideTPRoom at -311, -3970:  # To the left of the teleporter room
  refill Checkpoint
  refill Full:  # use the teleporter
    moki: Grenade=1
    gorlek: SentryBurn=1
  refill Health=1
  refill Energy=3:
    moki: BreakCrystal

  pickup LowerReach.AboveDoorEX:
    moki: Bash OR Hammer OR Spear=1
    unsafe: Sentry=1  # Sentry redirect
  pickup LowerReach.LupoMap:
    moki: SpiritLight=150, DoubleJump OR Dash OR Glide OR Launch
    gorlek: SpiritLight=150  # not too hard to do damageless, slide down the tongue plant and land on the little wall
  pickup LowerReach.TPLeftEX:
    moki:
      Bash, DoubleJump OR Dash OR Glide
      Launch
    gorlek:
      Glide OR SentryJump=1
      DoubleJump, Dash OR TripleJump OR Sword OR Hammer
      Dash, Sword OR Hammer
    kii:
      DoubleJump OR Dash OR Sword OR Hammer OR Sentry=2
      Bash, Grenade=1  # from the ledge next to breakable floor, might be good for gorlek
    unsafe: free  # Pause float
      # Grenade=1  # GrenadeJump=1
      # Bash
  pickup LowerReach.HiddenOre:
    moki:
      Launch
      LowerReach.CentralFurnace, DoubleJump, Bash, Dash OR Glide OR Grenade=1
    gorlek:
      LowerReach.CentralFurnace, DoubleJump, Bash OR SentryJump=1
    kii:
      Sword, DoubleJump, TripleJump  # pogo the mortar
      Bash, DoubleJump, TripleJump OR Dash OR Glide OR Sword OR Hammer OR Spear=1 OR Shuriken=1 OR Flash=1 OR Sentry=1  # jump on the tongue, let ori slide down then double jump again and go for the right wall
      Bash, DoubleJump, TripleJump OR Dash OR Glide OR Sword OR Hammer OR Spear=1 OR Shuriken=1 OR Flash=1 OR Sentry=1  # jump on the tongue, let ori slide down then double jump again and go for the right wall
      LowerReach.CentralFurnace, Bash, Grenade=1  # bash the mortar so you can reach your grenade from higher
      LowerReach.CentralFurnace, Bash, Dash OR Sword OR Hammer OR Spear=1 OR Shuriken=1 OR Blaze=1 OR Flash=1 OR Sentry=1  # stand near to the mortar, bash it then its projectile to reach the snaptrap. Use your option once it oppens again.
    unsafe:
      LowerReach.CentralFurnace, Bash  # stand beside the spitter, bash off it once it shoots, then again off the projectile
      SentryJump=1
      DoubleJump, Damage=20, TripleJump OR Sword  # jump onto the spikes then up to the snaptrap. Jump on the tongue, let ori slide down then double jump again and go for the right wall

  conn LowerReach.SecondSoup: free
  conn LowerReach.Central:
    moki: DoubleJump OR Dash OR Bash OR Glide OR Launch OR Hammer OR Spear=1
    gorlek: free
  conn LowerReach.BelowTokk:
    moki:
      DoubleJump, Dash, Bash  # bash the squonkey
      DoubleJump, Bash, Grenade=1  # bash the squonkey
      Launch
    gorlek:
      SentryJump=1, DoubleJump  # use weapon stall as well
      Bash, Grenade=1, Dash OR Glide  # use the spitter projectile to get a higher bash off your grenade
    kii:
      Bash, Dash OR DoubleJump OR Sword OR Hammer
      DoubleJump, TripleJump  # Need to start jumping just under the energy cristal to get to the first snaptrap
    unsafe:
      DoubleJump, Damage=40
      Bash
      # !!!never tested for this connection, moved from 'conn UpperReach.KeystoneRoom'!!!
      # SentryJump=1, DoubleJump, LowerReach.CentralFurnace  # djump+dash from the frozen snaptrap / bait the last snaptrap and double jump + use weapon to stall in the air
      # HammerSJump=1, DoubleJump, Glide  # double jump+upslash from the plant to get near the burrow section, climb it then glide to the right

anchor LowerReach.BelowTokk at -296, -3944:
  refill Checkpoint

  conn LowerReach.OutsideTPRoom: free
  conn UpperReach.KeystoneRoom:
    moki:
      DoubleJump, Dash, Bash  # bash the squonkey
      DoubleJump, Bash, Grenade=1  # bash the squonkey
      Launch
    gorlek:
      SentryJump=1, DoubleJump
      DoubleJump, Dash
      Bash, Dash OR Glide OR DoubleJump  # bash the squonkey
      # @validator these paths might be gorlek
      # LowerReach.CentralFurnace, DoubleJump, Sword
      # Bash, Sword
    kii:
      Sword  # Pogo the mantis
      Hammer, DoubleJump OR Dash
      Bash, Hammer OR Shuriken=1 OR Sentry=2  # Bash the mantis, use the other things to get to the mantis
      DoubleJump, TripleJump  # @validator might be gorlek
      LowerReach.CentralFurnace, Combat=Mantis, DoubleJump, Sentry=2
      LowerReach.CentralFurnace, Combat=Mantis, DoubleJump, Glide, Spear=1 OR Shuriken=1 OR Flash=1 OR Sentry=1
      LowerReach.CentralFurnace, Combat=Mantis, Dash, Shuriken=1 OR Blaze=1 OR Flash=1 OR Sentry=1  # coyote dash from the snaptrap
    unsafe:
      LowerReach.CentralFurnace, Combat=Mantis, Dash, Spear=1 OR Blaze=1
  conn UpperReach.BurrowArea:
    moki, Burrow:
      DoubleJump, Dash, Bash  # bash the squonkey
      DoubleJump, Bash, Grenade=1  # bash the squonkey
      Launch
    gorlek, Burrow:
      SentryJump=1, DoubleJump
      DoubleJump, TripleJump
      Bash, Dash OR Glide OR DoubleJump  # bash the mantis
      # @validator these paths might be gorlek
      # LowerReach.CentralFurnace, DoubleJump, Sword
      # Bash, Sword
    kii, Burrow:
      Sword  # Pogo the mantis
      Bash, Hammer OR Shuriken=1 OR Sentry=2
      DoubleJump, Hammer
      DoubleJump, Combat=Mantis, Damage=20
      LowerReach.CentralFurnace, DoubleJump, Combat=Mantis, Dash OR Spear=1 OR Shuriken=1 OR Flash=1 OR Sentry=1  # @validator Dash might be gorlek
      LowerReach.CentralFurnace, Dash, Hammer
    unsafe, Burrow:
      LowerReach.CentralFurnace, Combat=Mantis, Dash, Spear=1

anchor LowerReach.Teleporter at -259, -3962:
  refill Full

  conn Teleporters: free
  conn LowerReach.OutsideTPRoom:
    moki: Grenade=1
    gorlek: SentryBurn=1
  conn LowerReach.East:
    moki: LowerReach.TPLantern

# checkpoint at -296, -3944

anchor LowerReach.SecondSoup at -316, -4037:  # Next to the soup below the teleporter
  state LowerReach.CentralFurnace:
    moki:
      Combat=ShieldMiner, DoubleJump, Dash, Bash, Flap
      Grenade=1, Combat=ShieldMiner OR Bash OR Burrow OR Launch
    gorlek:
      Bash, Flap, Combat=ShieldMiner OR Dash OR Launch
      Grenade=1, DoubleJump OR Dash OR Glide
    kii:
      Grenade=1
      Bash, Flap

  pickup LowerReach.MeltIceEX:
    moki: Grenade=1
    gorlek:
      Bash, Flap
      SentryBurn=1
  pickup LowerReach.BurrowEX:
    moki: Burrow, DoubleJump OR Dash OR Glide OR Launch
    gorlek: Burrow  # TP out

  conn LowerReach.Central:
    moki:
      DoubleJump, Bash, Flap OR Grenade=1
      DoubleJump, Burrow
      Launch
    gorlek:
      DoubleJump, Bash
      Bash, Dash, Grenade=1 OR Flap  # With flap, need to juggle the projectile
      SentryJump=1
    kii:
      Burrow, DoubleJump  # @validator probably gorlek
      Burrow, Dash, Sword OR Hammer OR Spear=1 OR Shuriken=1 OR Flash=1 OR Sentry=1
      DoubleJump, TripleJump OR Sword OR Hammer OR Spear=1 OR Shuriken=1 OR Flash=1 OR Sentry=1  # @validator tjump/sword/hammer might be gorlek
      Bash, Grenade=1 OR Flap  # Bash the ShieldMiner before bashing your grenade or soup's projectile
      Dash, Sword  # Pogo the ShieldMiner
    unsafe:
      Burrow, Sentry=4  # 1 sentry to reach the left wall + 2 to reach the snaptrap + 1 to reach the checkpoint
      Bash, Grenade=1 OR Flap  # Bash the ShieldMiner before bashing your grenade or soup's projectile
      DoubleJump
  conn LowerReach.WindChannel:
    moki:
      Combat=ShieldMiner OR Bash OR Launch
      Burrow, DoubleJump OR Dash OR Glide
    kii: free  # jump over the ShieldMiner from the soup

anchor LowerReach.WindChannel at -256, -4035:  # The furnace left of the wind channel connecting to east reach
  refill Checkpoint
  refill Energy=3:
    moki, BreakCrystal:
      Combat=ShieldMiner, DoubleJump OR Dash
      Bash OR Launch
    gorlek: BreakCrystal

  state LowerReach.CentralFurnace:
    moki: Grenade=1

  state LowerReach.WindLantern:
    moki: Grenade=1, Combat=ShieldMiner
    gorlek:
      Grenade=1  # wait for the gorlek to get closer to the platform
      SentryBurn=1, DoubleJump OR Launch OR SentryJump=1  # may require a little luck to get the sentry close enough
      SentryJump=1
    unsafe:
      Flap, Bash, Dash  # Juggle the soup projectile
      SentryBurn=1, Bash OR Hammer

  pickup LowerReach.BelowLupoEX:
    moki:
      DoubleJump, Bash, Grenade=1
      Launch
      LowerReach.CentralFurnace, DoubleJump OR Dash
    gorlek:
      SentryJump=1, DoubleJump OR Dash OR Damage=20  # sjump from the frozen plant
      Grenade=1, Bash, Damage=20
      LowerReach.CentralFurnace, Damage=20, Glide OR Sword OR Hammer
    kii:
      LowerReach.CentralFurnace, Damage=20 OR Glide OR Sword OR Hammer
    unsafe:
      Flap, Bash, Damage=20 OR DoubleJump OR Dash OR Sword OR Glide  # Use the soup projectile
      SentryJump=1  # sjump from the frozen plant then upslash
  pickup LowerReach.BreakWallEX:
    moki, BreakWall=20:
      Combat=ShieldMiner OR Bash OR Launch
      DoubleJump, Dash OR Glide
    kii: BreakWall=20  # jump over the gorlek when it's near the anchor
  pickup LowerReach.WindBottomEX:
    moki: LowerReach.WindLantern, Glide
    gorlek, LowerReach.WindLantern:
      Damage=20, Launch OR SentryJump=1
    kii, LowerReach.WindLantern:
      DoubleJump, Damage=80
      DoubleJump, Damage=40, TripleJump OR Dash
    unsafe:
      LowerReach.WindLantern  # TP out
      # LowerReach.WindLantern, Damage=20
  pickup LowerReach.WindHiddenEX:
    moki: LowerReach.WindLantern, Glide
    gorlek:
      Launch, Damage=20, Glide
      SentryJump=2, Damage=20, DoubleJump OR Dash  # sjump, damage boost (the spikes wont hit Ori after landing on them), sjump again then upsalsh to reach the right wall then sword combo to reach the pickup and tp out
      DoubleJump, TripleJump, SentryJump=1, Damage=20  # same as above, triple jump + up slash to get to the right wall then jump into the spikes to avoid the first sjump
      Launch, DoubleJump OR Dash OR Sword
    kii:
      Launch, Glide OR Damage=40
      DoubleJump, TripleJump, Damage=60, Hammer OR Bash  # with bash, bash the gorlek and TP out.
    unsafe:
      Launch  # TP out
      DoubleJump, TripleJump, Damage=20, Sword OR Hammer OR Bash  # tjump + upslash/bash the gorlek to climb the right wall, tjump to the left spiky wall, iframe to wjump and tjump again to wjump from the wall just above and tjump again to the ice wall<
      SentryJump=2, Damage=20, DoubleJump OR Dash  # sjump, damage boost (the spikes wond t hit Ori after landing on them), sjump again then upsalsh to reach the right wall then sword combo to reach the pickup and tp out
      DoubleJump, TripleJump, SentryJump=1, Damage=20  # same as above, triple jump + up slash to get to the right wall then jump into the spikes to avoid the first sjump

  conn LowerReach.SecondSoup:
    moki:
      Combat=ShieldMiner, DoubleJump OR Dash OR Glide
      Bash, Grenade=1
      Launch
    gorlek: Bash OR Combat=ShieldMiner
    kii: DoubleJump
    unsafe: Damage=10
  conn LowerReach.SoupMoki:
    moki: LowerReach.WindLantern, Glide  # grenade to light the lantern
    gorlek: Launch, DoubleJump OR Dash OR Sword OR Hammer OR Damage=20
    kii: Launch, Spear=1 OR Shuriken=1 OR Flash=1 OR Sentry=1
    unsafe:
      Launch
      DoubleJump, TripleJump, Damage=40, Sword OR Hammer OR Bash
      DoubleJump, Grenade=1, Damage=40  # Grenade jumps

# checkpoint at -223, -4043

anchor LowerReach.SoupMoki at -240, -3989:  # Below the reach teleporter, where you hand delicious marshclam soup to a moki (or alternatively extuingish his fireplace...)
  refill Energy=4:
    moki: BreakCrystal

  quest LowerReach.HandToHandHat:
    moki: GladesTown.HandToHandSoup

  pickup LowerReach.WindHiddenEX:
    moki:
      DoubleJump, Dash, Glide
      Launch, Glide
    gorlek: DoubleJump OR Dash OR Glide OR Launch OR Damage=20  # TP out
    unsafe:
      Sword OR Flash=1 OR Sentry=1 OR Shuriken=1
      Bash, Grenade=1

  conn LowerReach.WindChannel:
    moki: Glide
    gorlek: DoubleJump OR Dash OR Launch OR Sword OR Hammer OR Damage=20
    kii: free  # Can use Spear, Shuriken, Blaze, Flash, Sentry to slow you down if the free connection is too hard
  conn LowerReach.East:
    moki:
      Bash, Grenade=1, DoubleJump, Dash
      Launch
    gorlek:
      Bash, Grenade=1, DoubleJump, TripleJump OR Dash
      Bash, Grenade=1, Damage=20, DoubleJump, Glide OR Sword
      SentryJump=1, DoubleJump, TripleJump OR Dash
      SentryJump=1, Damage=20, DoubleJump, Glide OR Sword
    kii:
      Bash, Grenade=1 OR DoubleJump OR Dash OR Sword
      Bash, Hammer, Shuriken=1 OR Flash=1 OR Sentry=1
    unsafe:
      SentryJump=1
      Bash, Hammer, Spear=1
      Bash, Glide, Spear=1 OR Shuriken=1 OR Sentry=1
      DoubleJump, TripleJump, Dash OR Sword  # climb the wall near the moki, dash then triple jump to the wall to reset your jumps and dash + triple jump to reach the plant. With sword, pogo the fire, triple jump + upslash to reach the wall to reset your jumps then sword jump to the plant

anchor LowerReach.East at -223, -3967:  # To the right side outside the teleporter
  refill Full:  # use the teleporter
    moki: LowerReach.TPLantern

  state LowerReach.TPLantern:  # Most paths redundant with Snowball
    kii: Grenade=1  # Climb up from the closed door

  conn LowerReach.Teleporter:
    moki: LowerReach.TPLantern
  conn LowerReach.Snowball:
    moki:
      Bash, Grenade=2, DoubleJump, Dash OR Glide  # The first Grenade may hit the enemy
      Launch
    gorlek:
      Bash, Grenade=1, DoubleJump OR Dash OR Glide OR Sword OR Hammer
      SentryJump=1, DoubleJump, TripleJump, Grenade=1 OR Spear=1  # drop the slime for leniency
      SentryJump=1, DoubleJump, Dash, Grenade=1 OR Spear=1  # drop the slime for leniency
    kii:
      Bash, Grenade=1
      DoubleJump, TripleJump, Combat=WeakSlug, Dash OR Glide OR Sword OR Hammer OR Spear=1 OR Shuriken=1 OR Blaze=1 OR Flash=1 OR Sentry=1
    unsafe:
      Bash  # Bash the slime
      SentryJump=1
      DoubleJump, TripleJump
  conn LowerReach.SoupMoki: free

anchor LowerReach.Snowball at -182, -3968:  # At the ledge above the snowball ice wall
  refill Checkpoint

  state LowerReach.TPLantern:  # The slug despawns from the nearby checkpoint
    moki: Grenade=1, Combat=WeakSlug OR Bash
    gorlek:
      Grenade=1
      SentryBurn=1, SentryJump=1
      SentryBurn=1, DoubleJump, TripleJump
      SentryBurn=1, Launch
    kii:
      SentryBurn=1, Bash
      SentryBurn=1, DoubleJump, Hammer  # djump+upslash+sentry
    unsafe:
      SentryBurn=1, DoubleJump, Sword  # The slime won't respawn if you activated the checkpoint
  state LowerReach.RolledSnowball:
    moki: Grenade=1, Combat=Mantis OR Bash
    gorlek:  # Sentry to melt the ice
      SentryBurn=1, Launch
      SentryBurn=1, DoubleJump, TripleJump, Glide
    kii:
      SentryBurn=1, Bash, DoubleJump OR Glide OR Hammer
      SentryBurn=1, Bash, Dash, Damage=20
    kii:
      SentryBurn=1, DoubleJump, TripleJump, Dash OR Sword OR Hammer OR Sentry=2 OR Damage=20  # Jump from the branch above the ice, triple jump to get close enough, sentry to melt the ice then return to safety
    unsafe:
      SentryBurn=1, Damage=20, SentryJump=1  # Jump in the spikes (won't damage Ori afterwards), sjump then sentry to melt the ice + sword combo to return to safety
      SentryBurn=1, DoubleJump, TripleJump, Shuriken=1 OR Blaze=1

  pickup LowerReach.SnowballHC:
    moki: LowerReach.RolledSnowball, Burrow, DoubleJump OR Dash OR Glide OR Launch OR Damage=20
    gorlek: LowerReach.RolledSnowball, Burrow  # Dash in the snow before exiting the burrow section to get momentum

  conn LowerReach.East:
    moki:
      Combat=WeakSlug, DoubleJump OR Dash OR Glide
      Bash, DoubleJump OR Dash OR Glide
      Launch
    gorlek:
      Bash, Grenade=1
      Sword OR Hammer
    kii:
      DoubleJump OR Dash OR Glide OR Spear=1 OR Shuriken=1 OR Blaze=1 OR Flash=1 OR Sentry=1
    unsafe:
      Bash  # Bash glide the slime which despawn if you respawn at the checkpoint
  conn LowerReach.SoupMoki: free
  conn LowerReach.PastSnowball:
    moki, LowerReach.RolledSnowball:
      DoubleJump OR Glide OR Launch
      Bash, Grenade=1, Dash
      Bash, Grenade=2
    gorlek: LowerReach.RolledSnowball, Dash OR Sword OR Hammer OR Damage=20  # Bash the running ennemy to avoid the damage boost
    kii: LowerReach.RolledSnowball, Bash OR Spear=1 OR Shuriken=1 OR Blaze=1 OR Flash=1 OR Sentry=1
    unsafe: LowerReach.RolledSnowball

anchor LowerReach.PastSnowball at -99, -3982:  # At the bashnade pedestal after rolling the snowball
  refill Checkpoint
  refill Energy=4:  # fast respawning crystal
    moki: BreakCrystal

  pickup LowerReach.RoofLeftEX:  # Have to solve after LowerReach.RolledSnowball
    moki:  # intended path omitted in moki
      Launch, DoubleJump, Dash OR Glide
      Bash, Grenade=1, Launch
    gorlek:
      LowerReach.CoolEastFurnace, Bash, Grenade=2, DoubleJump, Dash, Glide  # intended path?
      Launch, DoubleJump  # Easier from under the snaptrap
    kii:
      Launch
      Bash, Grenade=2, DoubleJump, Dash
      LowerReach.HeatEastFurnace, Bash, Grenade=2, DoubleJump, Glide OR TripleJump OR Sword OR Hammer OR Spear=1 OR Shuriken=1 OR Flash=1 OR Sentry=1
    unsafe:
      DoubleJump, TripleJump, Dash OR Glide OR Sword OR Hammer OR Spear=1 OR Shuriken=1 OR Flash=1 OR Sentry=1
      SwordSJump=1, DoubleJump, TripleJump
      Bash, Grenade=2, DoubleJump, TripleJump OR Dash OR Glide
      SentryJump=1, DoubleJump, Dash
      DoubleJump, Grenade=1  # from the checkpoint, grenade jumps to the small wall under the spikes and grenade jumps again from there
  pickup LowerReach.RoofRightEX:
    moki: Launch  # intended path omitted in moki
    gorlek:
      LowerReach.CoolEastFurnace, Bash, Grenade=2
      SwordSJump=2
    kii:
      Bash, Grenade=2  # You have to time the second grenade throw just before the snaptrap open again
      Bash, Grenade=1, DoubleJump, Dash OR TripleJump  # Climb on the right wall above the 2nd plant
    unsafe:
      SentryJump=1, DoubleJump  # Climb on the wall above the 2nd plant

  conn LowerReach.HalfwayIceCavern:
    moki:
      Bash, Grenade=1, DoubleJump, Dash, Glide
      Launch
    gorlek:
      SwordSJump=1, DoubleJump
      SwordSJump=3
      Bash, Grenade=1, DoubleJump, TripleJump OR Dash OR Glide
    kii:
      Bash, Grenade=3
      Bash, Grenade=2, DoubleJump OR Dash OR Sword OR Hammer OR Glide OR Shuriken=1 OR Flash=1 OR Sentry=1
      Bash, Grenade=1, DoubleJump, Sword OR Hammer OR Sentry=2
      Bash, Grenade=1, DoubleJump, Damage=20, Shuriken=1 OR Blaze=2 OR Flash=1 OR Sentry=1
      Bash, Grenade=1, Dash, Sword OR Hammer OR Sentry=2
      LowerReach.HeatEastFurnace, Bash, Grenade=1, DoubleJump, Shuriken=1
      LowerReach.HeatEastFurnace, Bash, Grenade=1, DoubleJump, Blaze=1, Damage=20
      LowerReach.HeatEastFurnace, Bash, Grenade=1, Dash, Glide OR Spear=1 OR Shuriken=1 OR Blaze=1 OR Flash=1 OR Sentry=1 OR Damage=20
    unsafe:
      Bash, Grenade=1, DoubleJump, Damage=20
      SwordSJump=1, DoubleJump, Dash OR Glide
      Bash, Grenade=1, Dash, Sentry=1 OR Flash=1 OR LowerReach.HeatEastFurnace  # Need to walljump on the wall above the 2nd plant then dash, get a reset by touching the ceilin and dash a second time
  conn LowerReach.EastFurnace:
    gorlek: ShurikenBreak=20
  conn LowerReach.Snowball:
    moki, LowerReach.RolledSnowball:
      LowerReach.CentralFurnace, Combat=Lizard OR Bash
      Launch
    gorlek, LowerReach.RolledSnowball: DoubleJump
    kii, LowerReach.RolledSnowball:
      LowerReach.CentralFurnace
      Dash, Hammer OR Spear=1
    unsafe, LowerReach.RolledSnowball:
      Hammer
      Bash  # use the lizard

# checkpoint at -60, -3987

anchor LowerReach.HalfwayIceCavern at -43, -3955:  # On the snaptrap halfway through the spiky ice cavern
# Going through that ice cavern in order to activate LowerReach.EastDoorLantern or going to LowerReach.SwimmingPool is horrible to find paths for, especially when using sjumps/bashnades
# That anchor is just so pathfinder have an easier time patfinding the horrible paths through that icy cavern.
  state LowerReach.EastDoorLantern:
    moki:
      Grenade=1, DoubleJump, Dash, Glide
      Grenade=1, Launch
    gorlek:
      DoubleJump, Grenade=1, Sword OR Hammer OR Glide OR Dash OR TripleJump
      SwordSJump=1, Grenade=1
      SentryBurn=1, Launch OR DoubleJump
    kii:
      Bash, Grenade=3
      Bash, Grenade=2, Dash OR Shuriken=1 OR Blaze=2 OR Flash=1 OR Sentry=1 OR Damage=20
      Grenade=1, DoubleJump OR Glide OR Sword OR Hammer
    unsafe:
      Bash, Grenade=2
      SentryJump=2, Grenade=1, Dash  # Need to use up slashes
      SentryBurn=1, SwordSJump=2

  conn LowerReach.SwimmingPool:
    moki:
      Glide, DoubleJump OR Dash
      Launch
    gorlek: Glide OR DoubleJump OR Dash OR Sword OR Hammer OR Damage=20
    kii: Shuriken=1 OR Blaze=2 OR Flash=1 OR Sentry=1

anchor LowerReach.SwimmingPool at -44, -4001:  # At the platform in the freezable water
  refill Energy=4:
    moki: BreakCrystal, LowerReach.CoolEastFurnace OR Water

  pickup LowerReach.FractureShard:
    moki: LowerReach.HeatEastFurnace, Water

  conn LowerReach.ArenaArea:
    moki, LowerReach.EastDoorLantern:
      LowerReach.CoolEastFurnace, Bash, Grenade=1
      Launch, LowerReach.CoolEastFurnace OR DoubleJump OR Dash OR Glide
    gorlek, LowerReach.EastDoorLantern:
      Launch  # Launch into the ceiling then into the wall near the energy cristal and again to the platform
      SentryJump=1, LowerReach.CoolEastFurnace
      SwordSJump=1, Water
      SwordSJump=2, DoubleJump, Glide
      LowerReach.HeatEastFurnace, WaterDash, Water, DoubleJump  # Wall jump from the right wall
    kii:
      Bash, Grenade=1, Damage=40  # bash the fish and worm to go faster and avoid taking one more dboost
      Bash, Grenade=1, Damage=20, WaterDash OR DoubleJump OR Dash OR Sword
      Bash, Grenade=1, Sword, DoubleJump OR Dash  # pogo the worm
      Bash, Grenade=1, DoubleJump, Dash, TripleJump OR Glide OR Hammer OR Sentry=2
      Bash, Grenade=2, Dash OR Glide OR DoubleJump OR Sword OR Shuriken=1 OR Sentry=2 OR Damage=20
      LowerReach.HeatEastFurnace, Bash, Water  # bash the fish under the door
      LowerReach.HeatEastFurnace, Bash, WaterDash, Damage=20, Damage=40
      LowerReach.HeatEastFurnace, WaterDash, Water, Hammer OR Spear=1  # Wall jump from the right wall
      LowerReach.HeatEastFurnace, WaterDash, Damage=20, Damage=20, Hammer OR Spear=1
      LowerReach.HeatEastFurnace, DoubleJump, TripleJump, Hammer, Water OR Dash OR Glide OR Sword OR Shuriken=1 OR Flash=1 OR Sentry=1 OR Damage=20  # tjump+ hammer upslash from the closed snaptrap to walljump on the left wall
      LowerReach.HeatEastFurnace, DoubleJump, TripleJump, Spear=1, Water OR Dash OR Glide OR Sword OR Sentry=3 OR Damage=20  # tjump+spear from the closed snaptrap to walljump on the left wall
    unsafe:
      SwordSJump=1, DoubleJump, TripleJump OR Dash OR Glide  # double jump from the platform, refill dash/jumps by slashing the energy cristal then sjump on the plant
      SwordSJump=2, DoubleJump OR Glide OR Dash
  conn LowerReach.EastFurnace:
    moki:
      Bash, Grenade=1
      Launch
    gorlek:
      DoubleJump, TripleJump  # Climb the right wall then jump to the left wall before double jumping again to the platform
      SwordSJump=1
      HammerSJump=1, Dash OR DoubleJump OR LowerReach.CoolEastFurnace
      LowerReach.HeatEastFurnace, WaterDash, DoubleJump, Water, Sword OR Hammer
      LowerReach.HeatEastFurnace, WaterDash, DoubleJump, Damage=20, Sword OR Hammer
    kii:
      DoubleJump  # Precise wall jump on the right wall then wjump on the left wall
      LowerReach.HeatEastFurnace, Bash, Water OR Damage=100  # Bash the fish
      LowerReach.HeatEastFurnace, Bash, WaterDash, Water OR Damage=40

anchor LowerReach.EastFurnace at -61, -3987:  # At the furnace above the swimming pool
  refill Checkpoint

  state LowerReach.HeatEastFurnace:
    moki: Grenade=1
  state LowerReach.CoolEastFurnace:
    moki: Flap

  conn LowerReach.PastSnowball:
    moki: BreakWall=20
  conn LowerReach.SwimmingPool: free

anchor LowerReach.ArenaArea at 44, -3992:  # To the left of the combat arena
  refill Checkpoint
  refill Health=1
  refill Energy=3:
    moki, BreakCrystal:
      DoubleJump, Dash
      Launch

  state LowerReach.ArenaBeaten:
    moki: Regenerate, Damage=40, Combat=3xShieldMiner+Hornbug+2xBee
    unsafe: Combat=3xShieldMiner+Hornbug+2xBee

  conn LowerReach.TrialStart:
    moki: LowerReach.ArenaBeaten
  conn LowerReach.LowerWispPath:
    moki, LowerReach.ArenaBeaten: Glide
    gorlek, LowerReach.ArenaBeaten: Launch, DoubleJump OR Dash OR Damage=20
    kii, LowerReach.ArenaBeaten:
      Launch
      DoubleJump, TripleJump
  conn LowerReach.SwimmingPool:
    moki, LowerReach.EastDoorLantern:
      LowerReach.CoolEastFurnace OR Water
      Launch, DoubleJump, Dash OR Glide
    gorlek, LowerReach.EastDoorLantern:
      DoubleJump, TripleJump, Glide
      DoubleJump, Dash, Glide, Sword
      Damage=20, DoubleJump OR Dash OR Glide OR Sword  # Swim in dirty water
      WaterDash, Damage=20, Hammer
      Launch  # refresh on wall above crystal
    unsafe, LowerReach.EastDoorLantern:
      Sword, DoubleJump OR Dash OR Glide  # Pogo something in the water
      DoubleJump, TripleJump, Dash

# checkpoint at just kidding, placed this mark because the refill logic below kind of sucks

anchor LowerReach.WindSpinners at 73,-3929:  # midway through the wind column above the combat arena
# This anchor is just so ArenaArea->WispsPath is easier to pathfind for
  conn LowerReach.LowerWispPath:
    moki:
      Glide, Grapple OR Launch
      Glide, DoubleJump, Bash, Grenade=1
    gorlek:
      Glide, SentryJump=1
      Glide, Bash, Grenade=1
      Glide, DoubleJump, TripleJump OR Dash
      Launch, DoubleJump, TripleJump OR Dash OR Damage=20  # Pass under the first spinner to reach the right wall, climb it and launch to the energy cristal
    kii:
      Launch, Dash OR Sword OR Hammer OR Damage=20  # Pass under the first spinner and launch to the wall above it
      Glide, DoubleJump, Hammer OR Damage=20
      DoubleJump, TripleJump, Damage=60  # 2 dboosts to reach the right wall, climb it, pass between the two spinners to reach the left wall, climb it and take a third dboost
      DoubleJump, TripleJump, Damage=40, Dash OR Sword OR Hammer OR Spear=1 OR Shuriken=1 OR Flash=1 OR Sentry=1  # pass under the 1st spinner by using tjump, dboost, tjump again and use your other mobility option to reach the right wall, climb it, pass between the two spinners to reach the left wall, climb it and take a third dboost
    unsafe:
      Glide, Dash, Hammer
      Launch, Spear=1 OR Shuriken=1 OR Sentry=1 OR Spear=1 OR Flash=1  # Pass under the first spinner and launch to the wall above it
      DoubleJump, TripleJump, Damage=20
      Bash, Grenade=1, DoubleJump, TripleJump  # Precise grenade throw above the first spinner, pass under the spinner to catch the grenade and bash glide to the right wall
  conn LowerReach.ArenaArea:
    moki: Glide, LowerReach.ArenaBeaten
    gorlek: LowerReach.ArenaBeaten

anchor LowerReach.LowerWispPath at 83, -3874:  # At the checkpoint just after the grappable plant
  refill Checkpoint
  refill Health=1:  # Requirements are here so you can return to the checkpoint afterwards
    moki:
      Grapple OR Launch
      Bash, Grenade=1  # wasted energy...
    gorlek:
      DoubleJump, TripleJump OR Dash
      SentryJump=1
    kii:
      DoubleJump, Hammer OR Damage=20
    unsafe:
      DoubleJump, Sword OR Hammer
      Dash, Hammer
  refill Energy=4:  # Requirements are here so you can return to the checkpoint afterwards
    moki:
      DoubleJump, Grapple
      DoubleJump, Bash, Grenade=1  # wasted energy...
      Dash, Damage=20, Grapple
      Dash, Damage=20, Bash, Grenade=1  # wasted energy...
      Launch
    gorlek:
      Grapple, Dash OR Glide OR Sword
      SentryJump=1
      Bash, Grenade=1, Dash OR Glide OR Sword
      DoubleJump, TripleJump OR Dash
    kii:
      Grapple, Hammer OR Spear=1 OR Shuriken=1 OR Blaze=1 OR Flash=1 OR Sentry=1
      DoubleJump, Hammer OR Damage=20
    unsafe:
      DoubleJump, Sword
      Dash, Hammer

  conn LowerReach.BridgeWispPath:  # The gorlek isn't here if you respawn at the chekpoint
    moki: Bash, Grenade=3 OR Launch
    gorlek: Launch, Bash OR SentryJump=1 OR Damage=20
    kii:
      Bash, Grenade=2
      Bash, Grenade=1, Glide OR Dash
      Bash, Grenade=1, DoubleJump, TripleJump OR Sword OR Hammer OR Spear=1 OR Shuriken=1 OR Blaze=1 OR Flash=1 OR Sentry=1
      Bash, DoubleJump, TripleJump, Damage=40
    unsafe:
      Bash, Grenade=1, DoubleJump
      Bash, DoubleJump, TripleJump, Damage=20
      Bash, SwordSJump=1
      Bash, HammerSJump=1, Glide OR DoubleJump OR Dash
  conn LowerReach.WindSpinners:
    moki: Glide
    gorlek: Launch, Damage=20
    kii: Launch OR DoubleJump OR Dash OR Sword OR Hammer OR Damage=20
    unsafe: free

# checkpoint at 80, -3805

anchor LowerReach.BridgeWispPath at 67, -3808:  # At the bridge checkpoint, next to the wind column
  refill Checkpoint

  conn LowerReach.SnowEscape:
    moki:
      Bash, Grenade=1, Glide, DoubleJump OR Grapple
      Glide, Launch
    gorlek:
      Launch
      Glide, SentryJump=1 OR DoubleJump OR Dash
      Bash, SwordSJump=1, DoubleJump, Dash OR TripleJump  # SentryJump to get on the right wall, use sword to air stall 2nd wind column.
      Bash, SwordSJump=2, Grapple  # SentryJump to get on the right wall at the 1st wind column
      Bash, Grenade=1, Glide
    kii:
      Bash, DoubleJump OR Dash OR Sword OR Hammer
      DoubleJump, TripleJump, Grapple OR Sword OR Hammer  # Climb the left wall then go to the right one. You can kill the slimes with weapons.
      DoubleJump, TripleJump, Sentry=2, Combat=2xWeakSlug  # Climb the left wall then go to the right one
      DoubleJump, TripleJump, Sentry=2, Damage=10, Damage=10  # Climb the left wall then go to the right one. dboost through the slimes.
    unsafe:
      Bash, DoubleJump OR Dash OR Grapple OR Glide OR Sword OR Hammer OR Spear=1 OR Shuriken=1 OR Blaze=1 OR Flash=1 OR Sentry=1
      DoubleJump, TripleJump, Shuriken=2
  conn LowerReach.LowerWispPath:
    moki:
      Bash
      Combat=WeakSlug, Combat=Miner
    gorlek: free

anchor LowerReach.SnowEscape at 79, -3733:
  refill Full

  quest LowerReach.ForestsMemory:  # currently based on the requirements of getting here to simplify
    moki:
      Dash, Bash, Grapple, Glide, Water OR DoubleJump
      Bash, Glide, Launch
    gorlek:
      Launch, Water OR Glide OR Damage=20
      Dash, Glide, DoubleJump, TripleJump OR Damage=20
      Dash, Glide, Grapple
    kii:
      Launch
      Dash, DoubleJump, TripleJump OR Glide
      DoubleJump, Glide, Bash
      Glide, Grapple, Bash, Water, Sword OR Hammer OR Spear=1 OR Shuriken=1 OR Flash=1 OR Sentry=1
      Glide, Grapple, Bash, Damage=20, Sword OR Hammer OR Spear=1 OR Shuriken=1 OR Flash=1 OR Sentry=1
    unsafe:
      Glide, Sentry=2
      DoubleJump, Glide
      Dash, Glide, Damage=20
      SentryJump=1, DoubleJump, Dash, TripleJump  # Same path than above but the sjump ease it
      SentryJump=2, DoubleJump, Dash  # 1st sjump on a friendly spike and 2nd one on the branch to pass the 1st wind column
      SentryJump=3, Dash, Grapple OR Damage=20
      Dash, SentryJump=4

  state LowerReach.BearSneezed:  # Same paths as LowerReach.ForestsMemory (when finishing the escape, Baur isn't blocking the Reach entrance anymore)
    moki:
      Dash, Bash, Grapple, Glide, Water OR DoubleJump
      Bash, Glide, Launch
    gorlek:
      Launch, Water OR Glide OR Damage=20
      Dash, Glide, DoubleJump, TripleJump OR Damage=20
      Dash, Glide, Grapple
    kii:
      Launch
      Dash, DoubleJump, TripleJump OR Glide
      DoubleJump, Glide, Bash
      Glide, Grapple, Bash, Water, Sword OR Hammer OR Spear=1 OR Shuriken=1 OR Flash=1 OR Sentry=1
      Glide, Grapple, Bash, Damage=20, Sword OR Hammer OR Spear=1 OR Shuriken=1 OR Flash=1 OR Sentry=1
    unsafe:
      Glide, Sentry=2
      DoubleJump, Glide
      Dash, Glide, Damage=20
      SentryJump=1, DoubleJump, Dash, TripleJump  # Same path than above but the sjump ease it
      SentryJump=2, DoubleJump, Dash  # 1st sjump on a friendly spike and 2nd one on the branch to pass the 1st wind column
      SentryJump=3, Dash, Grapple OR Damage=20
      Dash, SentryJump=4

  pickup LowerReach.EscapeRevisitEX:
    moki: LowerReach.ForestsMemory

anchor LowerReach.TownEntry at -35, -4077:  # Where the wind starts
  conn GladesTown.ReachPath: free
  conn LowerReach.TrialStart:
    moki:
      Glide
    gorlek:
      Launch, DoubleJump, Damage=20
      Launch, Bash, Grenade=1
    kii:
      Launch, Damage=40
      Launch, Damage=20, Dash OR Sword OR Hammer OR Spear=1 OR Shuriken=1 OR Blaze=1 OR Flash=1 OR Sentry=1
      Bash, Grenade=1, DoubleJump, TripleJump, Dash, Hammer, Damage=20
    unsafe:
      Bash, Grenade=1, DoubleJump, TripleJump, Dash, Hammer OR Damage=20
      Bash, Grenade=1, DoubleJump, TripleJump, Spear=1, Damage=20  # extend your bash with spear
      Launch, DoubleJump, Dash OR TripleJump
      Launch, Damage=20  # Launch on the wall at the start of the wind cave

anchor LowerReach.TrialStart at 64, -4046:  # At trial start
  refill Checkpoint

  state LowerReach.KeystoneDoor:
    moki: Keystone=4
  state LowerReach.TrialActivation:  # Since you have to reach this place again in a race to get an advantage, only paths possible during a trial are meaningful
    moki: LowerReach.KeystoneDoor

  pickup LowerReach.SpiritTrial:
    moki: LowerReach.TrialActivation, Dash, Glide
  pickup LowerReach.RightKS:
    moki:
      Glide
      DoubleJump, Dash, Bash, Grenade=1
      Launch, DoubleJump OR Damage=20
    gorlek:
      Launch
      SentryJump=1, DoubleJump
      Bash, Grenade=1, DoubleJump
    kii:
      Dash, DoubleJump, TripleJump, Sword OR Hammer OR Spear=1 OR Shuriken=1 OR Flash=1 OR Sentry=1
      DoubleJump, TripleJump, Hammer, Spear=1 OR Shuriken=1 OR Flash=1 OR Sentry=1
  pickup LowerReach.UpperLeftKS:
    moki: Glide
    kii:  # TP out after taking the pickup
      Launch, DoubleJump, TripleJump, Damage=30  # dboost in the spikes+ dboost on the slime next to the keystone
      DoubleJump, TripleJump, Combat=BombSlug, Damage=80
    unsafe: Launch, DoubleJump, TripleJump, Damage=20  # Launch against the walls. When on the wall above GladesTown.ReachPath, first use triple jump then lauch, triple jump again to take a damage boost to refresh launch then launch and triple jump again to take the pickup and tp out
  pickup LowerReach.MiddleLeftKS:
    moki: Glide
    kii:  # TP out after taking the pickup
      DoubleJump, TripleJump, Damage=60
      Launch, Damage=40
      Launch, DoubleJump, Damage=20, TripleJump OR Dash
    unsafe: Launch, Damage=20, DoubleJump OR Dash  # Launch against the walls. When on the wall above GladesTown.ReachPath, first use djump/dash then lauch, reuse your mobility option, take a damage boost to refresh launch, take the pickup and TP out
  pickup LowerReach.BottomLeftKS:
    moki: Glide
    kii:  # TP out after taking the pickup
      Launch, DoubleJump OR Dash OR Sword OR Hammer OR Sentry=3 OR Damage=20  # sentry where the two bomb slug are, walljump launch, 2 senties
      DoubleJump, TripleJump, Combat=BombSlug, Sword OR Dash OR Hammer OR Shuriken=1 OR Flash=1 OR Sentry=1 OR Damage=20
    unsafe:
      Launch, Shuriken=1 OR Flash=1 OR Sentry=1  # shuriken/flash/sentry before using launch
      DoubleJump, TripleJump, Sword OR Dash OR Hammer OR Shuriken=1 OR Flash=1 OR Sentry=1 OR Damage=10  # dboost on the flying spikes, which only deal 10 damages
  pickup LowerReach.TrialEX:
    moki: Glide
    kii:
      Launch, Damage=40  # Pass under the two falling slimes
      Launch, Damage=20, DoubleJump OR Dash
      Launch, DoubleJump, TripleJump

  conn LowerReach.TownEntry:
    moki: Glide
    gorlek:
      Damage=20, Sword OR Dash OR DoubleJump OR Launch  # sword or hammer for weapon stalling
      Bash, Grenade=1, Sword OR Dash OR DoubleJump OR Launch
      Launch, Sword OR Hammer OR Dash OR DoubleJump
      DoubleJump, Sword OR Hammer OR Dash OR TripleJump
      Dash, Sword OR Hammer
      SwordSJump=1
    kii:
      Damage=20, Damage=40
      Hammer, Damage=30  # dboost on the falling slime
      Bash, Grenade=1, Damage=20, Damage=20
      Bash, Grenade=1, Hammer OR Shuriken=2 OR Blaze=4 OR Sentry=3
      Bash, Grenade=1, Damage=20, Spear=1 OR Shuriken=1 OR Blaze=1 OR Flash=1 OR Sentry=1
    unsafe:
      Damage=20, Hammer
      Damage=10, Damage=40
      Bash, Grenade=1, Shuriken=1 OR Blaze=2 OR Flash=1 OR Sentry=1 OR Damage=10
  conn LowerReach.ArenaArea:
    moki: LowerReach.ArenaBeaten, Glide
    unsafe: LowerReach.ArenaBeaten, Launch  # Launch Swap

region UpperReach:
  moki: Danger=40, Regenerate
  gorlek: Regenerate
  kii: Regenerate
  unsafe: free

anchor UpperReach.BurrowArea at -369, -3917:  # left of the entrance sand wall
  # unsafe paths may be incorrect after moving the anchor
  pickup UpperReach.LifeForceEX:
    moki:
      Burrow, Launch, Bash
    gorlek:
      Launch
      Burrow, Bash, DoubleJump, TripleJump OR Dash OR Glide
      Burrow, DoubleJump, TripleJump, Dash, Glide
    kii:
      Burrow, Bash, DoubleJump OR Dash OR Glide
      Burrow, Bash, Sword
      Burrow, Bash, Sentry=5  # One sentry in order to reach the second crumbling platfom then 2 to reach the lantern and another 2 to get to the EX platform
      Burrow, Sword, Dash, DoubleJump  # "Precise" burrow angle bellow UpperReach.LifeForceEX then full sword combo + movement options
      Burrow, DoubleJump, TripleJump OR Hammer  # precise angle underneath UpperReach.LifeForceEX then land next to the pickup
      Burrow, DoubleJump, Damage=20  # dboost in the spikes under the pickup
      Burrow, DoubleJump, Sentry=1 OR Flash=1  # precise angle underneath UpperReach.LifeForceEX then land next to the pickup
      Burrow, Bash, Grenade=1, Damage=20  # grenade from under the pickup, burrow to reach it then land near the pickup. Damage because of the 2nd sand platform
      Burrow, Dash, Glide  # go to UpperReach.LifeForceShard first
    unsafe:
      Burrow, SwordSJump=2  # Running sjump from under LifeForceEX
      Burrow, SentryJump=1, Glide OR Damage=20  # sjump to enter the burrow section. There is a small safespot in the right spikes below the sand after the bashable plant. Use weapon to stall in the air.
      Burrow, SwordSJump=1, Dash  # Need a precise angle to exit the burrow section under LifeForceEX. Use sword for air stalling.
      Burrow, HammerSJump=1, Dash, Damage=20  # Need a precise angle to exit the burrow section under LifeForceEX. Use sword for air stalling.
      Burrow, Bash, Damage=20, Spear=2 OR Shuriken=2 OR Blaze=2 OR Sentry=2 OR Flash=2
      Burrow, Sword, Sentry=2 OR Flash=2  # Pogo the mantis, before the lantern get a good burrow angle then sentry->sword hover->up slash->sentry to reach the crumbling platform. Same with flash but you have to disable flash during your sword hover so you get a second hop.
      Burrow, DoubleJump, Damage=20  # dboost in the spikes near the mantis to reach the burrow section then precise angle from under UpperReach.LifeForceEX
      Burrow, DoubleJump, Sentry=1 OR Flash=1 OR Shuriken=1  # Precise djump from the frozen muncher. Can make it easier by standing on the right of the muncher first so the left side is a bit higher.
      Burrow, Sword, Damage=20  # Pogo the mantis, precise angle to land into the spikes under UpperReach.LifeForceEX, precise walljump into upslash to land next to the pickup. Blame Wolf who made me realize it was possible
  pickup UpperReach.LifeForceShard:
    moki:
      Burrow, Launch, Bash
    gorlek:
      Launch
      Burrow, Bash, DoubleJump, TripleJump OR Dash OR Glide
      Burrow, DoubleJump, TripleJump, Dash, Glide
    kii:
      Burrow, Bash, DoubleJump OR Dash OR Glide OR Sword OR Hammer
      Burrow, Bash, Sentry=3  # One sentry in order to reach the second crumbling platfom then 2 to reach the lantern
      Burrow, Sword, Dash, DoubleJump  # "Precise" burrow angle bellow UpperReach.LifeForceEX then full sword combo + movement option
      Burrow, DoubleJump, TripleJump OR Hammer  # precise angle underneath UpperReach.LifeForceEX then land next to the pickup, then go to shard
      Burrow, DoubleJump, Damage=20  # dboost in the spikes under the EX pickup, then jump to the Shard
      Burrow, DoubleJump, Sentry=1 OR Flash=1  # precise angle underneath UpperReach.LifeForceEX then land next to the EX pickup, then go to shard
      Burrow, Dash, Glide
    unsafe:
      Burrow, SwordSJump=2  # Running sjump from under LifeForceEX
      Burrow, SentryJump=1, Glide OR Damage=20  # sjump to enter the burrow section. There is a small safespot in the right spikes below the sand after the bashable plant. Use weapon to stall in the air.
      Burrow, SwordSJump=1, Dash  # Need a precise angle to exit the burrow section under LifeForceEX. Use sword for air stalling.
      Burrow, HammerSJump=1, Dash, Damage=20  # Need a precise angle to exit the burrow section under LifeForceEX. Use sword for air stalling.
      Burrow, Bash, Damage=20, Spear=2 OR Shuriken=2 OR Blaze=2 OR Sentry=2 OR Flash=2
      Burrow, Sword, Sentry=2 OR Flash=2  # Pogo the mantis, before the lantern get a good burrow angle then sentry->sword hover->up slash->sentry to reach the crumbling platform. Same with flash but you have to disable flash during your sword hover so you get a second hop.
      Burrow, DoubleJump, Damage=20  # dboost in the spikes near the mantis to reach the burrow section then precise angle from under UpperReach.LifeForceEX
      Burrow, DoubleJump, Sentry=1 OR Flash=1 OR Shuriken=1  # Precise djump from the frozen muncher. Can make it easier by standing on the right of the muncher first so the left side is a bit higher.
      Burrow, Sword, Damage=20  # Pogo the mantis, precise angle to land into the spikes under UpperReach.LifeForceEX, precise walljump into upslash to land next to the pickup. Blame Wolf who made me realize it was possible

  conn LowerReach.BelowTokk:
    moki: Burrow

anchor UpperReach.KeystoneRoom at -256, -3914:  # At the furnace in the four keystone room before Grenade tree
  refill Checkpoint

  # This entire room can be in two mutually exclusive states: Frozen or Thawed.
  # Additionally, you can only change the state if you have access to the furnace.
  # This is important, because you have to avoid writing logic that requires a frozen furnace on its first half and a thawed furnace on its second half.
  # To account for this, anchors in this room have up to three different variants:
  # - Main Variant ("UpperReach.[name]"):
  #     Paths to this anchor have to work with both furnace states! Outgoing connections can use either furnace state.
  # - Frozen Variant ("UpperReach.[name]Frozen):
  #     Paths to this anchor have to use the frozen furnace state! Outgoing connections cannot use the thawed furnace state.
  #     Outgoing anchor connections may only connect to frozen variants, unless they light the furnace, in which case they may connect to thawed variants.
  # - Thawed Variant ("UpperReach.[name]Thawed):
  #     Paths to this anchor have to use the thawed furnace state! Outgoing connections cannot use the frozen furnace state.
  #     Outgoing anchor connections may only connect to frozen variants
  # This would however create countless redundancies, which is why additionally there's a counterpart for each variant:
  # These counterparts may not connect to any other anchors that have variants dependant on the same furnace, unless explicitely to connect into another furnace state.
  # - Main Paths ("UpperReach.[name]Paths"):
  #     All three variants connect to this anchor. Outgoing connections have to work with both furnace states.
  # - Frozen Paths ("UpperReach.[name]FrozenPaths"):
  #     The Main and Frozen variants connect to this anchor. Outgoing connections have to use the frozen furnace state.
  # - Thawed Paths ("UpperReach.[name]ThawedPaths"):
  #     The Main and Thawed variants connect to this anchor. Outgoing connections have to use the thawed furnace state.

  state UpperReach.ThawFurnace:  # mirror of the paths to UpperSoupFrozen, but without the freeze furnace state since that is guaranteed when trying to thaw it
    moki:
      Grenade=1  # this makes grenadebash paths meaningless
      Flap, Bash, DoubleJump OR Launch
    gorlek: Flap, Bash, Sword OR Hammer
    kii: Flap, Bash, Dash OR Glide OR Shuriken=1 OR Sentry=1 OR Flash=1
    unsafe: Flap, Bash, Blaze=1 OR Spear=1
  state UpperReach.FreezeFurnace:  # refreezing the waterfall can be valuable
    moki: Flap

  pickup UpperReach.LowerKS:
    moki:
      UpperReach.ThawFurnace, DoubleJump
      UpperReach.ThawFurnace, Bash, Grenade=1
      UpperReach.ThawFurnace, Water, WaterDash
      Launch
    gorlek:
      UpperReach.ThawFurnace, WaterDash, Damage=20
      UpperReach.ThawFurnace, SentryJump=1
      SentryJump=1, DoubleJump, TripleJump
    kii:
      UpperReach.ThawFurnace, Bash, Dash OR Glide OR Sword OR Hammer OR Shuriken=1 OR Sentry=1 OR Flash=1 OR Blaze=2  # bash the gorlek
      UpperReach.ThawFurnace, Hammer OR Sword  # with sword, pogo the gorlek
    unsafe:
      UpperReach.ThawFurnace, Spear=1
      UpperReach.ThawFurnace, Dash, Shuriken=1 OR Sentry=1 OR Flash=1 OR Blaze=1
      SentryJump=1  # need a decently high one
  pickup UpperReach.SwimEX:  # dirty water paths using the damage advantage over starting from the right
    kii, UpperReach.ThawFurnace:
      Damage=80, WaterDash
      Damage=120
    unsafe, UpperReach.ThawFurnace:
      Damage=40, WaterDash
      Damage=100

  conn Tokk: free
  conn UpperReach.UpperSoup:  # check for redundancies with OutsideTreeRoom and KeystoneSnapPlant
    moki:
      # these paths go through the hidden area below the soup
      Combat=ShieldMiner, Bash, Grenade=1, DoubleJump
      Launch
      # these paths work with both furnace states (even though sometimes through different routes)
      # paths that go to the right if the furnace is lit
      Water, DoubleJump, Grapple
      Water, DoubleJump, Bash, Grenade=1
      DoubleJump, Dash, Glide, Grapple
      # paths that go above if the furnace is lit
      DoubleJump, Bash, Glide
      DoubleJump, Bash, Grapple, Dash
      Bash, Grenade=1, Dash, Glide
    gorlek:
      # these paths go through the hidden area below the soup
      Bash, Grenade=1, DoubleJump OR Sword OR Hammer
      SentryJump=1, DoubleJump
      # these paths work with both furnace states (even though sometimes through different routes)
      # paths that go to the right if the furnace is lit
      DoubleJump, TripleJump OR Grapple
      DoubleJump, Dash, Water OR Glide OR Sword OR Hammer OR Damage=20
      Dash, Grapple, Glide, Combat=ShieldMiner, Sword OR Hammer
      Dash, Grapple, Glide, Bash, Grenade=1 OR Sword OR Hammer
      Water, Dash, Grapple, Combat=ShieldMiner, Sword OR Hammer
      Water, Dash, Grapple, Bash, Sword OR Hammer
      Water, WaterDash, Dash, Grapple, Sword  # go up to get over the enemy
      Water, WaterDash, Dash, Grapple, Glide, Hammer  # go up to get over the enemy
      Damage=20, Dash, Grapple, Combat=ShieldMiner, Sword OR Hammer
      Damage=20, Dash, Grapple, Bash, Sword OR Hammer
      Bash, Grenade=1, Dash, Water OR Damage=20
      Water, Bash, Grenade=1, Damage=20, Glide OR Sword OR Hammer
      # paths that go above if the furnace is lit
      Bash, DoubleJump, Dash OR Sword OR Hammer OR Damage=20
      Bash, Grenade=1, Glide
      Bash, Water, WaterDash, Glide, Sword OR Hammer
      Bash, Water, WaterDash, Grapple, Sword
      Bash, Damage=20, WaterDash, Glide, Sword OR Hammer
      Bash, Damage=20, WaterDash, Grapple, Sword
      Bash, SentryJump=1, Glide
      Bash, SwordSJump=1, Grapple
      Bash, HammerSJump=1, Grapple, Dash
      Bash, HammerSJump=1, Grapple, Damage=20, Sword
    kii:
      # these paths go through the hidden area below the soup
      Bash, Grenade=1, Dash OR Shuriken=1 OR Sentry=1 OR Flash=1 OR Spear=1
      Bash, Grenade=2
      # these paths work with both furnace states (even though sometimes through different routes)
      # paths that go to the right if the furnace is lit
      DoubleJump, Dash OR Sword OR Hammer OR Sentry=4
      Grapple, Dash OR Sword OR Hammer
      Grapple, Glide, Sentry=4
      Grapple, Glide, Sentry=3, Damage=20
      Grapple, Sentry=6
      Water, DoubleJump, Shuriken=1 OR Sentry=1 OR Flash=1 OR Spear=1
      Damage=20, DoubleJump, Shuriken=1 OR Sentry=1 OR Flash=1 OR Spear=1
      Grapple, Sentry=4, Water OR Damage=20
      Grapple, Sentry=3, Damage=20, Water OR Damage=20
      Bash, Grenade=1, Damage=20, Water OR Damage=20
      # paths that go above if the furnace is lit
      Bash, Glide
      Bash, DoubleJump, Shuriken=1 OR Sentry=1 OR Flash=1 OR Spear=1 OR Damage=20
      Bash, WaterDash, Grapple, Shuriken=2, Damage=20, Water OR Damage=20
      Bash, Grapple, Sentry=5
      Bash, Grapple, Damage=20, Shuriken=3
      Bash, Grapple, Damage=40, Shuriken=2
    unsafe:
      SentryJump=1
      DoubleJump, Sword, Hammer  # Pogo the gorlek, wall jump under the hidden passage and djump+hammer upslash. You need to not use any forwards slashes with sword in order to have your hammer upslash available
  conn UpperReach.UpperSoupFrozen:
    moki, UpperReach.FreezeFurnace:
      DoubleJump
      Bash, Grenade=1
    gorlek: UpperReach.FreezeFurnace, Sword OR Hammer
    kii: UpperReach.FreezeFurnace, Dash OR Glide OR Shuriken=1 OR Sentry=1 OR Flash=1
    unsafe: UpperReach.FreezeFurnace, Blaze=1 OR Spear=1
  conn UpperReach.UpperSoupThawed:
    unsafe, UpperReach.ThawFurnace:
      WaterDash, Sword, Water OR Damage=20
      WaterDash, Hammer, Water OR Damage=20
      WaterDash, Dash, Water OR Damage=20  # dive launch
  conn UpperReach.OutsideTreeRoom:  # when changing or adding paths, keep in mind that there are derived paths to UpperSoup
    # The floating platform in the water only spawns if you reload from menu nearby.
    moki, UpperReach.ThawFurnace:
      Water, Combat=ShieldMiner OR DoubleJump OR Bash
      DoubleJump, Dash, Glide
    gorlek, UpperReach.ThawFurnace:
      Water, WaterDash, Glide OR Sword  # go up to get over the enemy
      Damage=20, WaterDash, Combat=ShieldMiner OR DoubleJump OR Bash
      DoubleJump, TripleJump OR Damage=20
      DoubleJump, Dash, Sword OR Hammer
      Combat=ShieldMiner, Damage=20, Dash OR Glide OR Sword OR Hammer
      Bash, Damage=20, Dash OR Glide OR Sword OR Hammer
      Grapple, DoubleJump
      Grapple, Dash, Glide, Combat=ShieldMiner OR Bash
      Grapple, Damage=20, Combat=ShieldMiner OR Bash
    kii, UpperReach.ThawFurnace:
      Water OR Damage=20
      DoubleJump, Dash OR Glide OR Sword OR Hammer OR Sentry=3
      Dash, Sword OR Hammer
      Grapple, Dash OR Glide OR Sword OR Hammer OR Sentry=2
    unsafe, UpperReach.ThawFurnace:
      DoubleJump OR Dash OR Sword OR Hammer OR Glide OR Grapple OR Shuriken=1 OR Sentry=1 OR Flash=1 OR Spear=1  # QTM near the waterfall to make a floating platform appear
  conn UpperReach.KeystoneSnapPlant:  # when changing or adding paths, keep in mind that there are derived paths to UpperSoup
    gorlek: Launch
    kii: Bash, DoubleJump, TripleJump
  conn UpperReach.KeystoneSnapPlantThawed:
    moki, UpperReach.ThawFurnace:
      Bash, DoubleJump, Grapple OR Glide
      Bash, Water, WaterDash, Dash, Glide
      Bash, Grenade=1, Dash, Glide
      Bash, Launch
    gorlek, UpperReach.ThawFurnace:
      Bash, DoubleJump
      Bash, WaterDash, Glide, Water OR Damage=20
      Bash, Water, WaterDash, Grapple, Dash OR Sword OR Damage=20
      Bash, Damage=20, WaterDash, Grapple, Dash OR Sword
      Bash, Grenade=1, Glide
      Bash, Grenade=1, Grapple, Dash OR Sword OR Damage=20
      Bash, SentryJump=1, Glide
      Bash, SwordSJump=1, Grapple
      Bash, HammerSJump=1, Grapple, Dash OR Damage=20
    kii, UpperReach.ThawFurnace:
      Bash, Glide  # Bash the gorlek to reach the plant
      Bash, WaterDash, Grapple, Water OR Damage=20
      Bash, Grapple, Dash OR Sword OR Hammer OR Shuriken=2 OR Sentry=2 OR Flash=2
      Bash, Grapple, Damage=20, Shuriken=1 OR Sentry=1 OR Flash=1 OR Blaze=2
    unsafe, UpperReach.ThawFurnace:
      Sword, Damage=20
  conn LowerReach.BelowTokk: free

# checkpoint at -369, -3917
# checkpoint at -216, -3895

anchor UpperReach.KeystoneSnapPlant at -231, -3865:  # At the snap plant with MiddleLeftKS in its mouth
  conn UpperReach.KeystoneSnapPlantPaths: free
  conn UpperReach.KeystoneSnapPlantThawedPaths:
    moki: UpperReach.ThawFurnace
  conn UpperReach.UpperSoup:  # mirrored in thawed variant
    moki:
      Glide OR Launch
      DoubleJump, Dash
    gorlek:
      Sword
      DoubleJump, TripleJump OR Hammer OR Damage=20
      Dash, Hammer OR Damage=20
    kii:
      DoubleJump, Shuriken=1 OR Sentry=1 OR Flash=1 OR Spear=1
      Dash, Shuriken=1 OR Sentry=1 OR Flash=1 OR Blaze=1 OR Spear=1
      Hammer, Shuriken=1 OR Sentry=1 OR Flash=1 OR Damage=20
      Sentry=3
      Damage=20, Shuriken=1 OR Sentry=2
    unsafe:
      Damage=40

anchor UpperReach.KeystoneSnapPlantThawed at -231, -3865:
  conn UpperReach.KeystoneSnapPlantPaths: free
  conn UpperReach.KeystoneSnapPlantThawedPaths: free
  conn UpperReach.UpperSoupThawed:  # mirrored in main variant
    moki:
      Glide OR Launch
      DoubleJump, Dash
    gorlek:
      Sword
      DoubleJump, TripleJump OR Hammer OR Damage=20
      Dash, Hammer OR Damage=20
    kii:
      DoubleJump, Shuriken=1 OR Sentry=1 OR Flash=1 OR Spear=1
      Dash, Shuriken=1 OR Sentry=1 OR Flash=1 OR Blaze=1 OR Spear=1
      Hammer, Shuriken=1 OR Sentry=1 OR Flash=1 OR Damage=20
      Sentry=3
      Damage=20, Shuriken=1 OR Sentry=2
    unsafe:
      Damage=40

anchor UpperReach.KeystoneSnapPlantPaths at -231, -3865:
  pickup UpperReach.MiddleLeftKS: free
  pickup UpperReach.LowerKS:
    gorlek: DoubleJump, TripleJump
    kii: DoubleJump
    unsafe: Sword

  conn UpperReach.KeystoneRoom:  # check for redundancies with UpperSoup
    moki: DoubleJump OR Dash
    gorlek: Hammer OR Damage=20
    kii: Shuriken=1 OR Sentry=1 OR Flash=1 OR Blaze=1 OR Spear=1

anchor UpperReach.KeystoneSnapPlantThawedPaths at -231, -3865:
  pickup UpperReach.LowerKS:
    moki: Glide
    gorlek:
      Sword
      Dash, Bash OR Grapple OR Damage=10
      Hammer, Bash OR Grapple OR Damage=10
      Dash, Hammer
      Damage=20, Grapple
    kii: Dash OR Hammer OR Shuriken=1 OR Sentry=1 OR Flash=1 OR Blaze=2 OR Damage=20
    unsafe: free

anchor UpperReach.UpperSoup at -215, -3877:  # At the soup
  conn UpperReach.UpperSoupPaths: free
  conn UpperReach.UpperSoupFrozenPaths:
    moki: UpperReach.FreezeFurnace
  conn UpperReach.UpperSoupThawedPaths:
    moki: UpperReach.ThawFurnace

anchor UpperReach.UpperSoupFrozen at -215, -3877:
  conn UpperReach.UpperSoupPaths: free
  conn UpperReach.UpperSoupFrozenPaths: free

anchor UpperReach.UpperSoupThawed at -215, -3877:
  conn UpperReach.UpperSoupPaths: free
  conn UpperReach.UpperSoupThawedPaths: free

anchor UpperReach.UpperSoupPaths at -215, -3877:
  refill Checkpoint

  pickup UpperReach.SoupOre: free
  pickup UpperReach.LowerKS:  # check for redundancies with KeystoneSnapPlant
    gorlek: DoubleJump, TripleJump, Glide
    kii:
      DoubleJump, TripleJump
      Flap, Bash  # Use the soup projectile. Bash the gorlek first so you get enough height from it.
      Glide, DoubleJump, Hammer OR Sentry=1 OR Flash=1 OR Shuriken=1
    unsafe:
      DoubleJump, Dash OR Hammer OR Sentry=1
      Sword, Damage=20, Damage=20  # go through the mortar room
  pickup UpperReach.UpperKS:
    moki:
      DoubleJump, Bash
      Launch
    gorlek: Bash
    unsafe: SwordSJump=1, Damage=20, DoubleJump OR Hammer  # dboost in the spike at the right of the enemy and sjump from here
  pickup UpperReach.SwingPoleEX:
    moki:
      DoubleJump
      Bash, Grenade=1
      Launch
    gorlek:
      Bash OR Hammer
      SentryJump=1
    kii: Spear=1
    unsafe:  # Since the cooled state solves by itself, all paths can use the heated state implicitely without any risk of softlocking
      Sword
      Damage=20
      # Dash, Sword, Damage=10  # upslash+dash in the icy part of the pole

  conn UpperReach.KeystoneRoom: free
  conn UpperReach.KeystoneSnapPlant:
    moki: Launch, DoubleJump OR Dash OR Glide
    gorlek: Damage=20, DoubleJump, TripleJump
    kii:
      Damage=20, DoubleJump, Dash OR Sword OR Hammer OR Sentry=2
      Damage=40, DoubleJump OR Dash
      Dash, Hammer, Damage=20
      Dash, Sword, Damage=40
    unsafe:
      DoubleJump, TripleJump
      DoubleJump, Damage=20, Sentry=1 OR Flash=1 OR Shuriken=1
      SwordSJump=1, Damage=20  # start at the soup, need to weapon stall to land further left on the spikes
      Damage=20, Grenade=1, Sword OR Hammer OR DoubleJump OR Dash OR Glide  # GrenadeJump=1 start at the soup, need to land further left on the spikes

anchor UpperReach.UpperSoupFrozenPaths at -215, -3877:
  refill Checkpoint

  pickup UpperReach.UpperKS:
    unsafe: SwordSJump=1, Damage=20  # dboost in the spike at the right of the enemy and sjump from here
  pickup UpperReach.SwingPoleEX:
    gorlek: Dash OR Sword
    kii: Glide OR Hammer OR Sentry=1 OR Flash=1 OR Shuriken=1
    unsafe: free

  conn UpperReach.UpperSoupThawedPaths:  # light the furnace without dropping down
    unsafe:
      Grenade=1
      Flap, Bash

anchor UpperReach.UpperSoupThawedPaths at -215, -3877:
  refill Checkpoint

  pickup UpperReach.LowerKS:
    moki: Glide
    gorlek:
      Sword
      Dash, Hammer
    kii: Dash OR Sentry=2 OR Blaze=4
    unsafe: Damage=20, Sentry=1 OR Flash=1 OR Shuriken=1 OR Blaze=2
  pickup UpperReach.MiddleRightKS:
    moki:
      DoubleJump
      Bash, Grenade=1
      Launch
    gorlek:
      Bash OR Hammer
      SentryJump=1
    kii: Spear=1
    unsafe:
      Sword
      Damage=20
      # Dash, Sword, Damage=10  # upslash+dash in the icy part of the pole

  conn UpperReach.OutsideTreeRoom: free

anchor UpperReach.OutsideTreeRoom at -169, -3911:  # In front of the keystone door
  refill Checkpoint
  refill Energy=3:
    moki, UpperReach.ThawFurnace, BreakCrystal:
      Water, Grapple, DoubleJump OR Dash OR Glide
      Launch
    gorlek, UpperReach.ThawFurnace:
      BreakCrystal, Grapple, DoubleJump OR Dash
      BreakCrystal, DoubleJump, TripleJump OR Dash
      Water, BreakCrystal, Bow OR Spear
      Water, Grapple, BreakCrystal, Sword OR Hammer
    kii, UpperReach.ThawFurnace:
      Water, BreakCrystal, Grenade

  state UpperReach.KeystoneDoor:
    moki: Keystone=4

  pickup UpperReach.SwimEX:
    moki: UpperReach.ThawFurnace, Water

  conn UpperReach.UpperSoup:
    moki, UpperReach.ThawFurnace:
      Grapple, DoubleJump
      Bash, Grenade=1, DoubleJump
    gorlek, UpperReach.ThawFurnace:
      Grapple, Dash
      DoubleJump, TripleJump OR Dash
      Bash, Grenade=1, Dash
      Bash, Grenade=1, Damage=20, Glide OR Sword OR Hammer
    kii, UpperReach.ThawFurnace:
      DoubleJump, Sword OR Hammer OR Shuriken=1 OR Sentry=1 OR Flash=1 OR Spear=1
      Grapple, Sword OR Hammer OR Sentry=4
      Grapple, Sentry=3, Damage=20
      Bash, Grenade=1, Sword OR Hammer OR Shuriken=1 OR Sentry=1 OR Flash=1 OR Damage=20
    unsafe: UpperReach.ThawFurnace, DoubleJump, Glide
  conn UpperReach.TreeRoomLedge:
    moki: UpperReach.KeystoneDoor
  # backwards connection can't get through the Icefall

anchor UpperReach.TreeRoomLedge at -136, -3911:  # On the ledge to the left and above the tree
  state UpperReach.KeystoneDoor:
    moki: Keystone=4

  pickup UpperReach.TreeOre:
    moki:
      Bash, Grenade=1, DoubleJump, Dash OR Glide
      Bash, Grenade=1, Dash, Glide
      Launch, DoubleJump OR Dash OR Glide
    gorlek:
      Bash, Grenade=1, Glide
      Bash, Grenade=1, DoubleJump, Sword OR Hammer
      Bash, Grenade=1, Dash, Sword OR Hammer
      Launch, Sword OR Hammer
      Launch, Bash, Grenade=1
      SentryJump=1, DoubleJump, Dash OR Glide
    kii:
      Bash, Grenade=1, Dash OR Sword OR Sentry=3
      Bash, Grenade=1, Hammer, Shuriken=1 OR Sentry=1 OR Flash=1
    unsafe:
      Bash, Grenade=1, Hammer
      SentryJump=1, DoubleJump OR Dash OR Glide
      Launch

  conn UpperReach.TreeRoom: free
  # backwards connection can't get through the Icefall

anchor UpperReach.TreeRoom at -107, -3933:  # At the tree
  refill Checkpoint:  # the hut door saves
    unsafe: free
  refill Energy=4:  # fast respawning crystal
    moki: BreakCrystal

  quest UpperReach.SpringSeed:
    moki: Grenade=1
    gorlek: SentryBurn=1  # Use sentry to light the lantern

  pickup UpperReach.LightBurstTree: free
  pickup UpperReach.WellEX: free
  pickup UpperReach.HiddenEX:
    moki: Grenade=1
    gorlek: SentryBurn=1  # Use sentry to melt the ice
  pickup UpperReach.TreeOre:
    gorlek: Bash, Grenade=1, DoubleJump, TripleJump
    kii:
      Bash, Grenade=1, DoubleJump
      DoubleJump, TripleJump, Dash OR Glide OR Sword OR Hammer OR Sentry=2  # Climb the right wall

  conn UpperReach.TreeRoomLedge:
    moki:
      Bash, Grenade=3
      Launch
    gorlek:
      Bash, Grenade=1, DoubleJump, TripleJump
      SentryJump=1, Grenade=2
      SentryJump=2, SentryBurn=2
    kii:
      DoubleJump, TripleJump
      Bash, Grenade=2, DoubleJump  # go up to the ore
      Bash, Grenade=1, DoubleJump, Dash OR Glide OR Sword  # go up to the ore
      Bash, Grenade=1, DoubleJump, Hammer, Shuriken=1 OR Sentry=1 OR Flash=1  # go up to the ore

region UpperDepths:
  moki: Danger=40, Regenerate
  gorlek: Regenerate
  kii: Regenerate
  unsafe: free

anchor UpperDepths.Entry at 161, -4340:  # The little standable ground below the entrance
  pickup UpperDepths.EntrySpikesEX:
    moki: Glide
    gorlek: Damage=10
    unsafe: free

  conn UpperDepths.FirstFirefly:
    moki:
      Glide, Combat=2xBombSlug+2xBat+SneezeSlug
      Glide, Combat=2xBombSlug, Bash
    gorlek:
      Glide, Combat=Bat OR Bash
      Combat=2xBombSlug, Damage=30, Bash, DoubleJump OR Dash  # Lots of possibilities here but Bash is the most reliable way to avoid too much damage
  conn EastHollow.AboveDepths:
    moki: EastHollow.DepthsOpen, Glide
    gorlek, EastHollow.DepthsOpen:
      Launch, DoubleJump OR Damage=10
      SentryJump=1, Launch
    unsafe, EastHollow.DepthsOpen:
      Launch
      Bash, Grenade=1, DoubleJump, TripleJump
      Bash, Grenade=2, DoubleJump  # wall jump on the right wall, go to the safe spot in the spikes, grenade bash again from here
      SentryJump=2, DoubleJump  # same as above

# checkpoint at 147, -4392

anchor UpperDepths.FirstFirefly at 211, -4391:  # Where the Voice dialogue plays
  refill Checkpoint

  pickup UpperDepths.EntryRoofEX:
    moki:
      Bash, DoubleJump OR Dash
      Grapple, DoubleJump, Dash
      Launch
    gorlek:
      Bash, Grenade=1
      Grapple, DoubleJump, TripleJump OR Glide
      SentryJump=1, Combat=Bat, DoubleJump OR Dash
    unsafe:
      Bash
      SentryJump=1, Combat=Bat, Glide, Damage=30
  pickup UpperDepths.EntryOre:
    moki:
      Combat=Bat, Grapple, DoubleJump
      Bash, DoubleJump OR Grapple
      Launch
    gorlek:
      Grapple, DoubleJump
      Bash OR SentryJump=1
    unsafe:
      DoubleJump, TripleJump
      Hammer, DoubleJump
      Grenade=1
      DoubleJump, Shuriken, Sword, Deflector
  pickup UpperDepths.LeftEntryKS:  # paths breaking the firefly egg; others can go from the anchor below
    moki:
      BreakWall=1, Combat=Spiderling, Grapple, DoubleJump OR Dash OR Glide
      BreakWall=1, Bash, Grapple, DoubleJump OR Dash OR Glide
      BreakWall=1, Launch
      Bow=1, Combat=Spiderling OR DoubleJump OR Bash OR Launch
      Spear=1, Combat=Spiderling OR DoubleJump OR Bash OR Launch
    gorlek:
      BreakWall=1, Grapple
      BreakWall=1, DoubleJump, TripleJump OR Dash OR Glide  # Glide happens to automatically line up with the safe spot, Sword doesn't
      Bow=1 OR Spear=1  # break the firefly egg from a distance
      SwordSJump=1, DoubleJump OR Dash OR Glide  # Go as close to spikes as possible, do SentryJup and the Sword hower + the skill you have
    unsafe: Bash  # make friends with the spiderling
  # a higher difficulty can put paths directly to swimec using the firefly egg here

  conn UpperDepths.Entry:
    moki:
      Glide, Combat=2xBombSlug+2xBat+SneezeSlug
      Glide, Combat=2xBombSlug, Bash
    gorlek:
      Glide, Bash, Combat=BombSlug OR Damage=10
      Glide, Combat=BombSlug+Bat
      Glide, Combat=Bat, Damage=10
      Launch, DoubleJump, TripleJump, Dash, Bash, Damage=30
    unsafe: Glide
  conn UpperDepths.FirstKSRoom: free

anchor UpperDepths.FirstKSRoom at 223, -4420:  # Below the first firefly egg
  refill Checkpoint:  # this checkpoint is easy to walk past
    unsafe: free
  refill Energy=3:  # this crystal is in the darkness
    unsafe: BreakCrystal

  pickup UpperDepths.LeftEntryKS:
    moki: DepthsLight, Combat=Spiderling OR DoubleJump OR Bash OR Launch
    gorlek: DepthsLight
  pickup UpperDepths.SwimEC:
    moki: DepthsLight, Water, Combat=Spiderling OR DoubleJump OR Bash OR Launch
    gorlek:
      DepthsLight, Water
      DepthsLight, ShurikenBreak=20, DoubleJump OR Dash OR Bash OR Glide OR Sword OR Hammer OR Damage=30

  conn UpperDepths.FirstFirefly:
    moki:
      Grapple, DoubleJump, Combat=Spiderling+WeakSlug OR Bash
      Launch, DoubleJump OR Grapple
    gorlek:
      Grapple, Combat=WeakSlug, DoubleJump OR Damage=30
      Grapple, Bash, DoubleJump OR Damage=30
      SentryJump=1, DoubleJump, Damage=30, Combat=2xSpiderling OR Bash
      Bash, Grenade=1, DoubleJump, Damage=30  # Possible without dmg if you go and jump from the left wall for additional height
      Launch
  conn UpperDepths.KeydoorLedge:
    moki:
      DoubleJump, Grapple
      Bash, Grenade=1, DoubleJump OR Dash OR Glide OR Grapple
      Launch
    gorlek:
      Grapple, Dash OR Glide OR Sword
      DoubleJump, TripleJump, Dash OR Glide OR Sword
      Bash, Grenade=1
      SwordSJump=1
      HammerSJump=1, DoubleJump OR Dash OR Glide OR Grapple
  conn UpperDepths.RightKeystonePath:
    gorlek:
      Bash, Grenade=1, DoubleJump OR Dash OR Glide
      Glide, DoubleJump OR Dash

# checkpoint at 136, -4425
# checkpoint at 297, -4376

anchor UpperDepths.KeydoorLedge at 285, -4407:  # In front of the entry keystone door
  refill Checkpoint:
    moki: UpperDepths.EntryKeystoneDoor

  state UpperDepths.LightPuzzle:  # breaking the corruption blocking the light
    moki, UpperDepths.EntryKeystoneDoor, BreakWall=16, BreakWall=16:
      DoubleJump, Bash, Grapple
      Bash, Launch
    gorlek, UpperDepths.EntryKeystoneDoor, BreakWall=16, BreakWall=16:
      DoubleJump, Grapple, Combat=Spiderling+SneezeSlug
      Bash, DoubleJump, TripleJump
      Bash, DoubleJump, Damage=30, Dash OR Glide OR Sword
      Bash, Grenade=2, Combat=Spiderling+SneezeSlug, DoubleJump OR Dash
      Launch, DoubleJump OR Dash OR Glide OR Sword
  state UpperDepths.EntryKeystoneDoor:
    moki: Keystone=2

  conn UpperDepths.FirstKSRoom:
    moki: DoubleJump OR Dash OR Grapple OR Glide OR Launch
    gorlek: Sword OR Hammer OR Damage=30
    unsafe: free
  conn UpperDepths.RightKeystonePath:
    moki:
      Grapple, DoubleJump OR Dash
      Glide OR Launch
    gorlek:
      DoubleJump, TripleJump OR Dash OR Sword OR Hammer  # With Hammer first do howering, then press DoubleJump
      Grapple, Sword
  conn UpperDepths.BelowHive:
    moki, UpperDepths.EntryKeystoneDoor, UpperDepths.LightPuzzle OR DepthsLight:
      Bash, DoubleJump, Grapple
      Bash, Grenade=1, DoubleJump OR Dash OR Glide OR Grapple
      Launch
    gorlek, UpperDepths.EntryKeystoneDoor:
      UpperDepths.LightPuzzle OR DepthsLight:
        DoubleJump, Grapple
        Bash, Grenade=1, DoubleJump OR Dash OR Glide OR Grapple
        Launch

anchor UpperDepths.RightKeystonePath at 305, -4426:  # at the ledge below the entry keydoor, going towards the keystone
  refill Checkpoint

  pickup UpperDepths.RightEntryKS:
    moki:
      Grapple, DoubleJump
      Launch
    gorlek:
      Grapple
      DoubleJump, TripleJump
      DepthsLight, DoubleJump OR Dash OR Glide OR Sword  # use the poles hanging from the ceiling
      DepthsLight, Bash, Grenade=1
      DepthsLight, SentryJump=1

  conn UpperDepths.FirstKSRoom:
    moki:
      Grapple, DoubleJump
      Launch, DoubleJump OR Dash OR Glide
    gorlek:
      Grapple, Dash OR Damage=30
      Grapple, SentryJump=1
      Launch

anchor UpperDepths.BelowHive at 422, -4402:  # Below the Hive, on top of the tunnel leading downwards
  refill Checkpoint
  refill Full:  # use the teleporter (mirror of connecting to the teleporter and then back here)
    moki:
      BreakWall=1, Grapple, Bow OR Spear
      BreakWall=1, Launch
      DepthsLight, Grapple OR Launch
      DepthsLight, Bash, Grenade=1
    gorlek:
      Grapple, BreakWall=1, Bow OR Spear OR Shuriken OR Grenade
      DoubleJump, TripleJump, BreakWall=1, Bow OR Spear OR Shuriken OR Grenade
      SentryJump=1, Grapple  # use the weapon to break the firefly egg
      SentryJump=1, DoubleJump, TripleJump  # use the weapon to break the firefly egg
      DepthsLight, Damage=30, DoubleJump OR Dash
      DepthsLight, SentryJump=1
  refill Energy=3:
    moki: BreakCrystal, DoubleJump OR Launch

  state UpperDepths.EntryKeystoneDoor:  # mirror of connections to keydoor ledge
    moki: Keystone=2, DepthsLight, DoubleJump OR Dash OR Glide OR Launch
    gorlek, Keystone=2:
      DepthsLight, Sword OR Hammer OR Damage=30
      Dash, Launch

  quest UpperDepths.LightcatcherSeed:
    gorlek: ShurikenBreak=20, DepthsLight, DoubleJump OR Dash OR Glide OR Sword

  pickup UpperDepths.HiveEX:
    moki: Bash OR Launch  # bash makes paths destroying the hive redundant in moki
    gorlek:
      Combat=Nest, Grapple, DoubleJump  # use sword or hammer from combat to hover
      Combat=Nest, SentryJump=1

  conn UpperDepths.KeydoorLedge:  # solving the light puzzle can't meaningfully softlock this since it means you can already access the other side
    moki: UpperDepths.EntryKeystoneDoor, DepthsLight, DoubleJump OR Dash OR Glide OR Launch
    gorlek, UpperDepths.EntryKeystoneDoor:
      DepthsLight, Sword OR Hammer OR Damage=30
      Dash, Launch
  conn UpperDepths.Teleporter:
    moki:
      Grapple OR Launch
      DepthsLight, Bash, Grenade=1
    gorlek:
      DoubleJump, TripleJump
      DepthsLight, Damage=30, DoubleJump OR Dash
      DepthsLight, SentryJump=1
  conn UpperDepths.Central:  # paths using the firefly have to go from the teleporter
    moki: DepthsLight, DoubleJump OR Dash OR Glide OR Launch  # a bit scary...
    gorlek: DepthsLight
  conn UpperDepths.LowerConnection:
    moki: DepthsLight  # a bit scary...
  # so far, all connections to morapath going past the seed would be redundant with going to the teleporter first

# checkpoint at 529, -4399

anchor UpperDepths.Teleporter at 513, -4361:  # The spirit well
  refill Full

  pickup UpperDepths.TeleporterEX: free  # just a few steps away in the darkness

  conn Teleporters: free
  conn UpperDepths.BelowHive:
    moki:
      BreakWall=1, Bow OR Spear
      BreakWall=1, Launch
      DepthsLight
    gorlek:
      BreakWall=1, Shuriken OR Grenade
      SentryJump=1  # use the weapon to break the firefly egg
      Dash, Damage=30 OR Launch  # spam and land in the spikes or catch with launch
  conn UpperDepths.Central:  # paths using depthslight already solve connection through the midway anchor
    moki:
      BreakWall=1, Bow, DoubleJump OR Dash OR Glide OR Launch  # a bit scary...
      BreakWall=1, Spear, DoubleJump OR Dash OR Glide OR Launch  # a bit scary...
      BreakWall=1, Launch
    gorlek:
      BreakWall=1, Bow OR Spear OR Shuriken OR Grenade
      SentryJump=1  # use the weapon to break the firefly egg
  conn UpperDepths.OutsideMoraFight:
    gorlek: ShurikenBreak=20

anchor UpperDepths.Central at 464, -4484:  # The firefly egg to the right of the second keystone door
  refill Checkpoint
  refill Energy=3:  # in the dark above
    unsafe: BreakCrystal, Launch

  state UpperDepths.CentralKeystoneDoor:
    moki: Keystone=2

  conn UpperDepths.SecondKSRoom:
    moki:
      Combat=2xSpiderling, BreakWall=1  # combat will provide a weapon, depthslight would be redundant here
      Bash, DepthsLight OR BreakWall=1
    gorlek: free  # don't look behind oriLurk
  conn UpperDepths.LowerConnection:
    moki: UpperDepths.CentralKeystoneDoor
  conn UpperDepths.BelowHive:
    moki: DepthsLight, Launch
    gorlek:
      DepthsLight, Bash, Grenade=1, DoubleJump, TripleJump OR Damage=10
      DepthsLight, SentryJump=1, DoubleJump, TripleJump, Damage=10

anchor UpperDepths.SecondKSRoom at 542, -4467:  # The egg of the firefly circling through the keystone room
  refill Checkpoint
  refill Energy=4:
    moki: BreakCrystal
  # a great number of energy crystals on the way through the dark have not been considered (they would probably even out since more anchors would also increase the flash cost)

  pickup UpperDepths.RightHealthKS:
    moki: BreakWall=1 OR DepthsLight
    gorlek: free
  pickup UpperDepths.LeftHealthKS:
    moki:
      BreakWall=1, DoubleJump, Dash OR Glide
      DepthsLight, DoubleJump, Dash OR Glide
      DepthsLight, DoubleJump, Bash, Grenade=1
      Launch, BreakWall=1 OR DepthsLight
    gorlek:
      DoubleJump, TripleJump, BreakWall=1 OR DepthsLight
      Dash, Glide, BreakWall=1 OR DepthsLight
      Sword, DoubleJump OR Dash  # break the firefly egg and hover
      DepthsLight, Bash, Grenade=1
      DepthsLight, SentryJump=1
      Launch
  pickup UpperDepths.KeystoneHC:
    moki:
      BreakWall=1, DoubleJump, Dash, Glide
      DepthsLight, DoubleJump, Dash OR Glide
      Launch, BreakWall=1 OR DepthsLight
    gorlek:
      BreakWall=1, DoubleJump, TripleJump OR Dash OR Glide
      DepthsLight, DoubleJump, TripleJump
      Dash, Launch
    unsafe:
      DepthsLight, DoubleJump, Sword
  pickup UpperDepths.BossPathEX:  # saved for later to know redundancies with the new anchor
    moki:
      DepthsLight, DoubleJump, Dash
      DepthsLight, DoubleJump, Bash, Grenade=1
      DepthsLight, Launch
    gorlek:
      DepthsLight, SentryJump=1, DoubleJump
      Launch
    unsafe:
      DepthsLight, DoubleJump, Sword

  conn UpperDepths.Central:
    moki:
      Combat=Spiderling, DepthsLight OR BreakWall=1
      Bash, DepthsLight OR BreakWall=1
    gorlek: DepthsLight OR BreakWall=1 OR Dash OR Bash OR Glide OR Launch OR Sword OR Hammer OR Damage=10  # with DoubleJump it's still quite easy to take damage
  conn UpperDepths.MoraPath:
    moki:
      DepthsLight, DoubleJump, Grapple, Dash OR Glide
      DepthsLight, Launch
    gorlek:
      DepthsLight, DoubleJump
      DepthsLight, Dash, Damage=30
      DepthsLight, Bash, Grenade=1, Damage=30, Glide OR Sword
      DepthsLight, Bash, Grenade=2

anchor UpperDepths.MoraPath at 572, -4431:  # At the safe light during the dark path towards Mora
  refill Checkpoint
  refill Energy=3:
    moki: BreakCrystal

  quest UpperDepths.LightcatcherSeed:
    moki:
      DepthsLight, Grapple, DoubleJump, Dash
      DepthsLight, Combat=2xSpiderling, DoubleJump, Dash, Bash, Grenade=1  # clear the floor to bashgrenade
      DepthsLight, Launch
    gorlek:
      DepthsLight, Bash, DoubleJump OR Dash OR Glide OR Sword OR Damage=30
      DepthsLight, Combat=3xSpiderling, Grapple, DoubleJump OR Dash OR Glide OR Sword OR Damage=30
      DepthsLight, SwordSJump=1  # kill the spiderlings with the weapon
      DepthsLight, HammerSJump=1, DoubleJump OR Dash OR Glide OR Damage=30  # kill the spiderlings with the weapon
      DoubleJump, Dash, Bash, Grapple
      Launch

  conn UpperDepths.OutsideMoraFight:
    moki:
      DepthsLight, Grapple, DoubleJump, Dash OR Glide
      DepthsLight, Grapple, DoubleJump, Bash, Grenade=1
      DepthsLight, Launch
    gorlek:
      DepthsLight, Grapple, Dash, Damage=30, Glide OR Sword
      DepthsLight, DoubleJump, TripleJump
      DepthsLight, Grapple, Bash, Grenade=1, Dash OR Glide OR Sword
      DepthsLight, Bash, Grenade=2, DoubleJump OR Dash OR Glide OR Sword
      DepthsLight, Bash, Grenade=3
      DepthsLight, Grapple, SwordSJump=1
      DepthsLight, Grapple, HammerSJump=1, DoubleJump OR Dash OR Glide
      DepthsLight, SwordSJump=2
      DepthsLight, HammerSJump=2, DoubleJump OR Dash OR Glide
      DepthsLight, SentryJump=3
      Launch, DoubleJump OR Dash OR Glide
  conn UpperDepths.SecondKSRoom:
    moki: DepthsLight
  conn UpperDepths.BelowHive:  # many paths would be redundant with going to the teleporter
    gorlek, BreakWall=20:
      DepthsLight, Bash, Grapple, DoubleJump OR Dash OR Glide OR Sword OR Damage=30
      DepthsLight, Bash, Grenade=1, DoubleJump OR Dash OR Glide OR Sword OR Damage=30
      DepthsLight, Bash, SwordSJump=1
      DepthsLight, Bash, HammerSJump=1, DoubleJump OR Dash OR Glide OR Damage=30
      DepthsLight, Combat=3xSpiderling, Grapple, DoubleJump OR Dash OR Glide OR Sword OR Damage=30
      DepthsLight, SentryJump=1, Grapple, Glide OR Damage=30  # kill the spiderlings with the weapon
      DepthsLight, SentryJump=2, Glide OR Damage=30  # kill the spiderlings with the weapon
  # going to the keydoor should always be easier through the bottom path (keystone room) than going past the seed

anchor UpperDepths.OutsideMoraFight at 595, -4376:  # Directly left of Mora's lair
  refill Checkpoint

  conn MoraFight: free
  conn UpperDepths.Teleporter:
    moki, BreakWall=20:
      DoubleJump OR Launch
      Bash, Grenade=1
    gorlek: BreakWall=20, Dash OR Sword OR HammerSJump=1
    unsafe: BreakWall=20, Glide
  conn UpperDepths.MoraPath:
    moki: DepthsLight, DoubleJump OR Dash OR Glide
    gorlek: free

anchor MoraFight at 674, -4385:
  refill Full

  quest UpperDepths.ForestsEyes:
    moki: Boss=330, Regenerate, Damage=85, Flash, Bash, Grapple, DoubleJump OR Dash OR Launch
    unsafe: Boss=330, Flash, Bash, Grapple, DoubleJump OR Dash OR Launch

anchor UpperDepths.LowerConnection at 423, -4475:  # The firefly egg to the left of the second keystone door
  refill Checkpoint
  # energy crystal on the way to the trial not considered

  state UpperDepths.CentralKeystoneDoor:
    moki: Keystone=2

  pickup LowerDepths.BelowDoorOre:
    moki: DepthsLight  # It's hidden in a dark area, not hard to reach.
    gorlek: free  # the ore is a light source, lots of time to teleport out
  pickup LowerDepths.LeftEX:
    moki:
      Glide, BreakWall=1 OR DepthsLight
      Launch, BreakWall=1 OR DepthsLight
      DoubleJump, Dash, BreakWall=1 OR DepthsLight
    gorlek:
      Sword  # break the firefly egg and hover
      Hammer, DoubleJump OR Damage=30  # break the firefly egg and hover
      Dash, BreakWall=1 OR DepthsLight
      BreakWall=1, DoubleJump OR Damage=30
      DepthsLight, DoubleJump OR Damage=30

  conn UpperDepths.BelowHive:
    moki:
      DoubleJump, Grapple, BreakWall=1 OR DepthsLight
      Launch, BreakWall=1 OR DepthsLight
      DepthsLight, Bash, Grenade=2, DoubleJump
    gorlek:
      DepthsLight, Grapple, Bash, Grenade=1, Damage=10
      DepthsLight, Bash, Grenade=2, Damage=10, Dash OR Glide
      DepthsLight, Bash, Grenade=3, Damage=10
      DepthsLight, Grapple, SentryJump=1, Damage=10
      DepthsLight, SentryJump=2, DoubleJump
      DepthsLight, SentryJump=2, Damage=10, Dash OR Glide
      DepthsLight, SentryJump=3, Damage=10
      BreakWall=1, DoubleJump, TripleJump
      BreakWall=1, SentryJump=4
      SentryJump=1, DoubleJump, DepthsLight OR BreakWall=1
  conn UpperDepths.Central:
    moki: UpperDepths.CentralKeystoneDoor
  conn LowerDepths.West:
    moki:
      BreakWall=1, Dash, DoubleJump OR Glide
      DepthsLight, DoubleJump, Dash
      DepthsLight, Glide
      Launch, BreakWall=1 OR DepthsLight
    gorlek:
      Sword  # break the firefly egg and hover
      Dash, BreakWall=1 OR DepthsLight
      DoubleJump, DepthsLight OR BreakWall=1
      Damage=30, DepthsLight OR BreakWall=1
  conn LowerDepths.Central:
    moki:  # the paths in the dark are a bit treacherous...
      BreakWall=1, DoubleJump, Dash, Bash
      BreakWall=1, Launch, DoubleJump OR Glide
      DepthsLight, DoubleJump, Dash, Bash OR Glide
      DepthsLight, Bash, Glide
      DepthsLight, Bash, Grenade=1, DoubleJump OR Dash OR Glide
      DepthsLight, Launch, DoubleJump OR Dash OR Bash OR Glide
    gorlek:
      BreakWall=1, Dash, Glide  # take the shortcut through the darkness
      BreakWall=1, DoubleJump, Dash, TripleJump OR Glide OR Sword OR Damage=30
      BreakWall=1, Launch, Dash OR Bash OR Sword OR Hammer OR Damage=30
      DepthsLight, Glide
      DepthsLight, Bash, DoubleJump OR Dash OR Sword OR Hammer
      DepthsLight, Damage=30, DoubleJump OR Dash OR Sword
      DepthsLight, DoubleJump, TripleJump, Dash OR Sword OR Hammer
      DepthsLight, DoubleJump, Dash, Hammer
      DepthsLight, Dash, Sword
      DepthsLight, Launch, Sword OR Hammer OR Damage=30

region LowerDepths:
  moki: Danger=40, Regenerate
  gorlek: Regenerate
  kii: Regenerate
  unsafe: free

anchor LowerDepths.West at 322, -4510:  # At the Moki needing a Lantern
  refill Checkpoint
  refill Health=1:  # to the left
    gorlek:
      DoubleJump, TripleJump OR Dash OR Glide OR Sword
      Dash, Glide OR Sword
      Bash OR Launch
      Water, WaterDash
    unsafe:
      Hammer, DoubleJump OR Dash
      Glide, Sword OR Hammer
  refill Energy=3:  # to the left
    gorlek, BreakCrystal:
      DoubleJump, TripleJump OR Dash OR Glide OR Sword
      Dash, Glide OR Sword
      Bash OR Launch
      Water, WaterDash
    unsafe:
      Hammer, DoubleJump OR Dash
      Glide, Sword OR Hammer
  # energy crystal on the way not considered

  quest LowerDepths.HandToHandSilk:
    moki: GladesTown.HandToHandLantern

  pickup LowerDepths.SwimEC:
    moki: Water, Bash, UpperDepths.ForestsEyes OR Flash
    gorlek: Water, Damage=10, UpperDepths.ForestsEyes OR Flash
  pickup LowerDepths.LeftEX:
    moki:
      DepthsLight, DoubleJump OR Dash OR Glide
      BreakWall=1, DoubleJump OR Dash OR Glide
    gorlek:
      DepthsLight, Sword OR Hammer
      BreakWall=1, Sword OR Hammer
    unsafe: DepthsLight OR BreakWall=1

  conn DepthsShrine:
    moki:
      Water, DoubleJump, Bash, UpperDepths.ForestsEyes OR Flash
      Water, Bash, Grenade=1, Dash, UpperDepths.ForestsEyes OR Flash
      Water, Bash, Grenade=1, Glide, UpperDepths.ForestsEyes OR Flash
      Water, Launch, UpperDepths.ForestsEyes OR Flash
    gorlek:
      ShurikenBreak=20:
        DoubleJump, TripleJump OR Dash OR Glide OR Sword
        Dash, Glide OR Sword
        Bash OR Launch
        WaterDash, Water OR Damage=20
      Water, UpperDepths.ForestsEyes OR Flash:
        DoubleJump, TripleJump
        SentryJump=2
        Bash, Dash
        Bash, Grenade=1, DoubleJump OR Glide OR Sword OR Hammer
    unsafe:
      Water, UpperDepths.ForestsEyes OR Flash:
        Bash  # the bash off the lantern is a bit precise
        DoubleJump, Dash, Sword OR Hammer  # djump + upslash + dash to the reach the wall before the shrine
      ShurikenBreak=20, Hammer, DoubleJump OR Dash
      ShurikenBreak=20, Glide, Sword OR Hammer
  conn UpperDepths.LowerConnection:
    moki: DepthsLight, Launch
    gorlek:  # Can make it easier by adding BreakWall=1 and using the firefly
      DepthsLight, DoubleJump, Damage=10, TripleJump OR Dash OR Glide OR Sword OR Hammer
      DepthsLight, DoubleJump, TripleJump, Dash OR Glide OR Sword
    unsafe:
      DepthsLight, Damage=30, DoubleJump OR Dash  # Dash needs 4 arrows, djump needs 5
  conn LowerDepths.Central:
    moki, BreakWall=1 OR DepthsLight:
      DoubleJump, Bash, Dash  # combatting the bat would need bash anyway in moki
      Launch, DoubleJump OR Glide
    gorlek:
      BreakWall=1, DoubleJump, Bash, TripleJump OR Glide OR Sword OR Hammer
      BreakWall=1, Combat=Bat, DoubleJump, Dash, Glide
      BreakWall=1, SentryJump=1, Damage=10, Bash, Dash
      DepthsLight, DoubleJump, Bash, TripleJump OR Glide OR Sword OR Hammer
      DepthsLight, Combat=Bat, DoubleJump, Glide
      DepthsLight, Combat=Bat, DoubleJump, Dash, Damage=30, Sword OR Hammer
      DepthsLight, SentryJump=1, Damage=10, Bash, Dash OR Glide
      DepthsLight, Bash, Grenade=1, Damage=10, Glide OR Dash OR Sword OR Hammer
      DepthsLight, DoubleJump, TripleJump, Dash OR Sword OR Hammer  # 4 arrows with sword, 5 arrows with hammer
    unsafe, BreakWall=1 OR DepthsLight:
      Bash, Grenade=1, Damage=10
      Bash, Grenade=1, Dash, Sword OR Hammer
      Dash, SentryJump=1
      DoubleJump, Sword

anchor DepthsShrine at 213, -4515:
  refill Full

  pickup LowerDepths.CombatShrine:
    moki, Regenerate, Combat=3xBat+4xEnergyRefill+2xSneezeSlug+2xTentacle+4xEnergyRefill+2xBat+2xTentacle+4xEnergyRefill+Bat+SneezeSlug:
      Damage=65
      Damage=60, DoubleJump OR Dash
      Damage=50, Launch

anchor LowerDepths.Central at 482, -4536:  # Below where the trial starts
  refill Checkpoint

  pickup LowerDepths.RaceStartHC:
    moki:
      DoubleJump, Grapple, Dash OR DepthsLight
      Launch
    gorlek:
      DepthsLight, Bash, Grenade=1, DoubleJump OR Dash  # easiest from the platform right of the jump pad
      DepthsLight, SentryJump=1, DoubleJump OR Dash
      DepthsLight, DoubleJump, TripleJump  # climb the right wall. djump might be easy enough for gorlek.
    unsafe:
      DepthsLight, DoubleJump
      DepthsLight, Grapple, Sword OR Hammer OR Dash OR Glide  # grapple the light after using the jumpad to reach the platform above
  pickup LowerDepths.SpiritTrial:
    moki: LowerDepths.TrialActivation, DoubleJump, Dash, Bash, Grapple

  conn LowerDepths.East:
    moki:
      Bash, DoubleJump, Dash OR Glide
      Launch, DoubleJump OR Dash OR Bash OR Glide
    gorlek:
      Bash, DoubleJump, TripleJump OR Sword OR Hammer
      Bash, Dash, Glide OR Sword
      Launch, Damage=30
      DepthsLight, DoubleJump, Dash, Glide OR Sword
      DepthsLight, DoubleJump, TripleJump, Dash OR Sword OR Glide
    unsafe:
      DepthsLight, DoubleJump, TripleJump, Hammer
      Bash, DoubleJump OR Dash OR Glide OR Sword
      Launch
  conn UpperDepths.LowerConnection:
    moki:
      DepthsLight, Launch, Bash
      DepthsLight, Bash, DoubleJump
    gorlek:
      DepthsLight, Launch
      DepthsLight, Bash, Grenade=1, DoubleJump
      DepthsLight, Combat=WeakSlug, DoubleJump, TripleJump, Dash OR Bash OR Glide OR Sword OR Hammer OR Damage=30  # need 6 arrows
    unsafe:
      DepthsLight, Bash, Grenade=1, Dash OR Glide
      DepthsLight, Bash, Hammer OR Sword
      DepthsLight, Bash, Dash, Grapple OR Damage=30  # Dash in the spikes, you can reach the lantern from here or grapple the grappable light to reach the trial platform
      DepthsLight, Bash, Glide, Grapple OR Damage=30

# checkpoint at 478, -4517

anchor LowerDepths.East at 570, -4550:  # The lit up room on the trial path
  refill Checkpoint
  refill Energy=3:
    moki: BreakCrystal
  refill Energy=3:
    moki, BreakCrystal:
      Bash, DoubleJump OR Dash OR Glide
      Launch
    gorlek, BreakCrystal:
      Bash OR SentryJump=1
      DoubleJump, TripleJump OR Dash OR Glide OR Sword
    unsafe: DoubleJump, Hammer

  state LowerDepths.TrialActivation:  # Since you have to reach this place again in a race to get an advantage, only paths possible during a trial are meaningful
    moki: DoubleJump, Bash, Grapple

  pickup LowerDepths.SpiritSurgeShard:
    moki:
      DoubleJump, Grapple, Dash OR Glide
      Launch, DoubleJump OR Dash OR Grapple OR Glide
    gorlek:
      DoubleJump, Grapple
      Launch, Sword
      DepthsLight, Grapple, Dash OR Glide OR Sword
      DepthsLight, DoubleJump, TripleJump, Dash, Glide OR Damage=30
      DepthsLight, Bash, Grenade=1, DoubleJump, TripleJump, Dash OR Glide OR Damage=30
      DepthsLight, Bash, Grenade=1, DoubleJump, Dash, Damage=30
    unsafe:
      DoubleJump, TripleJump, Dash
      Launch
  pickup LowerDepths.LupoMap:
    moki, SpiritLight=150:
      Grapple, DoubleJump OR Dash OR Glide
      Launch, DoubleJump, Dash
      Launch, Glide
      DepthsLight, Glide
      DepthsLight, Launch, DoubleJump OR Dash
    gorlek, SpiritLight=150:
      Grapple, Sword
      Launch
      DepthsLight, DoubleJump, TripleJump, Dash OR Sword OR Hammer
      DepthsLight, DoubleJump, Dash, Sword OR Hammer
      DepthsLight, Damage=30, DoubleJump OR Dash OR Grapple OR Sword OR Hammer
    unsafe, SpiritLight=150:
      DoubleJump, TripleJump  # wjump on the left wall near the 1st grappable light above the spikes
      DoubleJump, Hammer, Dash  # djump+upslash+dash to reach the left wall near the 1st grappable light above the spikes

  conn UpperDepths.SecondKSRoom:
    moki, BreakWall=20:
      DepthsLight, DoubleJump, Bash, Grapple
      DepthsLight, Launch
    gorlek, BreakWall=20:
      DepthsLight, Bash, Grapple, Dash OR Sword
      DepthsLight, Bash, Grapple, Glide, Damage=30
      DepthsLight, Bash, SwordSJump=1
      DepthsLight, Bash, HammerSJump=1, DoubleJump OR Dash
      DepthsLight, Bash, SentryJump=1, Glide, Damage=30
      DepthsLight, Bash, Grenade=1, DoubleJump OR Dash OR Sword
      DepthsLight, Bash, Grenade=1, Glide, Damage=30
      DepthsLight, Bash, DoubleJump, TripleJump
      DepthsLight, DoubleJump, TripleJump, SwordSJump=1  # sjump before the lanterns, tjump+weapon stall to reach the breakable wall. Climb the right wall with tjump to reach the jumpad
      DepthsLight, DoubleJump, TripleJump, HammerSJump=1, Dash OR Glide  # sjump before the lanterns, tjump+weapon stall to reach the breakable wall. Climb the right wall with tjump to reach the jumpad
    unsafe, BreakWall=20:
      DepthsLight, Bash, Grapple, Hammer
      DepthsLight, DoubleJump, TripleJump
      DepthsLight, Bash, SentryJump=1 OR Grenade=1
  conn LowerDepths.TreeArea:
    moki:
      BreakWall=1, DoubleJump, Bash, Grapple, Dash OR Glide
      BreakWall=1, Launch, Bash, DoubleJump, Dash
      BreakWall=1, Launch, Bash, Glide
      BreakWall=1, Launch, Grapple, DoubleJump OR Dash OR Bash OR Glide
      DepthsLight, Bash, Grapple, DoubleJump OR Dash OR Glide
      DepthsLight, Launch, Bash OR Grapple
    gorlek:
      BreakWall=1 OR DepthsLight:  # These paths go the top route, so they can use the firefly egg
        Bash, DoubleJump, TripleJump, Damage=30, Hammer
        Launch, Grapple
        Launch, DoubleJump, TripleJump OR Dash OR Glide OR Bash OR Sword OR Hammer OR Damage=30
        Launch, Dash, Glide OR Bash OR Sword OR Hammer OR Damage=30
        Launch, Glide, Bash OR Damage=30
        Launch, Damage=30, Bash OR Sword
      BreakWall=1:  # These paths also go the top route, but would be redundant with other depthslight paths
        Bash, Grapple, DoubleJump
        Bash, Grapple, Dash, Glide OR Sword
        Bash, DoubleJump, TripleJump, Dash, Glide OR Sword
        Bash, DoubleJump, TripleJump, Damage=30, Dash OR Glide OR Sword
      DepthsLight:  # These paths only work on the bottom route, so they can't use the firefly
        Bash, Grapple, Sword
        Bash, DoubleJump, TripleJump, Dash OR Glide OR Sword
        Launch, Bash
    unsafe:
      BreakWall=1, Bash, Grapple, Sword OR Hammer
      Launch, DepthsLight OR BreakWall=1
      DepthsLight, DoubleJump, TripleJump, Grapple, Sword

  conn LowerDepths.Central:
    moki:
      Bash, DoubleJump OR Launch
      DepthsLight, Launch, DoubleJump, Dash OR Glide
    gorlek:
      Bash, Dash
      Launch
      DepthsLight, DoubleJump, TripleJump, Dash, Glide, Damage=30
    unsafe:
      DepthsLight, DoubleJump, TripleJump
      Bash  # make the last lantern swing to the left

# checkpoint at 621, -4579
# checkpoint at 693, -4515

anchor LowerDepths.TreeArea at 776, -4542:  # The flash tree
  refill Checkpoint
  refill Energy=4:
    moki: BreakCrystal

  # there could be a path to activate the trial here, but these aren't used currently...

  pickup LowerDepths.FlashTree: free
  pickup LowerDepths.RightEX:
    moki: DepthsLight OR Launch
    gorlek: Bash, Grenade=1
    unsafe: SentryJump=1

  conn LowerDepths.East:
    moki:
      DepthsLight, Glide OR Launch
      DepthsLight, DoubleJump, Bash OR Grapple
      DepthsLight, Dash, Bash OR Grapple
    gorlek:
      DepthsLight, DoubleJump, TripleJump, Dash OR Sword OR Hammer OR Damage=30
      DepthsLight, DoubleJump, Dash, Sword OR Hammer OR Damage=30
      DepthsLight, DoubleJump, Damage=30, Sword OR Hammer
    unsafe:
      DepthsLight, Sword, Bash OR Grapple
      DepthsLight, Hammer, Bash OR Grapple

region PoolsApproach:
  moki: Danger=25
  gorlek: free
  kii: free
  unsafe: free

anchor PoolsApproach.MillPathCheckpoint at -826, -4130:  # The checkpoint halfway between Mill Approach and Mill Path (added mostly because the paths through here reached ridiculous complexity otherwise)
  refill Checkpoint

  conn WestGlades.MillApproach:
    moki:
      Water, Grapple, DoubleJump, Dash OR Glide
      Water, Grapple, Bash, Grenade=1, Dash, Glide
      Water, Launch, DoubleJump OR Dash OR Grapple OR Glide  # go up the left wall
    gorlek:
      Water, Grapple, DoubleJump, TripleJump OR Sword OR Damage=15
      Water, Grapple, Dash, Glide OR Sword OR Hammer OR Damage=15
      Water, Grapple, Glide, Sword OR Damage=15
      Water, Grapple, Sword, Damage=15
      Water, Bash, Grenade=1, Launch
      Water, Launch, Sword OR Damage=15
    unsafe:
      Water, Grapple, Dash OR Glide OR Sword OR DoubleJump  # grapple the plant then let you fall under it and regrapple it from bellow to have more height
      Water, Grapple, Hammer, Damage=15
      Water, Launch
      Water, DoubleJump, TripleJump, Sword  # Sword hover. Possible without an upslash too.
      Water, DoubleJump, Sword, Damage=15  # Sword jumps
      Water, DoubleJump, Hammer  # Hammer jumps
  conn PoolsApproach.MillPath:
    moki, Damage=20:  # severe enemy spam
      Bash, Grapple OR Launch  # this is probably actually closest to how you'd traverse this naturally
      Combat=Crab+2xSmallSkeeto, Grapple, DoubleJump OR Dash  # go through the gap from above, you can use Grapple to reset if you fall
      Bash, Grapple, DoubleJump OR Dash  # go through the gap from above, you can use Grapple to reset if you fall
      Launch, DoubleJump OR Grapple
    gorlek:
      Combat=Crab+2xSmallSkeeto, Grapple, Glide OR Sword OR Hammer
      Bash, Grapple, Glide OR Sword OR Hammer OR Grenade=1
      Combat=Crab+2xSmallSkeeto, SentryJump=1, DoubleJump, TripleJump
      Bash, Grenade=1, DoubleJump
    unsafe:
      Bash  # Bash the ennemies but they don't really like being on the right position for you to bash them
      DoubleJump, Hammer, Dash OR TripleJump  # Hammer jumps
      DoubleJump, TripleJump, Sword  # Reset your jumps by hitting/pogoing the ennemies

anchor PoolsApproach.MillPath at -873, -4146:  # above the water where the three paths merge
  refill Checkpoint

  pickup PoolsApproach.MillPathEX:
    moki:
      Bash, DoubleJump OR Dash
      Combat=SpinCrab+CorruptSlug, DoubleJump, Dash
      Combat=SpinCrab+CorruptSlug, DoubleJump, Grapple, Glide  # solvable either through the right grapple point or using the wrap-around taught at glades shrine
      Launch
    gorlek:
      Bash, Water OR Glide  # there's a variety of solutions for this with the enemies around
      DoubleJump, TripleJump  # gives some room to maneuver around the corrupted slug
      Combat=SpinCrab+CorruptSlug, DoubleJump, Grapple OR Glide OR Sword OR Hammer
    unsafe:
      Bash
      SwordSJump=1
      Combat=SpinCrab+CorruptSlug, DoubleJump
      Combat=SpinCrab+CorruptSlug, Glide, Dash  # Glide jump
      Dash, Sword OR Hammer OR Grapple  # Dash upslash / grapple the right plant, and spam dash to reach the wall where the slime is
  pickup PoolsApproach.MillPathEC:
    moki: Water  # again not really a reason to even use Bash

  conn PoolsApproach.MillPathCheckpoint:
    moki, Damage=20:  # severe enemy spam
      Bash, DoubleJump  # bash errything
      Combat=Crab+2xSmallSkeeto, Bash, Grenade=3, Dash OR Glide  # clear the space to bashnade
      Combat=Crab+2xSmallSkeeto, Bash, Grenade=2, Grapple, Dash OR Glide  # clear the space to bashnade
      Combat=Crab+2xSmallSkeeto, DoubleJump, Grapple, Dash OR Glide
      Launch, DoubleJump OR Dash OR Bash OR Glide
    gorlek:
      Bash, DoubleJump OR Dash OR Grapple OR Glide OR Sword OR Hammer
      Grapple, DoubleJump OR SentryJump=1
      DoubleJump, TripleJump, Combat=CorruptSlug OR SentryJump=1  # climb the wall bellow the checkpoint
      Launch
    unsafe:
      Dash, Grapple, Combat=Crab
      DoubleJump, Hammer OR Sword
      DoubleJump, Glide, Combat=CorruptSlug  # kill the first CorruptSlug then wall jump to the left wall. Climbing that wall is a bit precise. Can make it easier with a glide jump, which means killing the second CorruptSlug
      Grenade=1, Grapple, Combat=Crab, Sword OR Hammer OR Glide OR Damage=20  # Grenade jump from
  conn PoolsApproach.RightOfWheel:
    moki: Water, Combat=SpinCrab OR DoubleJump OR Bash OR Launch  # bashing to break the wall on the way is much harder than just swimming at it and letting it happen, so didn't make Bash a requirement.
    gorlek: Water

anchor PoolsApproach.RightOfWheel at -948, -4184:  # The rightmost platform of the static wheel
  refill Checkpoint:
    moki: Water  # right below in the water

  pickup PoolsApproach.AboveWheelEX:  # grenadebashes here don't work as well when the wheel spins
    moki:
      PoolsApproach.WheelFreed, DoubleJump
      Launch
    gorlek:
      DoubleJump, Hammer, Dash  # djump + upswing then dash to the wall
      DoubleJump, TripleJump
      SentryJump=1, DoubleJump
    unsafe:
      Bash, Grenade=1, DoubleJump OR SentryJump=1
      Bash, Grenade=1, Hammer, Dash
      Glide, Hammer OR DoubleJump  # Glide jumps
      DoubleJump, Sword  #  Sword jumps
      Grenade=3  #  2 gjump then cancel the second on and start a grenade float (which you al need to cancel so you can wjump)
  pickup PoolsApproach.MillPathHC:
    moki:
      Water, DoubleJump, Dash, WaterDash, Grapple
      Water, DoubleJump, Grapple, Launch
    gorlek:
      Water, WaterDash, Grapple, Damage=20, DoubleJump OR Dash  # Analog swimming can avoid the damage boost but its hard to do with keyboard swimming
      Water, Bash, DoubleJump, TripleJump, Damage=20 OR Grapple
      Water, Bash, DoubleJump, TripleJump, Dash, Glide OR Sword
      Water, Bash, DoubleJump, TripleJump, Glide, Sword
      Water, Launch, DoubleJump OR Grapple OR Glide
      Water, Launch, Dash, Sword OR Hammer OR Damage=20
      Water, Launch, Damage=20, WaterDash OR Bash
    unsafe:
      Water, DoubleJump, Bash, Grapple, Sword OR Hammer  # the air stalling to skip grapple is quite hard + need an upslash and a precise shot to get to the HC but you can't refill your upsash anywhere
      Water, DoubleJump, Bash, Damage=20, Sword OR Hammer  # the air stalling to skip grapple is quite hard + need an upslash and a precise shot to get to the HC but you can't refill your upsash anywhere
      Water, WaterDash, DoubleJump, Grapple  # the waterdash to get to the hc is really hard with keyboard swimming
      Water, DoubleJump, Hammer, Damage=20, Dash OR TripleJump  # Hammer jumps
      Water, DoubleJump, Hammer, Grapple OR Glide  # Hammer jumps
  pickup PoolsApproach.MillPathEC:
    moki: Water, Bash, Damage=10
    gorlek: Water, Bash

  conn MarshPastOpher.PoolsPathWest:
    moki, BreakWall=20:
      Water, WaterDash, DoubleJump, Grapple  # maybe not obvious?
      Water, Grapple, Launch
    gorlek, BreakWall=20:
      Water, WaterDash, Grapple, Damage=20, Dash OR Glide  # damage not mandatory
      Water, WaterDash, DoubleJump, Damage=20, TripleJump OR Dash OR Glide OR Sword
      Water, Bash, Grapple, Damage=20, Dash, Sword
      Water, Bash, Grapple, Damage=20, Glide
      Water, Bash, Grapple, DoubleJump, TripleJump OR Dash OR Sword
      Water, Bash, Grapple, DoubleJump, Hammer, Damage=20
      Water, Bash, DoubleJump, Damage=20, TripleJump, Dash OR Glide OR Sword
      Water, Bash, DoubleJump, Damage=20, Dash, Glide OR Sword
      Water, Launch, DoubleJump OR Grapple OR Glide
      Water, Launch, Dash, Sword OR Hammer OR Damage=20
      Water, Launch, Damage=20, WaterDash OR Bash
    unsafe, BreakWall=20:
      Water, WaterDash, DoubleJump, Damage=20, Glide OR Sword
      Water, Bash, DoubleJump, Damage=20, Glide OR Sword
      Water, Grapple, WaterDash, Sword OR Hammer  # Need an upslash but you can't refill it anywhere near
      Water, Grapple, Bash, Sword OR Hammer  # Need an upslash but you can't refill it anywhere near
      Water, Launch  # Launch boost on the ceiling
      Water, DoubleJump, Hammer, Damage=20, Dash OR TripleJump  # Hammer jumps
      Water, DoubleJump, Hammer, Grapple OR Glide  # Hammer jumps
  conn PoolsApproach.LeftOfWheel:
    moki:
      PoolsApproach.WheelFreed OR DoubleJump OR Grapple OR Launch
      Bash, Grenade=1
    gorlek: free
  conn EastPools.LeverRoom:
    moki:
      Glide, Launch
      Bash, Grenade=1, Launch, DoubleJump OR Dash
      DoubleJump, Dash, Launch, Damage=20
      PoolsApproach.WheelFreed, DoubleJump, Glide
    gorlek:
      Glide, DoubleJump, Hammer, Dash  # djump + upswing then dash to the wall
      Glide, DoubleJump, TripleJump
      Glide, SentryJump=1, DoubleJump OR Dash OR Damage=20
      Launch, DoubleJump, Dash OR Sword  # refresh your double jump with launch, equivalently for all paths below
      Launch, Hammer, Damage=20, DoubleJump OR Dash
      Launch, Dash, Sword
      PoolsApproach.WheelFreed, Glide, Dash
      PoolsApproach.WheelFreed, Glide, Damage=20, Sword OR Hammer  # weapon not necessary, but you can use an upswing to make the jump off the wheel easier
    unsafe:
      Launch, DoubleJump OR Dash OR Sword OR Hammer  # Use the ceiling to refresh your launch
      Launch, Bash, Grenade=1  # Bash glide
      PoolsApproach.WheelFreed, Bash, Grenade=1, Dash, Sword, Damage=20
      PoolsApproach.WheelFreed, Bash, Grenade=1, Dash, DoubleJump, TripleJump OR Sword OR Hammer
      DoubleJump, Sword  # please don't put this in a supported difficulty thank you
  conn PoolsApproach.MillPath:
    moki:
      Water, Bash, Damage=10, Grapple, DoubleJump, Dash OR Glide
      Water, Bash, WaterDash
      Water, Bash, Damage=10, Launch
    gorlek: Water, Bash  # Bash the projectile and use it to bash the crab thing to reach the connection

anchor PoolsApproach.LeftOfWheel at -995, -4184:  # The leftmost platform of the static wheel
  state PoolsApproach.WheelFreed:
    moki: Water, Bash
    unsafe: Spear=1

  pickup PoolsApproach.CurrentEX:
    moki: Water, WaterDash

  conn PoolsApproach.RightOfWheel:  # grenadebash doesn't work when the wheel spins
    moki:
      PoolsApproach.WheelFreed, Water
      DoubleJump OR Launch
    gorlek: Dash, Hammer  # the first for the moving wheel, the latter for the still one
  conn EastPools.LeverRoom:
    moki: Water, Launch
    gorlek:
      Water, WaterDash, DoubleJump, TripleJump OR Damage=20
      WaterDash, Damage=20, DoubleJump, TripleJump, Dash OR Sword OR Hammer  # touch the dirty water
      Launch, SentryJump=1, DoubleJump OR Dash  # use the weapons to float over the spikes at the end
      Launch, Damage=20, DoubleJump OR Dash OR Sword OR Hammer OR WaterDash  # touch the dirty water
    unsafe:
      Water, WaterDash, DoubleJump, Dash, Hammer  # water dash straight up, double jump, upslash, dash
      WaterDash, Water OR Damage=20  # :3
      Water, DoubleJump, TripleJump, Hammer  # Hammer jumps
  conn MarshSpawn.Main:
    moki: Water, WaterDash  # <3

region EastPools:
  moki: Danger=40, Regenerate
  gorlek: Regenerate
  kii: Regenerate
  unsafe: free

anchor EastPools.LeverRoom at -1160, -4152:  # At the amulet Moki
  refill Checkpoint
  refill Health=1

  state EastPools.EntryLever:
    moki:
      Bash, DoubleJump, Dash OR Glide
      Bash, Dash, Glide
      Launch
    gorlek:
      Combat=CorruptSlug, DoubleJump, TripleJump OR Sword OR Hammer OR Damage=20  # wait for another bubble when on the right upper wall
      Bash, DoubleJump, TripleJump OR Sword OR Hammer OR Damage=20
      DoubleJump, Damage=10, Sword OR Hammer  # tank the explosion damage from the slug
      Dash, Damage=20, Combat=CorruptSlug OR Bash
    unsafe:
      Bash  # Bash the skeeto, bash the slime twice
      SentryJump=1, DoubleJump  # wait for another bubble when on the right upper wall. Use weapon stall
  state EastPools.BelowTokkBubbleFree:
    moki: EastPools.EntryLever, Water, Bash
    gorlek: EastPools.EntryLever, Water, WaterDash
    unsafe, EastPools.EntryLever:
      Water, Bow=1 OR Grenade=1
      Bash, Bow=1 OR Grenade=1  # Use the Corrupted Slime to blow the wall then bow or grenade to free the bubble

  quest EastPools.KwolokAmuletQI: free

  pickup EastPools.TwoCrushersEX:
    moki: Water, WaterDash
    unsafe:
      Water
      WaterDash, Damage=60  # 80 is more likely
  pickup EastPools.RightOre:
    moki:
      DoubleJump, Grapple, Flap, Combat=CorruptSlug, Dash OR Glide  # Need to flap from the green spot so the bubble don't go too far to the right
      Launch, Grapple
    gorlek:
      DoubleJump, Grapple, Flap, Combat=CorruptSlug, TripleJump OR Sword OR Hammer OR Damage=20  # Need to flap from the green spot so the bubble don't go too far to the right
      Launch, Flap  # Flap makes the bubbles spawn
      Launch, Bash, Grenade=1
    unsafe:
      Bash, Grenade=1, DoubleJump, TripleJump, Damage=20
      Flap, Bash, Grenade=1, DoubleJump, Combat=CorruptSlug, TripleJump OR Sword OR Hammer  # Flap makes the bubble spawn. Use it to reach your grenade
      Dash, Grapple, Flap  # Need to flap from the green spot so the bubble don't go too far to the right
      Launch  # Turnaround Launch
  pickup EastPools.CurrentEX:
    moki: Water, WaterDash
  pickup EastPools.BelowLeverEX:
    moki:  # kinda dangerous with the spikes? but damage seemed mostly avoidable
      DoubleJump, Bash, Grenade=1
      Hammer, DoubleJump OR Dash OR Glide
      Spear=1, DoubleJump OR Dash OR Glide
      Launch
    gorlek:
      Spear=1 OR Hammer
      Bash, DoubleJump, TripleJump
    unsafe:
      DoubleJump, TripleJump, Combat=CorruptSlug  # kill the slug on the left wall, tjump from this wall into the spikes under the pickup
      SentryJump=1, DoubleJump OR Damage=20  # The tree is swinging a bit. sjump from the left (Ori should almost fall) when the tree is swinging to the left
      Bash  # Bait the skeeto, bash it when it's under the hole
  pickup EastPools.AboveDoorOre:  # some paths that aren't redundant with the paths coming from Tokk
    moki, EastPools.EntryLever:
      Bash, Grenade=2
      Bash, Grenade=1, DoubleJump OR Grapple
    gorlek, EastPools.EntryLever:
      SentryJump=2, Damage=20  # damage if you sjump into the spikes
      Bash, Grenade=1, SentryJump=1
      SentryJump=1, DoubleJump OR Grapple
    unsafe, EastPools.EntryLever:
      Hammer, Bash              # using upswing to get below slug, hit it off the ceiling and then bash it

  conn EastPools.TPArea:
    moki, EastPools.EntryLever:
      EastPools.BelowTokkBubbleFree, Combat=Crab, Grapple, Flap, DoubleJump OR Dash OR Glide
      EastPools.BelowTokkBubbleFree, Bash, Grapple, Flap, DoubleJump OR Dash OR Glide
      DoubleJump, Bash, Grenade=1  # bashgrenade above
      Grapple, Bash, Grenade=1, Dash OR Glide  # bashgrenade above
      Bash, Grenade=2, Dash OR Glide  # bashgrenade above
      Bash, Grenade=2, EastPools.BelowTokkBubbleFree OR Water  # bashgrenade below
      Launch
    gorlek, EastPools.EntryLever:
      EastPools.BelowTokkBubbleFree, Flap, Combat=Crab, Grapple, Sword OR Hammer OR Damage=20
      EastPools.BelowTokkBubbleFree, Flap, Bash, Grapple, Sword OR Hammer OR Damage=20
      SentryJump=2, Damage=20  # weapon stall under the slug, damage is if you sjump into the spikes
      SentryJump=1, DoubleJump OR Grapple
      Grapple, Bash, Grenade=1, Sword OR Hammer OR Damage=20  # bashgrenade above
      Bash, Grenade=2, Sword OR Hammer OR Damage=20
      Bash, Grenade=3
      Bash, DoubleJump, TripleJump, Dash OR Sword OR Glide  # Possible with just bash/tjump but there is a small colider at the left that make it hard when the slug is right next to it
    unsafe, EastPools.EntryLever:
      EastPools.BelowTokkBubbleFree, Grapple, DoubleJump OR Dash OR Glide OR Sword OR Hammer OR Damage=20
      Bash, DoubleJump  # Bash the slug at the left of the spike, bash it to reach tokk
      DoubleJump, TripleJump, Damage=20  # tjump in the spikes under Tokk to reset your tjump. Make sure to use your tjump before eating the spikes
      Bash, Grenade=2
  conn PoolsApproach.LeftOfWheel:  # should be fair to assume that if the wheel is spinning, the player has Water
    moki:
      Water
      Bash, Grenade=1, Glide
      Glide, Launch
      DoubleJump, Dash, Launch
      Bash, Grenade=1, Launch, DoubleJump OR Dash
    gorlek:  # Try with the spinning wheel if there is a damage boost that seems unnecessary
      DoubleJump, Damage=20, TripleJump OR Dash OR Sword
      DoubleJump, TripleJump, Dash, Sword
      Bash, Grenade=1, Launch
      Bash, Grenade=1, Damage=20, Dash OR DoubleJump
      Bash, Grenade=1, Dash, DoubleJump
      Glide, DoubleJump OR Dash OR SentryJump=1 OR Damage=20
      WaterDash, Damage=20, DoubleJump OR Dash OR Glide
      Launch, DoubleJump OR Dash OR Damage=20
      SentryJump=1, Damage=20, Dash, DoubleJump
      SentryJump=1, Launch  # Use weapon to stall before and after the launch
    unsafe:
      Launch, Hammer, Sword  # climb the left wall

# checkpoint at -1278, -4158

anchor EastPools.TPArea at -1297, -4143:  # Where Tokk stands
  refill Checkpoint
  refill Full:  # use the teleporter
    moki: EastPools.LowerWaterDrained

  state EastPools.BelowTokkBubbleFree:
    moki: Water, Bash
    gorlek: Water, WaterDash
    unsafe:
      Bash, Bow=1 OR Grenade=1  # Use the Corrupted Slime to blow the wall then bow or grenade to free the bubble
      Water, Bow=1 OR Grenade=1
  state EastPools.LowerWaterDrained:
    moki: Water, WaterBreath
    gorlek: Water
    unsafe: DoubleJump OR Dash OR Glide OR Sword OR Hammer OR Damage=20  # puzzle skip
  # There are two Arenas here: you get one if you enter without WaterDash and another if you enter with it.
  # This path is assuming the worse case of getting the strictly harder WaterDash arena, but doesn't list WaterDash explicitly because you don't need it unless you have it.
  # And any other way would lock basically all of Pools behind WaterDash. So it makes sense, right?
  # Also, for now this state includes breaking the purple wall before the arena because everything else would be dumb
  state EastPools.FightArenas:
    moki: EastPools.LowerWaterDrained, Regenerate, Damage=20, Water, WaterBreath, Combat=4xCrab+Tentacle+2xSkeeto, Bash
    gorlek: EastPools.LowerWaterDrained, Regenerate, Damage=20, Water, Combat=4xCrab+Tentacle+2xSkeeto, Bash
    unsafe: EastPools.LowerWaterDrained, Water, Combat=4xCrab+Tentacle+2xSkeeto, Launch OR Dash OR Damage=20  # Land on the left then jump under the purple wall to correct the torpedo angle. launch in order to avoid the blast damage
  state EastPools.LupoPurpleFloor:
    unsafe: Water, Bash, Dash, ShurikenBreak=20

  pickup EastPools.AboveDoorOre:
    moki:
      EastPools.BelowTokkBubbleFree, Grapple, Flap, DoubleJump OR Dash
      Bash, Grenade=1, DoubleJump OR Dash OR Glide OR Grapple
      Bash, Grenade=2
      Launch
    gorlek:
      EastPools.BelowTokkBubbleFree, Grapple, Flap
      Bash, Grenade=1, Sword OR Hammer OR Damage=20
      SentryJump=1  # Weapon stall above the spikes
    unsafe:
      DoubleJump, Bash  # Bash the slug when its at the right of the ceiling
      Sword, Bash       # Hit slug with sword to hit it off the ceiling and then bash it
  pickup EastPools.LupoOre:
    moki: Water
  pickup EastPools.UltraBashShard:
    moki: EastPools.LowerWaterDrained, Water, WaterBreath, Bash
    gorlek: EastPools.LowerWaterDrained, Water, Bash
    unsafe: EastPools.LowerWaterDrained, Water  # move a bit on the side when the torpedo is getting close to the wall
  pickup EastPools.FightRoomHC:
    moki, EastPools.FightArenas, WaterDash:  # The HC only gets unlocked if you finish the alternate WaterDash arena; FightArenas doesn't have WaterDash as requirement included for reasons explained above, so it's needed here
      DoubleJump, Dash OR Grapple
      Bash, Grenade=1
      Launch
    gorlek: EastPools.FightArenas, WaterDash, Water OR Damage=20  # WaterDash on the bubble
  pickup EastPools.LupoEX:
    gorlek: Water, ShurikenBreak=20
  pickup EastPools.LupoMap:
    gorlek: SpiritLight=150, Water, ShurikenBreak=20

  # this Tokk disappears after Kwolok's death
  # the teleporter is a logical dead end
  conn EastPools.FishingPool:
    moki:
      Grapple, DoubleJump OR Dash
      DoubleJump, Bash, Grenade=1
      Launch
    gorlek:
      Grapple, Glide OR Sword OR Hammer
      SentryJump=1, DoubleJump
      Bash, Grenade=1, Dash OR Sword OR Hammer
      DoubleJump, TripleJump, Dash  # climb the left wall, dash then tjump to reach the wall above the grapple plant
    unsafe:
      Bash, Grenade=1
      Grapple, Damage=40
  conn EastPools.MissilePuzzle:  # EastPools.FightArenas also include breaking the purple ceiling before the fight arena
    moki: EastPools.FightArenas, Water OR DoubleJump OR Dash OR Glide
    gorlek: EastPools.FightArenas, Sword OR Damage=20
    unsafe: EastPools.FightArenas  # jump on the bubble to avoid a dboost in dirty water
  conn EastPools.LeverRoom:
    moki, EastPools.EntryLever:
      Combat=Crab, DoubleJump OR Dash OR Glide  # go above
      Bash, DoubleJump OR Dash OR Glide  # go above
      Bash, Grenade=1  # go above
      Launch  # go above
      Hammer, Glide  # this doesn't solve through combat, but you can break the bubble free to get over the crab
      Spear=1, DoubleJump OR Dash OR Glide  # break the bubble free to get over the crab
      Grapple, Combat=Crab OR Bash  # go below
    gorlek, EastPools.EntryLever:
      SwordSJump=1
      Sword, Combat=Crab OR Bash OR Spear=1  # with spear you can break the bubble free to get over the crab
      Hammer  # float over the spikes, break the bubble free to get over the crab
      Damage=10, DoubleJump OR Dash OR Glide OR Sword  # get hit by the crab
      Damage=20, Combat=Crab OR Bash OR Spear=1
      Grapple, Damage=10  # go below, get hit by the crab

anchor EastPools.Teleporter at -1316, -4153:  # At the teleporter after draining the water - this is to specify the refill and randos behaviour of draining the water if you grab the tp pickup
  refill Full

  state EastPools.LowerWaterDrained: free  # this is, uh... correct, I suppose xD

  conn Teleporters: free
  conn EastPools.TPArea: free

anchor EastPools.FishingPool at -1278, -4124:  # At the fisher moki
  quest EastPools.HandToHandSpyglass:
    moki: LowerDepths.HandToHandSilk

  conn EastPools.AboveFishingPool:
    moki:
      Water, WaterDash, DoubleJump, Dash, Combat=CorruptSlug OR Bash
      Water, WaterDash, DoubleJump, Glide, Combat=CorruptSlug OR Bash
      Bash, Grenade=1, DoubleJump
      Launch
    gorlek:
      WaterDash, DoubleJump, Water OR Damage=20
      WaterDash, Dash, Sword, Water OR Damage=20  # upslash makes it easier to reach the wall above the water
      Bash, Grenade=1, Dash
      SentryJump=1, DoubleJump OR Dash
    unsafe:
      DoubleJump, TripleJump  # ceiling jump on the wall above the fishing pond
  conn EastPools.TPArea: free

anchor EastPools.AboveFishingPool at -1300, -4102:  # Above the fishing Moki
  pickup EastPools.AboveTpEX:  # this needs water to not softlock when the player drains the upper water
    moki: Water
  pickup EastPools.PurpleWallHC:  # paths using the slime to break the purple wall
    unsafe:
      Bash, Launch OR SentryJump=1 OR Grenade=1
      Bash, DoubleJump, TripleJump, Damage=20, Sword OR Hammer  # dboost to climb the left wall

  conn EastPools.FishingPool: free
  conn UpperPools.DrainPuzzleExit:
    moki, UpperPools.UpperWaterDrained:
      Launch
      Bash, Grenade=1, DoubleJump
    gorlek, UpperPools.UpperWaterDrained:
      Bash, Grenade=2
      SentryJump=1, DoubleJump
    unsafe, UpperPools.UpperWaterDrained:
      WaterDash, DoubleJump, TripleJump, Water, Dash OR Sword OR Hammer
      DoubleJump, TripleJump, Damage=20  # climb the left wall
      Bash, DoubleJump  # Bash the slime
      Bash, Grenade=1, WaterDash, Water OR Damage=20

anchor EastPools.MissilePuzzle at -1425, -4144:  # Below where the trial starts
  refill Checkpoint

  state EastPools.CentralRoomPurpleWall:
    moki: Water, WaterBreath, Bash
    gorlek: Water, Bash
    unsafe: Water
  state EastPools.LupoPurpleFloor:
    moki: Water, WaterBreath, Bash
    gorlek: Water, Bash
    unsafe: Water

  pickup EastPools.EnergyHarvestShard:
    moki:
      Water, WaterDash, DoubleJump
      Bash, Grenade=1
      Launch
    gorlek:
      Damage=20, WaterDash, DoubleJump
      Water, Bash, DoubleJump OR WaterDash  # Use the torpedo
      SentryJump=1
    unsafe:
      DoubleJump, TripleJump, Sword OR Hammer  # tjump + upslash from the left wall
      Water, Bash  # Bash the torpedo out of the water (near the floor so you don't get too much speed), go out of the water and bash it again
  pickup EastPools.LupoEX:
    moki: EastPools.LupoPurpleFloor, Water
  pickup EastPools.LupoMap:
    moki: SpiritLight=150, EastPools.LupoPurpleFloor, Water
    gorlek: SpiritLight=150, EastPools.LupoPurpleFloor, Water
  pickup EastPools.BehindCrusherEX:
    moki: Water, WaterBreath
    gorlek: Water
  pickup EastPools.SpiritTrial:
    moki: UpperPools.TrialActivation, EastPools.CentralRoomPurpleWall, Water, DoubleJump, Dash, Glide, Grapple, WaterDash

  conn EastPools.CentralRoom:
    moki: EastPools.CentralRoomPurpleWall, Water
  conn EastPools.TPArea:
    moki: EastPools.LupoPurpleFloor, Water, BreakWall=20

anchor EastPools.CentralRoom at -1485, -4148:  # The room where you meet Kwolok when he's still fine
  refill Checkpoint

  state EastPools.CentralRoomPurpleWall:
    unsafe: Water

  quest EastPools.GrassSeed:
    moki:
      Water, WaterDash
      Water, Bash, DoubleJump OR Dash OR Glide
      Bash, Grenade=1, DoubleJump OR Dash OR Glide
      Launch
    gorlek:
      WaterDash, Damage=20
      Water, Bash  # Use the tentacle's projectile
      Bash, Grenade=1, Sword OR Hammer
      Bash, DoubleJump, Glide OR Sword
      Bash, Dash, Glide OR Sword
      DoubleJump, TripleJump, Glide
    unsafe:
      Bash, DoubleJump, TripleJump OR Hammer

  conn UpperPools.KeystoneRoomEntrance:
    moki:
      Water, Bash, DoubleJump, Dash OR Glide
      Water, Bash, Launch
    gorlek:
      DoubleJump, TripleJump, Dash, Glide, WaterDash  # wdash to free the bubbles
      Water, DoubleJump, TripleJump, Bash OR WaterDash
      Water, Bash, Grenade=1, DoubleJump
      Water, WaterDash, Launch  # activate the bubbles with waterdash. Launch on a bubble to reach the top
      Water, WaterDash, SentryJump=1, DoubleJump, TripleJump OR Dash OR Glide  # sjump from EastPools.GrassSeed
      Launch, DoubleJump OR Dash OR Glide
    # unsafe note: you can use sword deflector to free the bubble without bash or wdash
  conn WestPools:
    moki: Water, WaterBreath, WaterDash, DoubleJump OR Dash OR Glide OR Launch
    gorlek: Water, WaterDash, DoubleJump OR Dash OR Glide OR Launch OR Sword OR Hammer OR Damage=20
    unsafe:
      Water, WaterBreath, Launch
      Water, WaterBreath, DoubleJump, Grenade OR Hammer  # greande/hammer jumps. With grenade jumps, start a grenade jump while in the water then use your doublejump
      Water, WaterBreath, DoubleJump, TripleJump, Damage=20
      Water, WaterBreath, DoubleJump, Sword, Damage=20  # sword jump in the left munchers, walljump then sword jump+ uplash on the right wall
  conn EastPools.MissilePuzzle:
    moki: EastPools.CentralRoomPurpleWall, Water

region UpperPools:
  moki: Danger=40, Regenerate
  gorlek: Regenerate
  kii: Regenerate
  unsafe: free

# checkpoint at -1425, -4144

anchor UpperPools.KeystoneRoomEntrance at -1535, -4115:  # At the bottom entrance to the keystone room
  refill Checkpoint

  quest EastPools.GrassSeed:
    moki:
      Combat=SpinCrab OR Bash OR Launch
      DoubleJump, Dash
    gorlek: Dash OR Glide OR Damage=10
    unsafe: free

  pickup UpperPools.LowerKS:
    moki:
      Water, DoubleJump, Bash
      Water, WaterDash OR Launch
    gorlek: Water, Bash, Hammer
    unsafe: Water, Bash  # just need proper timing

  conn EastPools.CentralRoom:
    moki:
      Combat=SpinCrab OR Bash OR Launch
      DoubleJump, Dash
    gorlek: Dash OR Glide OR Damage=10
    unsafe: free
  conn UpperPools.KeystoneRoomBubbleSpawner:
    moki:
      Water OR Launch
      DoubleJump, Glide
    gorlek:
      Damage=20
      DoubleJump, TripleJump OR Dash OR Sword
      Dash, Glide OR Sword
      Bash, DoubleJump OR Dash OR Glide  # bashes interfere with weapons weirdly; it can easily happen in this scenario

anchor UpperPools.KeystoneRoomBubbleSpawner at -1566, -4115:  # Between the bubble spawner and the bounce pad
  refill Checkpoint

  state UpperPools.KeystoneRoomBubbleFree:
    moki: Water, WaterDash OR Bash
    unsafe: Grenade=1 OR Spear=1 OR Shuriken=1 OR Bow=1

  pickup UpperPools.UpperLeftKS:  # connections using the bubble have to start from here, others use the higher anchor
    moki: UpperPools.KeystoneRoomBubbleFree, Flap, DoubleJump
    gorlek: UpperPools.KeystoneRoomBubbleFree, Flap, Dash OR Glide
    unsafe: UpperPools.KeystoneRoomBubbleFree, Damage=20  # pretty cute

  conn UpperPools.KeystoneRoom:
    moki:
      DoubleJump OR Launch
      Bash, Grenade=1, Dash
    gorlek:
      Dash OR Glide
      Water, WaterDash, Bash  # use the missile
    unsafe:
      Water, Bash
      UpperPools.KeystoneRoomBubbleFree, WaterDash, Flap, Water OR Damage=20
  conn UpperPools.BubbleSpamRoom:  # connections using the bubble have to start from here, others use the higher anchor
    moki: UpperPools.KeystoneRoomBubbleFree, Flap, DoubleJump, Dash, Grapple  # seems to be the intended strat
    gorlek, UpperPools.KeystoneRoomBubbleFree:
      Flap, Grapple, DoubleJump OR Dash
      Flap, SentryJump=2  # guide the bubble to the anchor then sjump on it
      Flap, DoubleJump, TripleJump, Dash OR Glide OR Sword  # guide the bubble to the anchor then tjump on it. wjump from the left wall to reach to right wall
    unsafe: UpperPools.KeystoneRoomBubbleFree, Dash  # I'm so sorry
  conn UpperPools.KeystoneRoomEntrance:
    moki:  # with at least Double Jump it's easier to go over the top
      Water
      Dash, Glide
    gorlek:  # almost always easier to go over the top
      Damage=20, Bash OR Sword OR Hammer  # the enemy likes to get in the way

anchor UpperPools.KeystoneRoom at -1540, -4095:  # Autosave below the two upper left keystones
  refill Checkpoint
  refill Energy=3:
    moki: BreakCrystal

  pickup UpperPools.UpperLeftKS:
    moki:
      Bash, Grenade=1
      Launch
    gorlek:
      SentryJump=1
      DoubleJump, TripleJump, Hammer  # Can either reach the left or right wall; for the right wall you can even do it starting from a grounded upswing
      WaterDash, DoubleJump, TripleJump, Water OR Damage=20
  pickup UpperPools.UpperMidKS:  # the majority of paths will go through connections around the top
    gorlek:
      DoubleJump, WaterDash, Water OR Damage=20  # wdash to reach the right wall
      Bash, Grenade=1, DoubleJump
      Bash, Grenade=1, Dash, Damage=20
    unsafe:
      Water, WaterDash, Hammer, Damage=20  # wdash+upslash to reach the left wall, wjump in the spikes and upslash to get the key
  pickup UpperPools.UpperRightKS:
    moki:
      Bash, Grenade=1, Water OR DoubleJump OR Dash OR Glide
      Grapple, DoubleJump OR Dash OR Glide
      Water, WaterDash, DoubleJump
      Launch
    gorlek:
      SentryJump=1
      Bash, Grenade=1, Sword OR Damage=20  # sword/damage boost to reach the platform below he pickup
      WaterDash, Water OR Damage=20
      Grapple, Sword
      Grapple, Hammer, Water OR Damage=20
      DoubleJump, TripleJump OR Sword OR Hammer OR Bash  # Bash the crab enemy
    unsafe:
      Grapple, Water OR Damage=20  # grapple the plant to make it swing. When the plant is swinging at the left, grapple it with a good angle to grab the keystone

  conn UpperPools.KeystoneRoomEntrance: free
  conn UpperPools.KeystoneRoomBubbleSpawner: free
  conn UpperPools.BeforeKeystoneDoor:
    moki:
      Grapple, DoubleJump OR Dash OR Glide
      Water, Grapple, Bash, Grenade=1
      Bash, Grenade=1, Water, WaterDash
      Bash, Grenade=2, Water OR DoubleJump OR Dash OR Glide
      Bash, Grenade=3
      Launch
    gorlek:
      Grapple, Damage=20 OR Sword OR Water
      Grapple, Bash, Grenade=1
      DoubleJump, TripleJump, Dash  # wjump from UpperRightKS
      Bash, DoubleJump  # bash the crab enemy
      Bash, Grenade=1, WaterDash, Damage=20
      Bash, Grenade=2, Sword OR Damage=20
      SentryJump=1, Combat=Crab+SpinCrab, WaterDash, Water OR Damage=20
      SentryJump=1, Bash, WaterDash, Water OR Damage=20
      SwordSJump=2, Bash OR Damage=10
      HammerSJump=2, Bash, Water OR Dash OR Glide OR Damage=20

anchor UpperPools.BeforeKeystoneDoor at -1506, -4068:  # In front of the door blocking waterdash tree
  refill Checkpoint
  refill Health=1:
    moki: DoubleJump OR Dash OR Glide OR Grapple OR Launch
    gorlek: free

  state UpperPools.KeystoneDoor:
    moki: Keystone=4
  state UpperPools.TrialActivation:  # Since you have to reach this place again in a race to get an advantage, only paths possible during a trial are meaningful
    moki: Grapple
    gorlek: DoubleJump

  pickup UpperPools.UpperMidKS:
    moki: DoubleJump OR Dash OR Glide
    gorlek: Sword OR Hammer OR Damage=20
    unsafe: free
  pickup UpperPools.UpperLeftKS:
    gorlek: DoubleJump, TripleJump

  conn UpperPools.TreeRoomEntrance:
    moki: UpperPools.KeystoneDoor
  conn UpperPools.KeystoneRoom: free
  conn UpperPools.BubbleSpamRoom:
    moki:
      DoubleJump, Bash, Grenade=1
      Launch
    gorlek:
      SwordSJump=1
      HammerSJump=1, DoubleJump OR Dash OR Glide OR Bash OR Damage=20
      Bash, Grenade=1, Dash OR Glide OR Sword
      Bash, Grenade=1, Hammer, Damage=20
      DoubleJump, TripleJump, Dash OR Damage=20  # you can come from the trial start and complete this path with just triple jump, the extra abilities allow alternatives to make it more likely that the player finds this path
    unsafe:
      DoubleJump, TripleJump  # come from the trial start
      Bash, Grenade=1  # Bash grenade to reach the slime, bash glide from it

anchor UpperPools.TreeRoomEntrance at -1467, -4075:  # The ledge to the left of Waterdash tree
  refill Checkpoint

  state UpperPools.KeystoneDoor:
    moki: Keystone=4
  state UpperPools.TreeRoomLeftBubbleFree:
    unsafe: Bow=1 OR Grenade=1 OR Spear=1

  conn UpperPools.BeforeKeystoneDoor:
    moki: UpperPools.KeystoneDoor
  conn UpperPools.TreeRoom:
    moki: Water OR DoubleJump OR Dash OR Glide
    gorlek: free

anchor UpperPools.TreeRoom at -1429, -4081:  # At Waterdash tree
  state UpperPools.TreeRoomLeftBubbleFree:
    moki: Water, WaterDash
    unsafe: Bow=1 OR Grenade=1 OR Spear=1
  state UpperPools.ButtonDoorAboveTree:
    moki: Water, WaterDash

  pickup UpperPools.SwimDashTree: free
  pickup UpperPools.CurrentEX:
    moki: Water, WaterDash
  pickup UpperPools.RoofEX:  # only for paths using the bubble all the way
    unsafe: UpperPools.TreeRoomLeftBubbleFree, Dash

  conn UpperPools.AboveTree:
    moki, UpperPools.TreeRoomLeftBubbleFree:
      Flap, DoubleJump
      Launch
    gorlek:
      UpperPools.TreeRoomLeftBubbleFree:
        Flap, Dash
        Flap, Glide, Damage=20
        DoubleJump, TripleJump, Dash, Damage=20  # free the bubble, jump on it and tjump to the wall above the tree
      Bash, Grenade=1, DoubleJump, TripleJump, Dash, Damage=20  # bash grenade to reach the wall above the tree
      SentryJump=1, DoubleJump, TripleJump, Dash, Damage=20  # same path as above, replace bash grenade by sentry jump
      Launch  # use the small bubbles for a launch reset or use the wall above the trees
    unsafe: UpperPools.TreeRoomLeftBubbleFree, Dash, DoubleJump OR Damage=20  # Dash on the bubble
  conn UpperPools.TreeRoomEntrance:
    moki:
      Launch
      Water, WaterDash
      Bash, Grenade=1, DoubleJump OR Dash OR Glide
    gorlek:
      SwordSJump=1  # Weapon hover as well
      HammerSJump=1, DoubleJump OR Dash OR Glide
      Bash, Grenade=1
      UpperPools.TreeRoomLeftBubbleFree
  conn UpperPools.DrainPuzzleEntrance:
    moki, UpperPools.ButtonDoorAboveTree:
      Water, WaterDash, DoubleJump
      Launch
    gorlek: UpperPools.ButtonDoorAboveTree, Water, WaterDash, Sword OR Hammer
    unsafe, UpperPools.ButtonDoorAboveTree:
      Bow=1 OR Grenade=1 OR Spear=1  # free the bubbles, let one bubble go out of the water, jump on the next one and use it to land on the first bubble
      HammerSJump=1

anchor UpperPools.AboveTree at -1450, -4053:  # Paths to simplify the xp pickup above swimdash tree
  pickup UpperPools.RoofEX:
    moki:
      Water, WaterDash
      Bash, Grenade=1
    gorlek:
      Damage=20, WaterDash
      SentryJump=1

  conn UpperPools.TreeRoom: free
  conn UpperPools.TreeRoomEntrance:
    moki: DoubleJump OR Dash OR Glide
    gorlek: Sword OR Hammer

anchor UpperPools.DrainPuzzleEntrance at -1313, -4083:  # At the right of the door opened by the water dash button in the tree room
  refill Checkpoint

  # Be careful because solving that puzzle room is a huuuge negative that has to be taken into account
  state UpperPools.UpperWaterDrained:
    moki:
      Water, WaterDash, Grapple, DoubleJump OR Dash
      Water, WaterDash, Launch, DoubleJump, Dash OR Glide
      Water, Launch, Grapple
    gorlek:
      Water, WaterDash, Grapple, Glide OR Sword OR Hammer
      Water, Grapple, DoubleJump, TripleJump
      Water, Launch, Damage=20, DoubleJump OR Dash OR Glide
      Water, Launch, Bash OR Damage=14  # Break the purple wall, do the right side then the left side
      Water, WaterDash, Launch, DoubleJump OR Dash OR Sword OR Damage=20
    unsafe:
      Water, DoubleJump, Sword, Damage=20
      Water, DoubleJump, Dash, Grapple
      Water, Launch  # Break the purple wall, do the right side then the left side

  pickup UpperPools.WaterfallEC:  # have to solve with and without the water drained so it doesn't softlock
    moki:
      DoubleJump, Dash, Grapple
      Bash, Grenade=1, Grapple, Glide
      Launch
    gorlek:
      DoubleJump, Grapple, TripleJump OR Glide OR Sword OR Hammer
      Bash, Grenade=1, DoubleJump
      Bash, Grenade=1, Grapple, Dash OR Sword
      SentryJump=1, Grapple, Dash OR Glide
      SwordSJump=1, Grapple
    unsafe:
      SentryJump=1, Grapple

  conn UpperPools.TreeRoom:
    moki: UpperPools.ButtonDoorAboveTree
  conn UpperPools.DrainPuzzleExit:
    moki, UpperPools.UpperWaterDrained:
      DoubleJump, Dash, Grapple
      Bash, Grenade=1, Grapple, DoubleJump OR Dash OR Glide
      Launch, DoubleJump OR Dash OR Glide OR Grapple
      UpperPools.DrainRoomPurpleWall:
        DoubleJump, Dash OR Glide
        Dash, Glide
        Water, Bash, Grenade=1  # Fall at the puddle at the end of the waterfall
        Launch
    gorlek, UpperPools.UpperWaterDrained:
      DoubleJump, Grapple, TripleJump OR Glide OR Sword OR Hammer
      Bash, Grenade=1, Grapple, Water OR Sword OR Hammer OR Damage=20
      Bash, Grenade=1, DoubleJump, Damage=20, TripleJump OR Dash OR Glide OR Sword OR Hammer
      SentryJump=1, Grapple
      SentryJump=1, DoubleJump, TripleJump, Dash, Glide, Damage=20
      Launch
      UpperPools.DrainRoomPurpleWall, DoubleJump OR Dash OR Glide OR Sword OR HammerSJump=1
    unsafe, UpperPools.UpperWaterDrained:
      UpperPools.DrainRoomPurpleWall, Hammer

anchor UpperPools.DrainPuzzleExit at -1318, -4081:  # After solving the Drain Puzzle, on the ledge before dropping down
  refill Checkpoint

  # This is inside a rock, but you can just kinda walk out of it so it's not a problem
  # Keep in mind that for all paths involving the puzzle room you have to consider both states of the water being drained or not

  state UpperPools.DrainRoomPurpleWall:
    moki: Bash, Water, WaterDash OR Launch
    gorlek:
      Water, Bash
      UpperPools.UpperWaterDrained, Bash, Launch, Damage=20

  pickup EastPools.PurpleWallHC:
    moki, UpperPools.UpperWaterDrained:
      Water, Bash, Glide OR Launch
      Water, Bash, DoubleJump, Dash
    gorlek, UpperPools.UpperWaterDrained:
      Water, Bash, Dash OR Sword OR Grenade=1
      Water, Bash, DoubleJump, Hammer
    unsafe, UpperPools.UpperWaterDrained:  # You can manipulate the torpedo enemy in a way that it hits the purple wall without needing any skills
      Water, DoubleJump OR Dash OR Glide OR Bash OR Launch OR Sword OR Hammer OR Shuriken=2
      Damage=20, DoubleJump OR Dash OR Glide OR Launch OR Sword OR Hammer OR Shuriken=2
      Damage=40, Bash

  conn EastPools.AboveFishingPool: free
  conn UpperPools.DrainPuzzleEntrance:
    moki:
      UpperPools.UpperWaterDrained OR Water:  # These paths have to cross Water unless you drained it already
        Launch, DoubleJump, Dash OR Glide
        Launch, Dash, Glide
      Water, Launch, Grapple
      UpperPools.DrainRoomPurpleWall:
        Water, Launch
        Water, WaterDash, DoubleJump, Dash
    gorlek:
      UpperPools.UpperWaterDrained OR Water:  # These paths have to cross Water unless you drained it already
        Launch, Glide OR Damage=20
        Launch, DoubleJump, Sword OR Hammer
        Launch, Dash, Sword OR Hammer
        UpperPools.DrainRoomPurpleWall:
          Bash, Grenade=1, DoubleJump, TripleJump OR Dash OR Glide OR Sword OR Damage=20
          Bash, Grenade=1, Dash, Glide OR Sword OR Damage=20
          Bash, Grenade=1, Hammer, Damage=20, DoubleJump OR Dash
          Launch
      UpperPools.UpperWaterDrained:  # For these paths the Water variants would be redundant
        Launch, Grapple
        Bash, Grenade=1, DoubleJump, Glide OR Damage=20
        Bash, Grenade=1, DoubleJump, Dash, Sword OR Hammer
      UpperPools.DrainRoomPurpleWall:
        Water, Bash, DoubleJump, Dash OR TripleJump OR Glide OR Sword
        Water, Bash, DoubleJump, Hammer, Damage=20

anchor UpperPools.BubbleSpamRoom at -1586, -4053:  # To the right of where all the bubbles rise
  refill Checkpoint

  pickup UpperPools.FishPoolEX:
    moki: Water, Bash OR WaterDash OR Damage=10  # just in case someone's troubled by the fish
    gorlek: Water
  pickup UpperPools.FishPoolOre:
    moki:
      DoubleJump, Bash, Dash OR Glide
      Bash, Grenade=1
      Launch
    gorlek:
      SentryJump=1
      DoubleJump, Bash, TripleJump OR Sword
    unsafe:
      Bash  # Juggle the exploding enemyq
  pickup UpperPools.LeftBubblesEX:  # beautiful autosave placement right there
    moki: Water
  pickup UpperPools.RightBubblesEX:
    moki:
      Water, WaterBreath, Bash, DoubleJump OR Launch
      Water, WaterDash
    gorlek:
      Water, Bash, Grenade=1 OR DoubleJump OR Launch
    unsafe:  # The torpedo won't hit you if you are touching the breakable wall
      Water, Grenade=1
      Water, DoubleJump, TripleJump, Sword OR Hammer
      Water, SwordSJump=1  # sword combo before hitting the spikes
      Water, Launch, Damage=20
  pickup UpperPools.BubblesEC:
    moki:
      Combat=Bee+Skeeto, DoubleJump, Dash OR Glide
      Bash, DoubleJump, Dash OR Glide
      Launch, DoubleJump OR Dash OR Glide
    gorlek:
      Combat=Bee+Skeeto, DoubleJump, TripleJump OR Sword OR Hammer OR Damage=20
      Bash, DoubleJump, TripleJump OR Sword OR Hammer OR Damage=20
      Bash, Dash OR Glide OR Sword  # Bash the mosquitos
      Bash, Hammer, Damage=20
      Launch

  conn UpperPools.BeforeKeystoneDoor: free

# checkpoint at -1386, -4062

region WestPools:
  moki: Danger=40, Regenerate
  gorlek: Regenerate
  kii: Regenerate
  unsafe: free

anchor WestPools at -1656, -4171:  # the west Pools TP
  refill Full

  pickup WestPools.TpEX:
    moki:
      Water, WaterDash, DoubleJump, Dash  # hard on keyboard, but I guess this is intended, and no other ability would even help
      Launch
    gorlek:
      Water, WaterDash, DoubleJump, TripleJump
      Damage=20, WaterDash, DoubleJump, Dash OR TripleJump
    unsafe:
      Bash, Grenade=1  # Stand on the left of the TP, launch the grenade with a curve so it won't touch the ceiling and bash it when it falls down
      WaterDash, Dash, Hammer, Water OR Damage=20  # Already hard with analog swimming but it's a nightmare on keyboard
      DoubleJump, TripleJump OR Dash OR Sword OR Hammer  # wall jump from the right wall. With weapons, climb the right wall then djump+ upslash. TripleJump might be Gorlek
  pickup WestPools.BurrowEX:
    moki: Water, Burrow
  pickup WestPools.BurrowOre:  # intended path omitted in moki
    gorlek: WestPools.ForestsStrength, Water, WaterDash, Burrow
    unsafe: WestPools.ForestsStrength, Water, Burrow
  pickup WestPools.EscapeRevisitEX:
    moki, WestPools.ForestsStrength:
      Water, WaterBreath, DoubleJump, Bash
      Water, WaterBreath, WaterDash, Combat=Crab+SpinCrab OR Bash
      Water, WaterBreath, Launch, Bash OR WaterDash
    gorlek, WestPools.ForestsStrength:
      Water, WaterDash, Combat=Crab+SpinCrab OR DoubleJump OR Damage=10
      Water, Bash OR Launch

  conn Teleporters: free
  conn KwolokFight:
    moki: Water, WaterBreath, DoubleJump OR Dash OR Launch
    gorlek: Water
  conn EastPools.CentralRoom:
    moki: Water, WaterBreath, WaterDash
    gorlek: Water, WaterDash
    unsafe: Water, WaterBreath
  conn UpperPools.KeystoneRoomEntrance:
    moki: WestPools.ForestsStrength, Water, WaterBreath, WaterDash
    gorlek: WestPools.ForestsStrength, Water, WaterDash

anchor KwolokFight at -1650, -4125:
  refill Full

  quest WestPools.ForestsStrength:
    moki: Boss=250, Regenerate, Damage=85, Water, WaterDash, Bash, DoubleJump, Dash OR Launch
    unsafe: Boss=250, Water, WaterDash, Bash, DoubleJump, Dash OR Launch

region LowerWastes:
  moki: Danger=50, Regenerate
  gorlek: Regenerate
  kii: Regenerate
  unsafe: free

anchor LowerWastes.WestTP at 1456, -3997:  # At the Western Wastes TP
  refill Full

  pickup LowerWastes.WestTPOre:
    moki: Burrow
  pickup WoodsMain.FeedingGroundsEX:
    moki: Burrow, DoubleJump OR Dash OR Glide OR Launch
    gorlek: Burrow

  conn Teleporters: free
  conn LowerWastes.SunsetView:
    moki:
      DoubleJump, Grapple
      Bash, Grenade=1, DoubleJump OR Dash
      DoubleJump, Burrow
      Launch
    gorlek:
      Bash, Grenade=1, Damage=30
      DoubleJump, TripleJump
      Grapple, Dash  # done by jumping off the muncher
      Grapple, Sword, Damage=30
      SentryJump=1, Damage=30 OR DoubleJump OR Dash
      SwordSJump=2
      HammerSJump=2, Glide
    kii:
      DoubleJump, Hammer OR Sword  # djump+upslash to climb the wall
      Burrow, Dash OR Hammer OR Shuriken=2
      Burrow, Damage=30, Sword OR Spear=1 OR Shuriken=1 OR Blaze=1 OR Flash=1 OR Sentry=1
      Burrow, Glide, Sword OR Flash=2 OR Sentry=2
      Burrow, Sword, Spear=1 OR Blaze=1 OR Flash=1 OR Sentry=1  # upslash then energy weapon to pass over the spikes
      Grapple, Hammer
      Grapple, Sentry=2, Shuriken=1 OR Damage=30
      Grapple, Glide, Sword OR Shuriken=2 OR Flash=2 OR Sentry=2
      Grapple, Glide, Damage=30, Spear=1 OR Shuriken=1 OR Blaze=1 OR Flash=1 OR Sentry=1
      Grapple, Sword, Spear=1 OR Blaze=1 OR Flash=1 OR Sentry=1  # upslash then energy weapon to pass over the spikes
    unsafe:
      DoubleJump  # precise....? This is another rough path. Can turn it to triple jump to make it freeTM, or can add weapons
      Burrow, Damage=30  # This is a pretty rough path. Might be too tricky. Sticky makes it a bit easier though?
      Burrow, Sword OR Sentry=3
      Grapple, Glide, Spear=2 OR Blaze=2
      Grapple, Shuriken=3 OR Sentry=4
  conn WoodsMain.FeedingGrounds:
    moki: WindtornRuins.Seir, Burrow  # Seir to make it a safe path
    gorlek: Burrow
  conn WeepingRidge.Bottom:  # These paths need to be solvable after cat and mouse, since there is less platforms at that point and you can't pass above the teleporter
    moki, Burrow, WindtornRuins.Seir:  # Seir to make it a safe path
      DoubleJump, Glide, Grapple
      DoubleJump, Bash, Grenade=1, Grapple
      Launch
    gorlek, Burrow, WindtornRuins.Seir:  # these are paths that rely on the wind, which you don't have if you remove the killplane
      Grapple, Glide
      DoubleJump, TripleJump, Glide
      Bash, Grenade=1, Dash, Glide
    gorlek, Burrow, RemoveKillPlane OR WindtornRuins.Seir:  # these paths work no matter whether you actually have Seir or just removed the killplane
      SentryJump=1, Grapple
      SentryJump=1, DoubleJump, TripleJump
      Bash, Grenade=1, Grapple
      Bash, Grenade=1, DoubleJump, TripleJump
      Bash, Grenade=2, Dash
    kii, Burrow, WindtornRuins.Seir:  # these are paths that rely on the wind, which you don't have if you remove the killplane
      Glide, Dash, DoubleJump, Sword OR Hammer
      Glide, DoubleJump, Hammer, Shuriken=1 OR Flash=1 OR Sentry=1
      Glide, Bash, Grenade=1, DoubleJump
    kii, Burrow, RemoveKillPlane OR WindtornRuins.Seir:  # these paths work no matter whether you actually have Seir or just removed the killplane
      Launch  # @validator this should probably be gorlek
      Bash, Grenade=1, Dash, DoubleJump, Sword OR Hammer
      Bash, Grenade=1, DoubleJump, Hammer, Shuriken=1 OR Flash=1 OR Sentry=1
      Bash, Grenade=2, DoubleJump
    unsafe, WindtornRuins.Seir:
      Burrow, DoubleJump, TripleJump  # deemed too precise
      Burrow, HammerSJump=1, DoubleJump, Dash, Hammer  # Pretty tight
      Burrow, SentryJump=2, DoubleJump, TripleJump OR Dash OR Glide  # moving SentryJump
      Burrow, SentryJump=2, Dash OR Glide  # moving SentryJump

# checkpoint at 1509, -3987

anchor LowerWastes.SunsetView at 1552, -3984:  # At the Sunset View checkpoint
  refill Checkpoint

  pickup LowerWastes.SunsetViewEX: free
  pickup LowerWastes.PurpleWallEX:
    moki: Burrow, Bash
    unsafe: Burrow  # didn't want to be mean
  pickup LowerWastes.SpiritTrial:
    moki: LowerWastes.TrialActivation, Burrow, DoubleJump, Dash, Grapple
    gorlek: LowerWastes.TrialActivation, Burrow, Dash, Grapple

  conn LowerWastes.WestTP:
    moki: DoubleJump OR Dash OR Glide OR Launch
    gorlek: Damage=30 OR Sword OR Hammer  # Multiple side slashes, not difficult
    kii:
      Spear=1 OR Shuriken=1 OR Blaze=2 OR Flash=1 OR Sentry=1
    unsafe:
      Bash, Grenade=1  # deemed too obscure
      Blaze=1  # This is a little tight
  conn LowerWastes.Shovel:
    moki:  # I think this is fine without Combat?
      Grapple, DoubleJump OR Dash OR Glide
      Bash, Grenade=1, DoubleJump, Dash
      Launch  # Pretty free. Only difficulty is wall jumping pre-Launch to go over the grapples.
    gorlek:
      Grapple  # Hope that the camera likes you
      Bash, Grenade=1, DoubleJump
      SwordSJump=1, DoubleJump, Dash OR Glide OR Damage=30
      HammerSJump=1, DoubleJump
    kii:
      Bash, Grenade=1  # can either bash off the gorlek, then the grenade - or climb the wall to get additional height out of the bashgrenade
      Bash, DoubleJump  # Bash the gorlek's projectile
    unsafe:
      SentryJump=1, DoubleJump OR Dash
      Bash  # bash the gorlek then its projectile

anchor LowerWastes.Shovel at 1634, -3981:  # On the ground to the left of the Sand Bridge
  refill Energy=3:
    moki, BreakCrystal:
      DoubleJump OR Launch
      Bash, Grenade=1
    kii: BreakCrystal

  quest LowerWastes.EerieGemQI:
    moki: Burrow

  pickup LowerWastes.SandBridgeOre: free

  conn LowerWastes.SunsetView:
    moki: Combat=MaceMiner OR Bash OR Grapple OR Launch
    gorlek: Glide
    kii: DoubleJump OR Dash
    unsafe: free
  conn LowerWastes.TreeArea:
    moki: Burrow
  conn LowerWastes.MuncherTunnel: free

anchor LowerWastes.MuncherTunnel at 1681, -4002:  # Above the sand/muncher tunnel
  refill Checkpoint
  refill Energy=3:
    moki: BreakCrystal

  pickup LowerWastes.MuncherTunnelEC:
    moki: Burrow

  conn LowerWastes.Shovel:
    moki:
      DoubleJump OR Launch
      Bash, Grenade=1
    gorlek:
      Damage=30 OR Dash OR SentryJump=1
      Bash, Glide OR Sword OR Hammer  # lure the mantis
    kii: Bash OR Hammer OR Sword  # with sword, bait the mantis and pogo
  conn LowerWastes.SandPot:
    moki:
      Combat=Mantis+ShieldSlug
      Combat=Mantis, DoubleJump OR Burrow OR Hammer
      Bash, DoubleJump OR Burrow OR Grenade=1
      Launch
    gorlek: DoubleJump OR Dash OR Burrow OR Sword  # slash the enemy off the wall
    kii:
      Combat=ShieldSlug OR Hammer OR Spear=1 OR Shuriken=1 OR Flash=1 OR Sentry=1
      Bash  # use the mantis
    unsafe: Blaze=1

anchor LowerWastes.SandPot at 1726, -3990:  # To the left of the sand pot
  refill Checkpoint

  pickup LowerWastes.SandPotHC:
    moki:
      Burrow, DoubleJump
      Launch
    gorlek:
      Burrow  # mostly just hold left
      SentryJump=1
      DoubleJump, TripleJump OR Sword OR Hammer  # just something to help
    kii:
      DoubleJump
      Bash, Hammer OR Spear=1 OR Grenade=1  # Break the slime's shell in order to bash it
  pickup LowerWastes.SandPotEX:
    moki, Burrow:
      Dash, Grapple, DoubleJump OR Glide
      Bash, Grenade=1
      Launch
    gorlek, Burrow:
      DoubleJump, TripleJump  # either evade the coal damage or burrow on top of the sand pot
      Dash, DoubleJump OR Grapple
      Damage=30, DoubleJump
      Damage=30, Grapple, Glide OR Sword
      SentryJump=1
    kii, Burrow:
      DoubleJump OR Sword OR Hammer OR Spear=1 OR Shuriken=1 OR Flash=1 OR Sentry=1
      Grapple, Glide OR Blaze=3
    unsafe: Burrow

  conn LowerWastes.MuncherTunnel:
    moki: Combat=Mantis OR Bash OR Launch
    gorlek: free
  conn LowerWastes.WoodenBridge:
    moki:
      Dash, DoubleJump OR Grapple
      Dash, Bash, Grenade=1
      Bash, Grenade=2, DoubleJump OR Glide
      Bash, Grenade=1, Grapple, DoubleJump OR Glide
      Bash, Grenade=1, DoubleJump, Glide
      Launch
    gorlek:
      Burrow, DoubleJump, TripleJump  # either evade the coal damage or burrow on top of the sand pot
      DoubleJump, Damage=30, TripleJump OR Glide OR Sword OR Hammer  # take damage in the coals
      Grapple, Damage=30, DoubleJump OR Glide OR Sword OR Hammer
      Damage=30, Bash, Grenade=1, DoubleJump OR Sword OR Hammer
      SentryJump=1, Glide             # glide from the sand pot
      SwordSJump=1, Damage=30  # hover from the sand pot
      SentryJump=1, Grapple           # grapple from the sand pot, use the weapon to hover
      Bash, Grenade=1, Glide
      Bash, Grenade=1, Sword, Damage=30
      Bash, Grenade=1, Grapple, Sword OR Hammer OR Damage=30
      Bash, Grenade=2, Sword OR Hammer OR Damage=30
    kii:
      Sword
      Hammer, Glide OR Dash OR DoubleJump OR Shuriken=1 OR Blaze=2 OR Flash=1 OR Sentry=1 OR Damage=30
      DoubleJump, TripleJump OR Grapple OR Damage=30
      Grapple, DoubleJump OR Hammer OR Spear=1 OR Shuriken=1 OR Blaze=1 OR Flash=1 OR Sentry=1 OR Damage=30
      Bash, Grenade=1
      Bash, Hammer OR Spear=2  # break the slime's shell and bash it
      Dash, Spear=2 OR Shuriken=2 OR Flash=2 OR Sentry=2
      Dash, Glide, Spear=1 OR Shuriken=1 OR Flash=1 OR Sentry=1
      Dash, Damage=30, Spear=1 OR Shuriken=1 OR Flash=1 OR Sentry=1
    unsafe:
      Hammer, Spear=1
      Bash, Spear=1  # break the slime's shell and bash it
      Dash, Spear=1 OR Shuriken=1 OR Blaze=1 OR Flash=1 OR Sentry=1 OR Damage=30
      Dash, Burrow  # burrow in the sand pot so you can dash into the ceiling to reset your dash
      Glide  # climb on the sand pot from the right then hover

anchor LowerWastes.WoodenBridge at 1796, -3977:  # Directly above MuncherPitEX
  refill Checkpoint

  pickup LowerWastes.SandPotEX:  # Make sure it's not redundant with paths doing WoodenBridge->SandPot->SandPotEX. Kii and above make going from one side of the pot to the other free so it doesn't need any paths
    moki, Burrow:
      Grapple, DoubleJump OR Glide
      Grapple, Bash, Grenade=1
      Bash, Grenade=1, DoubleJump, Dash OR Glide
    gorlek, Burrow:  # @validator this need validation as well
      DoubleJump, Glide OR Sword OR Hammer OR Damage=30
      Grapple, Sword OR Hammer
  pickup LowerWastes.MuncherPitEX:
    moki:
      DoubleJump OR Launch  # Slightly precise to land on the sand sphere.
      Burrow, Glide
    gorlek: Burrow OR Hammer
    kii:
      Spear=1
      Glide, Sword OR Shuriken=1 OR Flash=1 OR Sentry=1  # Could add Grapple so you can retry more easily or Damage=30 so the gliding section is less precise
    unsafe:
      Sword OR Flash=1 OR Sentry=1  # Make the sphere swing by wall jumping on it
      Dash  # Dash when falling

  conn LowerWastes.SandPot:
    moki:
      Grapple, DoubleJump OR Glide OR Dash
      Dash, DoubleJump
      Bash, Grenade=1, Grapple
      Bash, Grenade=1, DoubleJump, Glide
      Launch
    gorlek:
      Grapple, Glide OR Sword OR Hammer
      DoubleJump, TripleJump OR Glide
      Damage=30, DoubleJump OR Dash OR Glide  # extra abilities just for convenience
    kii:
      Damage=60
      Damage=30, Sword OR Hammer OR Spear=1 OR Shuriken=1 OR Blaze=1 OR Flash=1 OR Sentry=1
      DoubleJump, Sword OR Hammer OR Spear=1 OR Shuriken=1 OR Blaze=2 OR Flash=1 OR Sentry=1
    unsafe:
      Damage=30
      # SentryJump=1, Damage=30  # Maybe too dumb. Gotta do a sentry jump in the spikes, and even then it can be close
  conn LowerWastes.LeverArea:
    moki: DoubleJump OR Burrow OR Launch
    gorlek:
      Dash OR SentryJump=1
      Bash, Grenade=1  # either find a place where you can throw a grenade or do the bash-only path
    kii:
      Sword OR Hammer  # With sword, pogo the gorlek
      Spear=2 OR Shuriken=2 OR Blaze=2 OR Flash=2 OR Sentry=2  # Possible with only one of each but the last jump into the bridge feels really weird
      Bash, Spear=1 OR Shuriken=1 OR Blaze=1 OR Flash=1 OR Sentry=1
    unsafe:
      Glide  # Glide jump
      Bash  # Sorta janky but seems to work most of the time. Doesn't _look_ like it should work though
      Spear=1 OR Shuriken=1 OR Blaze=1 OR Flash=1 OR Sentry=1
  conn LowerWastes.BeforeMinesEntrance:
    gorlek: ShurikenBreak=20, Combat=MaceMiner OR DoubleJump OR Bash OR Launch
    kii: ShurikenBreak=20

anchor LowerWastes.BeforeMinesEntrance at 1846, -3986:  # To the right of the breakable wall leading to the Wooden Bridge
  pickup LowerWastes.BottomRightHC: free

  conn LowerWastes.MinesEntrance:
    moki:
      Combat=MaceMiner+Mantis, DoubleJump OR Dash OR Glide OR Grapple
      Bash, DoubleJump OR Dash OR Glide OR Grapple
      Launch
    gorlek:
      Damage=30, Combat=MaceMiner+Mantis OR Bash
      DoubleJump
    kii: Bash, Grenade=1
  conn LowerWastes.WoodenBridge:
    moki, BreakWall=20: Combat=MaceMiner OR Bash OR Launch
    gorlek, BreakWall=20: DoubleJump
    kii: BreakWall=20
  conn LowerWastes.LeverArea:  # make sure it's not redundant with BeforeMinesEntrance->WoodenBridge->LeverArea
    gorlek:
      DoubleJump, TripleJump
      Launch
    kii:
      DoubleJump
      Bash, Grenade=1
    unsafe: free

anchor LowerWastes.MinesEntrance at 1921, -4001:  # To the left of the ruins breakable wall
  pickup LowerWastes.BottomRightEX:
    moki:
      Combat=MaceMiner+Mantis, Grapple
      Bash, Grenade=1, DoubleJump OR Dash  # Very much not a mandatory grenade... This is only important if the Ruins Wall is broken, and then only if you don't use the enemies
      Launch
    gorlek:
      DoubleJump, TripleJump, Hammer
      SentryJump=1  # can either jump good or use the right wall and weapon float
      Bash, Grenade=1 OR DoubleJump OR Glide
      Bash, Dash OR Sword OR Hammer  # @Validator seems like thay are missing. Climb the right wall above the breakable wall
    kii:
      Grapple  # @validator Can probably be gorlek
      Bash  # Bash the gorlek to reach the mntis when it jumps
      Sword, DoubleJump  # pogo
      Combat=MaceMiner+Mantis, DoubleJump, TripleJump, Spear=1
    unsafe:
      DoubleJump, TripleJump, Sentry=1 OR Flash=1
  pickup LowerWastes.BottomRightHC:  # Make sure it's not redundant with conn LowerWastes.BeforeMinesEntrance
    moki:
      Combat=MaceMiner+Mantis, Grapple  # Use both Grapple points
      Bash, Grenade=1, DoubleJump OR Dash OR Glide
      Launch
    gorlek:
      Damage=30, Combat=MaceMiner+Mantis OR Bash
      DoubleJump, TripleJump OR Dash OR Glide
      Bash, DoubleJump OR Dash OR Glide
    kii:
      Grapple  # @validator could be gorlek
      Damage=40  # dboost in the spikes and the gorlek
      DoubleJump, Sword OR Hammer OR Shuriken=1 OR Blaze=3 OR Sentry=2
      Bash, Sword OR Hammer OR Shuriken=1 OR Blaze=3 OR Sentry=2
    unsafe: Combat=MaceMiner, Bash  # bash glide from the mantis

  conn LowerWastes.BeforeMinesEntrance:  # Make sure it solves with and without the Ruins wall
    moki:
      Combat=MaceMiner+Mantis, DoubleJump, Grapple
      Bash, DoubleJump, Grapple
      Launch, DoubleJump OR Dash OR Grapple
    gorlek:
      SentryJump=1, DoubleJump, TripleJump, Dash OR Glide
      Bash, DoubleJump, TripleJump, Dash
      Grapple, Dash, Combat=MaceMiner+Mantis OR Bash  # Pretty straightforward. Rest of these paths you're able to avoid enemies so Combat isnt included.
      Launch
    kii:
      Grapple, Dash OR DoubleJump OR Sword OR Hammer
      Grapple, Glide, Shuriken=1 OR Flash=1 OR Sentry=1
      Bash, DoubleJump, TripleJump OR Dash  # Bash glide from the gorlek's projectile
    unsafe:
      Grapple, Glide, Spear=1
  conn WindtornRuins.LowerRuins:
    gorlek: ShurikenBreak=20, Burrow

anchor LowerWastes.LeverArea at 1833, -3959:  # At the arrow sign below the lever
  refill Checkpoint
  refill Energy=3:
    moki: BreakCrystal

  state LowerWastes.SandPlatformLever:
    moki:
      DoubleJump OR Burrow OR Launch  # Requires a vertical burrow through a vertical sand platform
      Bash, Grenade=2
      Bash, Grenade=1, Dash
    gorlek:
      Dash
      SentryJump=2
      SentryJump=1, Glide
      Bash, Grenade=1, Glide
    kii: Bash, Grenade=1
    unsafe: free  # wall jump on the right wall so you can jump on top of the first crumbling sand wall
      # Sword  # Pogo the energy crystal
      # Sentry=3

  conn LowerWastes.WoodenBridge: free
  conn LowerWastes.BeforeMinesEntrance: free
  conn LowerWastes.EastTP:
    moki: Burrow
  conn LowerWastes.MuncherClimb:
    moki:
      Bash, Grenade=1
      Launch
      LowerWastes.SandPlatformLever, DoubleJump, Dash OR Glide OR Burrow  # If the double jump is too tight this makes it free
      LowerWastes.SandPlatformLever, Dash, Burrow
    gorlek:
      SentryJump=1
      LowerWastes.SandPlatformLever, DoubleJump
      LowerWastes.SandPlatformLever, Burrow, Glide OR Sword
    unsafe:
      LowerWastes.SandPlatformLever, Dash
  conn LowerWastes.LastStandArea:  # Every solutions which needs to land on th left edge should originate from MuncherClimb
    moki: Bash, Grenade=1, DoubleJump
    gorlek:  # some amount of puzzle knowledge is assumed
      SentryJump=1, DoubleJump
      LowerWastes.SandPlatformLever:
        Burrow, Glide OR Sword
        Bash, Grenade=1, Glide OR Burrow OR Hammer
    kii:
      Bash, Grenade=1, LowerWastes.SandPlatformLever OR Hammer OR Spear=1
      LowerWastes.SandPlatformLever, Burrow, Hammer OR Spear=1 OR Shuriken=1 OR Blaze=1 OR Flash=1 OR Sentry=1
    unsafe:
      Bash, Grenade=1  # Aggro the mantis with a bashnade then bash it when it jumps. Path isn't from MuncherClimb because the mantis doesn't spawn if you respawn at that checkpoint.
      SentryJump=1  # might have been gorlek
      LowerWastes.SandPlatformLever, Burrow  # burrow through the sand below to get a boost

anchor LowerWastes.MuncherClimb at 1791, -3953:  # Checkpoint before the munchers on the way to the tree
  refill Checkpoint

  pickup LowerWastes.MuncherClimbEX:
    moki: Grapple, Launch OR DoubleJump
    gorlek:
      Grapple, Dash
      Launch, DoubleJump, TripleJump
      Launch, Damage=30
    kii:
      Launch
      Grapple, Hammer OR Sentry=2  # With sentry, easier from a wall jump instead of jumping from the muncher
      Grapple, Sword, Shuriken=1 OR Flash=1 OR Sentry=1
      Grapple, Glide, Shuriken=1 OR Flash=1 OR Sentry=1
    unsafe:
      Grapple, Sword  # Upslash->Downslash to get the pickup
      Grapple, Glide, Spear=1
      DoubleJump, TripleJump, Damage=30  # really precise wall jump toa void getting one more dboost

  conn LowerWastes.LeverArea: free
  conn LowerWastes.LastStandArea:  # Make sure it's not redundant with paths from LeverArea
    moki:
      Launch
      LowerWastes.SandPlatformLever, DoubleJump
    gorlek:
      DoubleJump, TripleJump
      LowerWastes.SandPlatformLever, Dash
    kii:
      DoubleJump
      LowerWastes.SandPlatformLever, Sword OR Hammer OR Spear=2 OR Shuriken=2 OR Sentry=2
    unsafe:
      Hammer OR Spear=1
      LowerWastes.SandPlatformLever, Burrow  # Way harder on keyboard
  conn LowerWastes.TreeArea:
    moki:
      Grapple, DoubleJump OR Launch
      Grapple, Dash, Glide  # This path is fun. Glide is just to make it moki-safe
    gorlek:
      Grapple, Dash OR Glide
      Launch, DoubleJump, TripleJump  # Can do it with just double jump but the timing is tight
    kii:
      Grapple, Sword OR Sentry=3 OR Damage=90  # With sword, you have to delay a bit your sword hover after the last muncher or you'll target the sand platform
      Grapple, Damage=30, Hammer OR Spear=2 OR Shuriken=2 OR Blaze=3 OR Flash=2 OR Sentry=2
      Grapple, Hammer, Spear=1 OR Shuriken=1 OR Blaze=1 OR Flash=1 OR Sentry=1  # energy between the 3rd and 4th muncher
      Launch, DoubleJump OR Dash OR Glide OR Sword OR Hammer OR Shuriken=1 OR Flash=1 OR Sentry=1 OR Damage=30
    unsafe:
      Launch
      Grapple, Hammer OR Shuriken=2 OR Sentry=2 OR Damage=30  # There's friendly spikes on the ground between the 3rd and 4th muncher. Grab the 4th muncher from there.
      Grapple, Damage=30, Spear=1 OR Shuriken=1 OR Blaze=2 OR Flash=1 OR Sentry=1
      DoubleJump, TripleJump, Damage=30  # really precise wall jump toa void getting one more dboost

anchor LowerWastes.LastStandArea at 1794, -3938:  # next to the projectile spawner above the wooden bridge
  pickup LowerWastes.LastStandShard:
    moki: DoubleJump OR Dash OR Burrow  # for the puzzle, it is considered solvable in moki with one of doublejump, dash or burrow.
    gorlek: Launch OR Glide  # some amount of puzzle knowledge is assumed
    kii: free  # just wall jump on the purple wall until the shot arrives
  pickup LowerWastes.LastStandEX:
    moki: Burrow, Launch OR DoubleJump
    gorlek:
      Burrow, Glide
      Burrow, Damage=30, Dash OR Sword
    kii: Burrow, Dash OR Sword OR Hammer  OR Spear=1 OR Shuriken=1 OR Flash=1 OR Sentry=1 OR Damage=30
    unsafe: Burrow  # friendly spikes

  conn LowerWastes.LeverArea: free
  conn LowerWastes.MuncherClimb:  # Make sure it's not redundant with paths fromLeverArea
    moki: Glide OR DoubleJump OR Dash OR LowerWastes.SandPlatformLever
    gorlek: Sword OR Hammer
    kii: free

anchor LowerWastes.TreeArea at 1715, -3936:  # The ledge right of SkeetoHive
  refill Checkpoint

  pickup LowerWastes.SkeetoHiveEX:
    moki: Burrow, DoubleJump OR Dash OR Glide OR Launch
    gorlek: Burrow

  conn LowerWastes.ThirstyGorlek:
    moki:
      DoubleJump OR Burrow OR Launch
      Bash, Grenade=2  # literally never going to get used but you can do it
    gorlek:
      SentryJump=2
      SentryJump=1, Bash OR Grapple
      Bash, Grapple OR Grenade=1
    kii:
      Bash
      Sword, Grapple  # Pogo a skeeto
    unsafe:
      Sword, Damage=30  # Pogo a skeeto, wait for another one to reach the sand bag level and pogo it as well
      Hammer, Damage=30  # wall jumping of the sand restore your upslash for some reason
  conn LowerWastes.Shovel:
    moki: Burrow
  conn LowerWastes.UpperPath:
    moki, Burrow:
      DoubleJump OR Launch
      Bash, Grenade=1  # literally never going to get used but you can do it
    gorlek, Burrow:
      Bash
      Grapple, Dash
      SentryJump=1
    kii, Burrow:
      Hammer OR Spear=1
      Sword  # pogo a skeeto. Skeeto can be kinda hard to manipulate, adding dash makes it easier if necessary
      Grapple, Shuriken=1 OR Flash=1 OR Sentry=1
    unsafe: Burrow  # "daulphin jump" from the ground to reach the floating sand platform
      # Burrow, Glide OR Dash OR Grapple
  conn LowerWastes.LeverArea:
    moki:
      Grapple, Launch
      Grapple, DoubleJump, Dash  # still sort of tight
    gorlek:
      Grapple, DoubleJump OR Dash
      Launch, DoubleJump OR Dash OR Glide OR Sword OR Damage=30
    kii:
      Launch
      Bash, Damage=60, DoubleJump OR Dash  # bash glide a skeeto
      DoubleJump, Damage=30, Dash OR TripleJump OR Sword
      DoubleJump, Glide, Damage=30, Hammer OR Shuriken=1
      Bash, DoubleJump, TripleJump, Glide OR Dash OR Sword OR Hammer OR Spear=1 OR Shuriken=1 OR Blaze=1 OR Flash=1 OR Sentry=1
    unsafe:
      Grapple, Sword OR Hammer  # Land on the friendly spikes between the 1st and 2nd muncher. Upslash + grapple from there
      Grapple, Damage=30, Shuriken=2 OR Sentry=3
      Grapple, Damage=60, Shuriken=1 OR Sentry=2
      DoubleJump, Glide, Damage=30  # glide jump

anchor LowerWastes.ThirstyGorlek at 1681, -3923:  # next to the Gorlek on the way to the tree
  refill Checkpoint

  state LowerWastes.TrialActivation:  # Since you have to reach this place again in a race to get an advantage, only paths possible during a trial are meaningful
    moki: Burrow, DoubleJump OR Dash OR Glide

  quest LowerWastes.HandToHandMapstone:
    moki: GladesTown.HandToHandCanteen

  pickup LowerWastes.BurrowTree: free
  pickup LowerWastes.BurrowTreeEX:
    moki: Burrow
  pickup LowerWastes.LupoMap:
    moki, SpiritLight=150:
      Burrow OR Launch
      Bash, Grenade=2  # literally never going to get used but you can do it
    gorlek, SpiritLight=150:
      SentryJump=2
      DoubleJump, TripleJump, Hammer
    kii, SpiritLight=150:
      DoubleJump, TripleJump, Sword, Bash, Grenade=1
      DoubleJump, TripleJump, Spear=2
    unsafe, SpiritLight=150:
      DoubleJump, TripleJump, Sword OR Spear=1 OR Flash=1 OR Sentry=1  # land on the wood structure on the left of the sand bag. Make the sand bag swing to reach the wood structure with just tjump.

anchor LowerWastes.UpperPath at 1761, -3898:  # on the left side of the path connecting tree and east teleporter
  refill Checkpoint
  refill Energy=3:
    moki: BreakCrystal

  pickup LowerWastes.UpperPathEC:
    moki: Burrow
  pickup LowerWastes.UpperPathEX:
    moki: Burrow, DoubleJump OR Dash OR Glide OR Launch
    gorlek: Burrow, Sword OR Hammer OR Damage=30
    kii: Burrow  # you can reenter the sand right after taking the pickup or just tp out
  pickup LowerWastes.UpperPathHiddenEX:
    moki: Burrow, DoubleJump OR Dash OR Glide OR Launch
    kii: Burrow, Sword OR Hammer OR Spear=1 OR Shuriken=1 OR Flash=1 OR Shuriken=1  # extra ability so you don't have to do the wall jump on th hidden wall
    unsafe: Burrow  # precise maneuver

  conn LowerWastes.TreeArea:
    moki: Burrow
  conn LowerWastes.EastTP:
    moki: Burrow

# checkpoint at no actually just bad refill situation below. Could be solved easily.

anchor LowerWastes.EastTP at 1992, -3902:  # Location of the east teleporter
  refill Full

  pickup LowerWastes.EastTPOre:
    moki, BreakWall=20:
      Burrow OR Launch
      DoubleJump, Bash, Grenade=1
      Bash, Grenade=3  # it had to be done
    gorlek, BreakWall=20:
      DoubleJump OR SentryJump=1
      Bash, Grenade=1, Sword OR Hammer
    unsafe, BreakWall=20:
      Dash, Damage=60, Spear=1 OR Flash=1 OR Sentry=1
      Dash, Damage=30, Sword OR Hammer OR Spear=2
  pickup LowerWastes.UpperPathHC:
    moki: Burrow

  conn Teleporters: free
  conn Tokk:
    moki:
      DoubleJump OR Burrow OR Launch
      Bash, Grenade=1
    gorlek: Sword OR Hammer
    kii: Spear=1 OR Flash=1 OR Sentry=1
  conn LowerWastes.LeverArea:
    moki: Burrow
  conn LowerWastes.UpperPath:
    moki: Burrow, DoubleJump OR Dash OR Launch
    gorlek: Burrow, Glide OR Sword OR Hammer
    kii: Burrow
  conn UpperWastes.KeystoneRoom:
    moki: Burrow, DoubleJump OR Dash OR Launch
    gorlek: Burrow, Glide OR Sword OR Damage=30
    kii: Burrow

region UpperWastes:
  moki: Danger=50, Regenerate
  gorlek: Regenerate
  kii: Regenerate
  unsafe: free

anchor UpperWastes.KeystoneRoom at 1900, -3831:  # Autosave underneath keystone door
  refill Checkpoint

  state UpperWastes.KeystoneDoor:
    moki, Keystone=2:
      Burrow, Bash, DoubleJump OR Dash OR Glide
      Burrow, Combat=ShieldSlug, DoubleJump OR Dash OR Glide
      Launch
    gorlek, Keystone=2:
      Burrow, DoubleJump OR Dash OR Glide OR Sword OR Hammer  # can either avoid or deal with the shield slug
      SentryJump=2
    kii, Keystone=2:
      Burrow, Spear=1 OR Shuriken=1 OR Blaze=1 OR Flash=1 OR Sentry=1
      Bash, Grenade=1, Burrow  # @validator probably gorlek, could be moki with some Combat requirementz
      Bash, DoubleJump, TripleJump, Sword OR Hammer OR Spear=1  # Bash the gorlek's projectile to reach the sand bag. tjump + upslash/spear from here
    unsafe, Keystone=2:
      Burrow
      # Burrow, Bash  # Break the slug shell with gorlek's projectile
      DoubleJump, TripleJump, Sword OR Hammer OR Damage=30  # tjump+upslash from right wall, tjump+dboost from left wall
      Bash, DoubleJump, TripleJump  # bash the gorlek projectile then stupid wall jump you won't see how to do without debug renderer
      Bash, SentryJump=1  # Remove the shell of the ShieldSlug and bash it twice to reach the pickup
      Bash, DoubleJump, SentryJump=1  # Bash the gorlek's projectile
      DoubleJump, TripleJump, Damage=30  # you can refresh your tjump on the ^ mark in the ceiling above the sandbag

  pickup UpperWastes.LowerKS:
    moki:
      Burrow, DoubleJump OR Dash OR Glide
      Launch, DoubleJump OR Dash OR Glide
    gorlek:
      Burrow OR Launch
      DoubleJump, TripleJump
    kii: Damage=30
    unsafe: free  # TP out after getting the pickup
  pickup UpperWastes.UpperKS:
    moki: Burrow, DoubleJump OR Dash OR Glide OR Launch
    gorlek: Burrow  # land on the right platform, burrow the sandbag from there
  pickup UpperWastes.TurmoilShard:
    moki, Burrow: Bash, Launch  # intended path omitted in moki
    gorlek, Burrow:
      Bash, DoubleJump, Dash OR TripleJump
      Launch, DoubleJump
      Launch, Damage=30, Dash OR Glide OR Sword OR Hammer
    kii, Burrow:
      Launch, Damage=30  # refresh launch on ceiling at the first turret
      DoubleJump, TripleJump, Damage=120
    unsafe,  Burrow:
      Launch
      Bash, Dash OR DoubleJump
      DoubleJump, TripleJump, Damage=36  # dboost between 1st and 2nd turrets then precise wall jump and take a dboost on the projectile to reach the sand platform
      DoubleJump, Bash, SentryJump=1, Damage=30  # sjump in the spikes below the 3rd projectile
      DoubleJump, TripleJump, Dash, Damage=6, Hammer OR Sword  # tjump + upslash, immediatly dash and start air combo. Precise tjump to get a walljump, dboost on the projectile in order to walk in the spikes above.
  pickup UpperWastes.KSDoorEX:
    moki:
      Burrow, DoubleJump OR Dash OR Glide
      DoubleJump, Bash, Grenade=1
      Launch
    gorlek:
      Burrow, Sword OR Hammer
      Combat=ShieldSlug, Bash, Grenade=1
      SentryJump=1
    kii:
      Burrow, Spear=1 OR Shuriken=1 OR Blaze=1 OR Flash=1 OR Sentry=1
      Bash, Grenade=1 OR Sword OR Hammer OR Spear=1  # either bash grenade or break the slug's shell in order to bash it
      Bash, DoubleJump, TripleJump  # Bash the gorlek's projectile
      DoubleJump, TripleJump, Damage=30
    unsafe:
      Bash  # Break slug's shell with a gorlek's projectile
      Burrow
      DoubleJump, TripleJump, Dash, Sword  # tjump+upslash+dash to climb the right wall (can also just sword jump + upslash to remove the requirement of dash)

  conn LowerWastes.EastTP:
    moki: Burrow, DoubleJump OR Dash OR Glide OR Launch
    gorlek: Burrow, Sword OR Hammer OR Damage=30
    kii: Burrow
  conn UpperWastes.MissilePuzzleLeft:
    moki, UpperWastes.KeystoneDoor, Burrow:
      Bash, DoubleJump OR Dash OR Glide
      Combat=ShieldSlug, DoubleJump OR Dash OR Glide
      Launch
    gorlek, UpperWastes.KeystoneDoor, Burrow: DoubleJump OR Dash OR Glide OR Sword OR Hammer
    kii, UpperWastes.KeystoneDoor, Burrow:
      Spear=1 OR Shuriken=1 OR Blaze=1 OR Flash=1 OR Sentry=1
      Bash, Grenade=1  # @validator probably gorlek, could be moki with some Combat requirementz
    unsafe, UpperWastes.KeystoneDoor: Burrow

anchor UpperWastes.MissilePuzzleLeft at 1937, -3794:  # Immediately to the right of the sand after the keystone door
  refill Checkpoint

  state UpperWastes.KeystoneDoor:
    moki, Keystone=2: Burrow
  state UpperWastes.KeystoneDoor:
    moki, Keystone=2: Burrow

  pickup UpperWastes.LedgeEC:
    moki:
      Burrow, Bash, DoubleJump OR Dash
      Launch
    gorlek:
      Burrow, Bash, Glide
      Bash, Grenade=1, DoubleJump
      Combat=MaceMiner, SentryJump=1, DoubleJump
    kii:
      Bash, Grenade=1  # use the miner as well
      DoubleJump, TripleJump, Sword  # tjump->pogo->tjump->upslash
      Burrow, Bash
      Burrow, DoubleJump, TripleJump, Hammer OR Spear=1
      Burrow, DoubleJump, Sword  # pogo the torpedo
    unsafe:
      SentryJump=1
      Bash, DoubleJump, TripleJump  # Lure the miner on higher ground to the left
  pickup UpperWastes.MissileSpawnEX:
    moki: Burrow
  pickup UpperWastes.KSDoorEX:
    moki: UpperWastes.KeystoneDoor, Burrow

  conn UpperWastes.KeystoneRoom:
    moki: UpperWastes.KeystoneDoor, Burrow
  conn UpperWastes.MissilePuzzleMiddle:
    moki: Burrow

anchor UpperWastes.MissilePuzzleMiddle at 2005, -3802:  # On top of the sand beneath the lever
  refill Checkpoint:
    gorlek: Burrow, Bash OR Damage=14
    unsafe: Burrow, Dash OR Launch

  state UpperWastes.LeverDoor:
    moki: Burrow, Bash
    gorlek: Burrow, Damage=14  # take the hit
    unsafe: Burrow, Dash OR Launch  # Dash/Launch to avoid the explosion.

  pickup UpperWastes.PurpleWallEX:
    moki: Combat=MaceMiner, Burrow
    unsafe: Burrow  # hug the right wall before impact

  conn UpperWastes.MissilePuzzleLeft:  # for better random spawn
    gorlek: Burrow, Bash
    kii: Burrow
  conn UpperWastes.MissilePuzzleRight:
    moki: UpperWastes.LeverDoor, Burrow

anchor UpperWastes.MissilePuzzleRight at 2058, -3813:  # On top of sand to the right of lever gate, underneath a laser.
  pickup UpperWastes.PurpleWallHC:
    moki: Burrow

  conn UpperWastes.RuinsApproach:  # this covers all connections to the pickups in the spinning lasers.
    moki, Burrow:
      Bash, DoubleJump, Dash OR Glide  # dash or glide to make the lasers better
      DoubleJump, Dash  # you can retry the burrow with DoubleJump, so I think this is fine
      Launch
    gorlek, Burrow:
      Dash, Bash OR SentryJump=1 OR Damage=30  # Dash gets the player past the lasers pretty well; for sentryjump the tools to kill the slime are there
      Glide, DoubleJump OR Bash OR SentryJump=1 OR Damage=30  # same as above
      DoubleJump, TripleJump OR Dash OR Glide
    kii, Burrow:
      Dash OR DoubleJump OR Hammer OR Shuriken=2 OR Flash=2 OR Sentry=2 OR Damage=60
      Damage=30, Bash OR Glide OR Sword OR Shuriken=1 OR Flash=1 OR Sentry=1 OR Blaze=1
    unsafe: Burrow
  conn UpperWastes.MissilePuzzleMiddle:  # for better random spawn
    moki: UpperWastes.LeverDoor, Burrow

# checkpoint at 2037, -3751

anchor UpperWastes.RuinsApproach at 2002, -3698:  # checkpoint after the laser spinner
  refill Checkpoint

  pickup UpperWastes.SpinLasersRightEX:
    moki: Burrow
  pickup UpperWastes.SpinLasersMiddleEX:
    moki: Burrow
  pickup UpperWastes.SpinLasersLowerEX:
    moki: Burrow
  pickup UpperWastes.RoofEX:
    moki:
      Burrow, DoubleJump, Bash, Grenade=1
      Burrow, DoubleJump, Dash OR Glide
      Burrow, Launch
    gorlek:
      Burrow, DoubleJump, TripleJump OR Sword
      Burrow, Bash, DoubleJump OR Dash  # Bash the Mantis
      Burrow, Bash, Damage=30, Glide OR Sword OR Hammer  # Bash the Mantis
      Burrow, SentryJump=1, DoubleJump OR Dash OR Damage=30  # Kill the Mantis
    kii:
      Burrow, Dash
      Burrow, Bash, Glide OR Sword OR Hammer OR Spear=1 OR Shuriken=1 OR Blaze=1 OR Flash=1 OR Sentry=1
      Burrow, DoubleJump, Hammer OR Spear=1 OR Shuriken=1 OR Flash=1 OR Sentry=1
      Burrow, Glide, Hammer OR Shuriken=1
      Burrow, Sword, Hammer OR Spear=1 OR Shuriken=1 OR Flash=1 OR Sentry=1
    unsafe:
      Burrow, Bash  # Bash the Mantis to reach the wall under the pickup, then get a weird boost on the wall after abashing the mantis a second time
      Burrow, Sword OR Shuriken=3

  conn UpperWastes.NorthTP:
    moki: Burrow
  conn UpperWastes.MissilePuzzleRight:
    moki: Burrow, DoubleJump OR Launch
    gorlek:
      Burrow, SwordSJump=1
      Burrow, HammerSJump=1, Dash OR Glide
      Burrow, Dash, Damage=30
    kii:
      Burrow, Bash OR Glide OR Dash OR Hammer
      Burrow, Sword, Shuriken=1
    unsafe: Burrow  # friendly spikes between the lasers
      # Burrow, Sword  # pogo the mantis
      # Burrow, Damage=10  # Damage boost of the Mantis shockwave rather than the spikes

anchor UpperWastes.NorthTP at 2044, -3679:  # Left of the teleporter, on top of the sand
  refill Full

  quest UpperWastes.FlowersSeed:  # most paths here would be redundant with the connection upwards
    gorlek:
      Burrow, Bash, DoubleJump OR Dash
      Burrow, Bash, Dash, Grenade=1 OR SentryJump=1 OR Damage=30  # Dash wasn't considered gorlek to climb the last part up to ruins
      Burrow, DoubleJump, TripleJump, Damage=30, Dash OR SentryJump=1
      Burrow, SentryJump=1, DoubleJump, TripleJump, Dash
      Burrow, SentryJump=2, DoubleJump, TripleJump
      Launch, SentryJump=1  # weapon + launch allows you to kill the enemies
    kii:
      Bash, Grenade=1, DoubleJump, Glide OR Sword OR Sentry=2 OR Damage=30
      Bash, Grenade=2, DoubleJump
    unsafe:
      SentryJump=1, Damage=30, DoubleJump  # dboost in the spikes and sjump to the seed (use djump+upslash as well), sjump again to reach the lantern, djump on the sand ball, djump on the wall above and djump + use weapon to air stall to the pickup
      Bash, Grenade=1, DoubleJump, Shuriken=1

  pickup UpperWastes.WallOre:  # Most paths here would be redundant with the connection upwards. Paths to WallOre which can't reach the ruins not considered for moki/gorlek
    kii:
      # Use a bashnade to reach the sand bag above the sand pot. All the following paths are combination of different variations in order to optimize energy and health. Key parts are:
      # 1.a Take a dboost in the spikes on the way to the sand pot
      # 1.b Avoid the spikes on the way to the sand pot
      # 2.a Reach the bashable lantern, take a dboost in the spikes under the 2nd sand bag in order to reach it
      # 2.b Use a bashnade in order to land on the ledge above the sand bag and simply djump to the 2nd sand bag
      # Then Bashnade + djump to reach the ore
      Bash, Grenade=2, DoubleJump, Damage=30, Damage=30, Spear=1 OR Shuriken=1 OR Flash=1 OR Sentry=1  # 1.a + 2.a
      Bash, Grenade=2, DoubleJump, Glide, Damage=30, Spear=1 OR Shuriken=1 OR Flash=1 OR Sentry=1  # 1.b (with glide) + 2.a
      Bash, Grenade=2, DoubleJump, Sentry=3, Damage=30  # 1.b (2 sentries) + 2.a
      Bash, Grenade=3, DoubleJump, Damage=30  # 1.a + 2.b
      Bash, Grenade=3, DoubleJump, Glide OR Sentry=2  # 1.b + 2.b
      Bash, Grenade=4, DoubleJump  # 1.b (bashnade near the spikes) + 2.b

  conn UpperWastes.OutsideRuins:
    moki:
      Bash, Launch
      Burrow, Bash, DoubleJump, Dash OR Glide
      Burrow, Bash, Dash, Glide  # Slightly tight getting across to the sand pit but pretty easily doable. Semi precise angle on the burrow but with glide its easy to reattempt
      Burrow, Launch, DoubleJump OR Glide  # djump or glide lets you reattempt
    gorlek:
      Burrow, Bash, DoubleJump, TripleJump, Dash OR Sword
      Burrow, Bash, DoubleJump, Dash, Sword
      Burrow, Bash, DoubleJump, Grenade=1 OR SentryJump=1 OR Damage=30
      Burrow, Bash, Glide
      Bash, Grenade=1, DoubleJump, TripleJump, Dash OR Glide OR Sword OR Damage=30
      Bash, Grenade=2, DoubleJump, TripleJump
      Launch, DoubleJump, Combat=MaceMiner
      Launch, DoubleJump, TripleJump OR Dash  # go from the ledge above the teleporter
      Launch, Bash OR Burrow
    kii:
      Launch  # climb the left wall
      Burrow, DoubleJump, TripleJump, Damage=30
      Burrow, DoubleJump, TripleJump, Hammer, Glide OR Dash OR Sword OR Shuriken=1 OR Blaze=2 OR Flash=1 OR Sentry=1
      Burrow, Bash, DoubleJump, TripleJump OR Dash OR Glide OR Sword OR Hammer OR Sentry=2 OR Damage=30
      Burrow, Bash, Dash, Glide OR Sword OR Hammer OR Damage=30
      # Use a bashnade to reach the sand bag above the sand pot. All the following paths are combination of different variations in order to optimize energy and health. Key parts are:
      # 1.a Take a dboost in the spikes on the way to the sand pot
      # 1.b Avoid the spikes on the way to the sand pot
      # 2.a Reach the bashable lantern, take a dboost in the spikes under the 2nd sand bag in order to reach it
      # 2.b Use a bashnade in order to land on the ledge above the sand bag and simply djump to the 2nd sand bag
      # 3.a Reach the second lantern and reach OutsideRuins from there
      # 3.b Use a bashnade to land in the spikes above the sand bag and djump from there to OutsideRuins
      Bash, Grenade=1, DoubleJump, Burrow OR TripleJump OR Dash OR Hammer  # 1.b + 2.a (but you can avoid the dboost) + 3.a
      Bash, Grenade=1, DoubleJump, Damage=30, Damage=30, Spear=2 OR Shuriken=2 OR Flash=2 OR Sentry=2  # 1.a + 2.a + 3.a
      Bash, Grenade=1, DoubleJump, Glide, Damage=30, Spear=2 OR Shuriken=2 OR Flash=2 OR Sentry=2  # 1.b (with glide) + 2.a + 3.a
      Bash, Grenade=1, DoubleJump, Sword, Spear=1 OR Shuriken=1 OR Flash=1 OR Sentry=1  # 1.b (with sword) + 2.a (energy to reach the lantern, avoid the dboost with an upslash) + 3.a (upslash to reach the lantern)
      Bash, Grenade=1, DoubleJump, Sentry=4, Damage=30  # 1.b (2 sentries) + 2.a + 3.a
      Bash, Grenade=2, DoubleJump, Damage=30, Spear=1 OR Shuriken=1 OR Flash=1 OR Sentry=1  # 1.a + 2.b + 3.a
      Bash, Grenade=2, DoubleJump, Sword  # 1.b + 2.b + 3.a
      Bash, Grenade=2, DoubleJump, Glide, Spear=1 OR Shuriken=1 OR Flash=1 OR Sentry=1  # 1.b + 2.b + 3.a
      Bash, Grenade=2, DoubleJump, Sentry=3  # 1.b (2 sentries) + 2.b + 3.a
      Bash, Grenade=3, DoubleJump, Spear=1 OR Shuriken=1 OR Flash=1 OR Sentry=1  # 1.b (bashnade near the spikes) + 2.b + 3.a
      Bash, Grenade=3, DoubleJump, Damage=30, Damage=30  # 1.a + 2.b + 3.b
      Bash, Grenade=3, DoubleJump, Glide  # 1.b + 2.b + 3.b (but you can avoid the dboost with glide)
      Bash, Grenade=3, DoubleJump, Sentry=2, Damage=30  # 1.b (2 sentries) + 2.b + 3.b
      Bash, Grenade=4, DoubleJump, Damage=30  # 1.b (bashnade near the spikes) + 2.b + 3.b
    unsafe:
      Bash, Grenade=1, DoubleJump, Glide OR Sword OR Shuriken=1 OR Sentry=2 OR Damage=30
      Bash, Grenade=2, DoubleJump, Spear=2 OR Shuriken=2 OR Flash=2 OR Sentry=2
      Bash, SentryJump=2, Damage=30, DoubleJump  # dboost in the spikes and sjump to the seed (use djump+upslash as well), sjump again to reach the lantern, djump on the sand ball, djump on the wall above and djump + use weapon to air stall to the pickup
      Bash, DoubleJump, TripleJump  # bash the mantis when it does its third jump
      Burrow, Bash, Sword OR Hammer  # Bash the gorlek when the Mantis is jumping above it. Bash it as well, air stall using weapons
      Burrow, Dash, Damage=30
      Burrow, DoubleJump, Dash, Damage=30
      Burrow, Bash, DoubleJump  # bash the lantern then a gorlek's projectile
      Burrow, DoubleJump, TripleJump, Hammer
  conn UpperWastes.RuinsApproach:
    moki: Burrow

anchor UpperWastes.OutsideRuins at 2014, -3609:  # Just outside the door
  refill Checkpoint

  quest UpperWastes.FlowersSeed: free

  pickup UpperWastes.WallOre:
    moki:
      Burrow, DoubleJump, Dash OR Glide
      Burrow, Dash, Glide
      Launch, DoubleJump OR Glide OR Burrow
    gorlek:
      Burrow, DoubleJump, Sword OR Hammer
      Burrow, Glide
      DoubleJump, TripleJump  # triple jump can spam climb the left wall
      DoubleJump, Glide
      Damage=30, Dash OR Glide OR Sword  # a suboptimal double jump gets stuck in the spikes
      Bash, Grenade=1, DoubleJump OR Dash OR Glide  # can either Bashglide or use the sand ball as ground
      SentryJump=1, Glide
      Launch
    kii:
      Bash, Grenade=1, Sword OR Hammer OR Spear=1 OR Shuriken=1 OR Blaze=1 OR Flash=1 OR Sentry=1
      Bash, Grenade=2
      Burrow, DoubleJump OR Sentry=3
      Damage=30, DoubleJump

  # Connection to NorthTP is useless since this anchor have the same conn/pickup but they need more skills than from OutsideRuins
  conn WindtornRuins.UpperRuinsDoor:
    moki: EastHollow.ForestsVoice, LowerReach.ForestsMemory, UpperDepths.ForestsEyes, WestPools.ForestsStrength
  conn UpperWastes.RuinsApproach:
    moki: Burrow

anchor WindtornRuins.UpperRuinsDoor at 2163, -3835:  # Just inside the door.
  refill Checkpoint
  refill Energy=3:
    moki: BreakCrystal

  state WindtornRuins.RuinsLever:
    moki: Burrow, BreakWall=6, BreakWall=6
    unsafe: Burrow, Sentry=2 OR Grenade=1 OR Blaze=1
  state WindtornRuins.HeartBarrier:  # These are paths to go to the teleporter and break the corruption heart. But they can't originate from the teleporter anchor because after you broke the heart, you can't go to the teleporter again, which makes these paths not viable as connections to the teleporter. These paths are just about breaking the heart, so it doesn't matter if the paths can lock you out of the teleporter if you already have broken the heart, because then you have already broken the heart.
    moki, WindtornRuins.RuinsLever, BreakWall=16:
      Burrow, DoubleJump OR Dash OR Glide OR Launch
      Burrow, Bash, Grenade=1
    gorlek:
      # I'm making the following bold assumptions
      # 1. You're playing gorlek, so you know things.
      # 2. You're playing gorlek, so you can climb walls (REGARDLESS of FPS)
      # 3. You're playing gorlek, so you can hold right and burrow into the TP area
      WindtornRuins.RuinsLever, Burrow, BreakWall=16

  conn UpperWastes.OutsideRuins: free
  conn WindtornRuins.RuinsTP:  # connection FROM entrance TO tp at ANY TIME
    # this accounts for both situations of having broken the heart or not
    moki, WindtornRuins.RuinsLever:
      Burrow, Dash, DoubleJump
      Burrow, DoubleJump, Glide
      Burrow, Bash, Grenade=1, Glide
      Burrow, Launch
    gorlek, WindtornRuins.RuinsLever:
      Burrow, SentryJump=1
      Burrow, DoubleJump OR Dash OR Glide OR Sword  # Just hold right. Or if you drop down, some can recover jumping from the right wall and burrowing through the sand platform
      Burrow, Bash, Grenade=1  # Burrow through the sand platform to get up
  conn WindtornRuins.Escape:  # connection FROM entrance TO escape to support future paths of breaking the heart without reaching the teleporter
    moki: WindtornRuins.RuinsLever, WindtornRuins.HeartBarrier, Burrow
  conn WindtornRuins.LowerRuins:  # connection FROM entrance TO lower AFTER escape
    # if you completed the escape, there's a gap in the floor that you have to cross, but Burrow alone is enough to do so
    # Since Burrow solves this connection, it accounts for all paths to the escape revisit pickup
    moki: WindtornRuins.RuinsLever, WindtornRuins.HeartBarrier, WindtornRuins.Seir, Burrow

anchor WindtornRuins.RuinsTP at 2130, -3984:  # Windtorn Ruins teleporter.
  refill Full

  state WindtornRuins.HeartBarrier:  # Barrier next to the teleporter that stops you from getting the Heart.
    moki: BreakWall=16

  conn Teleporters: free
  conn WindtornRuins.Escape:  # connection FROM tp TO escape
    # the gap after completing the escape locks you out of these paths, but it doesn't matter because they're only relevant for completing the uncompleted escape
    moki: WindtornRuins.HeartBarrier
  conn WindtornRuins.LowerRuins:  # connection FROM tp TO lower ruins AFTER escape
    # if you completed the escape, there's a gap in the floor that you have to cross
    # Since Burrow solves this connection, it accounts for all paths to the escape revisit pickup
    moki, WindtornRuins.HeartBarrier, WindtornRuins.Seir:
      DoubleJump OR Dash OR Glide OR Burrow OR Launch
      Bash, Grenade=1  # yes, this needs a bashgrenade path
    gorlek: WindtornRuins.HeartBarrier, WindtornRuins.Seir, Sword OR Hammer
  conn WindtornRuins.UpperRuinsDoor:
    moki, WindtornRuins.RuinsLever:
      # these account for both situations of having broken the heart or not
      Burrow, Bash, Grenade=1, DoubleJump OR Dash
      Burrow, Glide, DoubleJump OR Dash
      Burrow, Launch
      # these make you able to break the Heart and then use the resulting terrain
      WindtornRuins.HeartBarrier, Burrow, Bash, Grenade=1
      WindtornRuins.HeartBarrier, Burrow, Glide
    gorlek, WindtornRuins.RuinsLever:
      # these account for both situations of having broken the heart or not
      Burrow, Glide
      Burrow, Sword, DoubleJump OR Dash
      Burrow, DoubleJump, Dash, Hammer
      Burrow, SentryJump=1
      Burrow, Bash, Grenade=1

anchor WindtornRuins.Escape at 2021, -4026:
  refill Full

  # After you complete the escape, there's a gap in the floor to its right, making the location unreachable with skillsets
  # that would have reached it before completing the escape. That's why this has no outside connections; the paths to here
  # can softlock after achieving the EscapeComplete state, so this anchor is only safe as long as it does nothing else than handling that state.
  quest WindtornRuins.Seir:
    moki, WindtornRuins.HeartBarrier:
      Burrow, Dash, Grapple, DoubleJump OR Glide
      Burrow, DoubleJump, Glide, Grapple  # I think this is fine?
      Burrow, DoubleJump, Launch, Dash OR Glide
      Burrow, Grapple, Launch, Glide
    gorlek, WindtornRuins.HeartBarrier:
      Burrow, Grapple, DoubleJump, Damage=40, Sword OR Hammer
      Burrow, Grapple, Dash, Damage=40, Sword OR Hammer
      Burrow, Launch, DoubleJump OR Dash OR Glide OR Sword OR Hammer OR Damage=40

anchor WindtornRuins.LowerRuins at 1969, -4024:  # At the ancient map pedestal
  # requires escape to be done
  quest WindtornRuins.HandToHandComplete:
    moki: LowerWastes.HandToHandMapstone

  pickup WindtornRuins.EscapeRevisitEC:
    moki: WindtornRuins.Seir, Burrow

  conn WindtornRuins.Escape: free  # walk over the invisible sandworm
  conn WindtornRuins.RuinsTP:
    moki, WindtornRuins.HeartBarrier, WindtornRuins.Seir:
      Burrow, Dash, DoubleJump
      Burrow, DoubleJump, Glide
      Burrow, Bash, Glide, Grenade=2
      Launch
    gorlek, WindtornRuins.HeartBarrier, WindtornRuins.Seir:
      Burrow, Dash, Glide
      Burrow, DoubleJump, TripleJump
      Burrow, Bash, Grenade=1, DoubleJump OR Dash
      Burrow, Bash, Grenade=2
      Burrow, SentryJump=1, DoubleJump OR Dash
      Burrow, SentryJump=2
      DoubleJump, TripleJump, Dash
      DoubleJump, Bash, Grenade=2
  # connection to upper should be redundant with the conn to tp?
  conn LowerWastes.MinesEntrance:
    moki: Burrow, BreakWall=20

region WeepingRidge:
  moki: Danger=60, Regenerate
  gorlek: Regenerate
  kii: Regenerate
  unsafe: free

anchor WeepingRidge.Bottom at 1210, -3830:  # After crossing the portal to weeping ridge
  refill Checkpoint
  refill Health=1
  refill Energy=3:
    moki: BreakCrystal

  state WeepingRidge.ElevatorFightCompleted:
    moki, Combat=2xCrystalMiner+2xShieldCrystalMiner:
      DoubleJump, Dash OR Glide
      Bash, Grenade=1
      Launch
    gorlek: Combat=2xCrystalMiner+2xShieldCrystalMiner, DoubleJump OR SentryJump=1
    kii:
      Combat=2xCrystalMiner+2xShieldCrystalMiner, Dash OR Hammer
      Combat=2xCrystalMiner+2xShieldCrystalMiner, Sword, Shuriken=1 OR Flash=1 OR Sentry=1
    unsafe:
      Combat=2xCrystalMiner+2xShieldCrystalMiner, Sword  # upslash+downslash
      Combat=2xCrystalMiner+2xShieldCrystalMiner, Glide, Spear=1 OR Shuriken=1 OR Flash=1 OR Sentry=1

  conn WeepingRidge.LaunchArea:
    moki, WeepingRidge.ElevatorFightCompleted:
      DoubleJump, Dash OR Glide
      Bash, Grenade=1
      Launch
    gorlek, WeepingRidge.ElevatorFightCompleted: DoubleJump OR SentryJump=1
    kii, WeepingRidge.ElevatorFightCompleted:
      Dash OR Hammer
      Sword, Shuriken=1 OR Flash=1 OR Sentry=1
    unsafe: WeepingRidge.ElevatorFightCompleted, Glide OR Sword
  conn LowerWastes.WestTP:  # covers connections into woods
    moki: WindtornRuins.Seir, Burrow  # Seir to make it a safe path
    gorlek: Burrow  # won't softlock if you did the cat and mouse because you'll have unlocked the teleporter

anchor WeepingRidge.LaunchArea at 1189, -3716:  # After the portal at the top of the elevator
  refill Checkpoint
  refill Health=1

  pickup WeepingRidge.Ore:
    moki: Launch, Bash, DoubleJump OR Dash OR Glide
    gorlek:
      Launch, DoubleJump OR Dash OR Bash OR Glide
      Launch, Sword, Damage=20
    kii:  # launch path is redundant with AboveTree->Ore
      Bash, Dash
      Bash, DoubleJump, Damage=20, Sword OR Hammer OR Spear=1 OR Shuriken=1 OR Flash=1 OR Sentry=1  # Damage is for weird laser patterns
      DoubleJump, TripleJump, Sword
    unsafe:
      SentryJump=2, DoubleJump, Bow=1, Damage=40
      SentryJump=2, DoubleJump, TripleJump OR Dash OR Glide  # Use weapon stall to reach the edge below the portal
      Bash, Glide  # wait on the left wall until the elemental gives you a shot to bash
      DoubleJump, TripleJump
      DoubleJump, Sword, Damage=40, Bow=1  # Reset your jump by slashing the elemental, pogo him to reach the wall above the portal, djump + upslash from under the Mine to reach the spikes
      Bash, DoubleJump

  conn WeepingRidge.AboveTree:
    moki:
      Glide
      Launch, Bash OR DoubleJump OR Dash
    gorlek:
      Launch, Bow=1
      Bash, Dash, Bow=1
      DoubleJump, Bow=1, Damage=40
      Bash, DoubleJump, TripleJump
      Bash, DoubleJump, Bow=1, Sword OR Hammer
      DoubleJump, TripleJump, Sword OR Hammer OR Dash
    kii:
      Launch
      Damage=40, DoubleJump OR Dash
      Bash, Dash
      Bash, DoubleJump, Sword OR Hammer OR Spear=1 OR Shuriken=1 OR Flash=1 OR Sentry=1
      Sword, DoubleJump OR Dash  # Use sword on elemental to reset your djump/dash (don't use portal with dash)
      DoubleJump, Dash, Hammer OR Shuriken=1 OR Blaze=2 OR Flash=1 OR Sentry=1
    unsafe:
      Damage=40, Sword OR Hammer
      Dash, Hammer OR DoubleJump  # Dash against the ceiling to refresh your dash
      Bash, DoubleJump, Blaze=1
  conn WillowsEnd.Entry:
    moki, WeepingRidge.ElevatorFightCompleted: Launch, DoubleJump, Dash OR Glide
    gorlek, WeepingRidge.ElevatorFightCompleted: Launch, DoubleJump OR Dash
    kii, WeepingRidge.ElevatorFightCompleted:
      Launch, Glide OR Sword OR Hammer OR Shuriken=2 OR Sentry=3
      Launch, Bash, Grenade=1
      Bash, Grenade=3, DoubleJump, TripleJump
    unsafe, WeepingRidge.ElevatorFightCompleted:
      Launch
      SentryJump=3, DoubleJump, TripleJump, Dash
      Bash, Grenade=3, DoubleJump
  conn WeepingRidge.Bottom:
    moki, WeepingRidge.ElevatorFightCompleted:
      Launch
      Bash, Grenade=1, DoubleJump
      DoubleJump, Dash, Glide
    gorlek, WeepingRidge.ElevatorFightCompleted:
      SwordSJump=1
      DoubleJump, TripleJump OR Dash OR Glide
    kii, WeepingRidge.ElevatorFightCompleted:
      Glide OR Dash OR DoubleJump
      Sword OR Hammer
      Sentry=5
      Bash, Grenade=2
    unsafe, WeepingRidge.ElevatorFightCompleted:
      Shuriken=3 OR Sentry=3

anchor WeepingRidge.AboveTree at 1344, -3791:  # The ledge above Launch tree
  refill Checkpoint

  pickup WeepingRidge.LaunchTree: free
  pickup WeepingRidge.PortalEX:
    moki: Launch
    unsafe:
      Bash, Grenade=1, DoubleJump, TripleJump, Damage=40  # take a dboost in the left spikes
      SwordSJump=2, Damage=40
      DoubleJump, TripleJump, Damage=40, Damage=80
  pickup WeepingRidge.SpikeClimbEX:
    moki: Launch, DoubleJump, Bow=2
    gorlek:
      Launch, Bow=1 OR Spear=1 OR Grenade=1 OR Damage=20
      Bash, Grenade=2, DoubleJump, TripleJump, Damage=40
      SentryJump=2, DoubleJump, TripleJump, Damage=40
    kii:
      Launch
      Bash, Grenade=2, DoubleJump, TripleJump
      Bash, Grenade=2, DoubleJump, Dash, Sword OR Hammer OR Shuriken=1 OR Flash=1 OR Sentry=1
    unsafe:  # may be inaccurate after moving paths to this anchor
      Bash, Grenade=3, DoubleJump
      SentryJump=3, DoubleJump, Bash OR Sword OR Damage=40
      SentryJump=2, DoubleJump, TripleJump, Dash  # Dash from the wall above the tree + tjump + weapon combo to reach the right platform
      DoubleJump, TripleJump, Sword, Dash OR Hammer OR Spear=1 OR Shuriken=1 OR Flash=1 OR Sentry=1  # pogo the mine near the tree | wasn't consistent enough for kii
  pickup WeepingRidge.Ore:
    moki: Launch, DoubleJump OR Dash OR Bash OR Glide
    gorlek: Launch
    kii:
      Bash, Grenade=2, Damage=20, DoubleJump OR Dash  # Damage for wonky lasers
      Bash, Grenade=1, DoubleJump, TripleJump, Damage=60  # 20 of the damage for wonky lasers
    unsafe:
      DoubleJump, TripleJump, Sword  # pogo the mines
      DoubleJump, TripleJump, Hammer, Damage=40
      Bash, Grenade=2, DoubleJump OR Dash
      Bash, Grenade=1, DoubleJump, TripleJump, Damage=40

  conn WeepingRidge.LaunchArea:
    moki: Launch, Bash, Glide  # Glide is the only ability that really helps you outwait the laser attack
    gorlek:
      Launch, Bash
      Launch, DoubleJump, Dash  # this gives you good mobility to avoid the enemies
    kii:
      Launch, DoubleJump OR Dash OR Damage=20  # dboost on the mine inbetween the two elementals
    unsafe:
      Launch
      DoubleJump, TripleJump, Sword, Damage=40
      Bash, Grenade=2, DoubleJump, TripleJump
      Bash, Grenade=1, DoubleJump, TripleJump, Damage=40

region WillowsEnd:
  moki: Danger=60, Regenerate  # need more than 6 health and Regen to do ANYTHING in willow
  gorlek: Regenerate
  kii: Regenerate
  unsafe: free

anchor WillowsEnd.Entry at 495, -3951:  # At the lower door
  refill Checkpoint
  refill Energy=4:
    moki:
      BreakCrystal, Launch
      Bow=1
  # a lot of energy crystals not considered, mostly because they are on the way to hearts which aren't currently tracked

  # the paths are kind of inaccurate because the platform above the door has no anchor of its own

  state WillowsEnd.GrappleWheelsHeart:
    unsafe: ShurikenBreak=30, Launch

  pickup WillowsEnd.EntryEX:
    moki:
      DoubleJump, Bash, Grenade=2
      Launch
    gorlek:
      Bash, Grenade=2, Dash OR Sword OR Hammer
      Bash, Grenade=1, DoubleJump, TripleJump
      SentryJump=2, Damage=20  # Get hit by the offscreen mine
      SentryJump=1, DoubleJump, TripleJump
    unsafe:
      DoubleJump, TripleJump, Grapple, Dash
      Bash, Grenade=2

  conn WillowsEnd.InnerTP:
    moki: Launch, Bash, DoubleJump OR Dash OR Glide  # mine in the way, but I think it's managable
    gorlek:
      Launch, Bash, Sword OR Hammer OR Damage=40
      Bash, Grenade=2, DoubleJump, TripleJump, Damage=40  # Bash the elemental, tjump, bash its projectiles
      Bash, Grenade=3, DoubleJump, TripleJump
    unsafe:
      Launch, Sword  # Pogo the elemental
  conn WillowsEnd.GrappleHeart:
    moki:
      Grapple, Launch, DoubleJump, Dash
      Grapple, Launch, Glide
      WillowsEnd.GrappleWheelsHeart:
        Bash, Grenade=2, DoubleJump, Glide
        Launch
    gorlek:
      Launch, Dash OR Glide
      Launch, DoubleJump, Sword OR Damage=40
      Launch, Sword, Damage=40
      WillowsEnd.GrappleWheelsHeart:
        SwordSJump=2, DoubleJump  # weapon air stall (Hammer too hard for gorlek)
        Bash, Grenade=2, Sword, DoubleJump OR Dash
        Bash, Grenade=2, DoubleJump, Dash
        Bash, Grenade=3, DoubleJump OR Dash
    unsafe:
      Launch, Hammer OR Damage=40  # dboost in the spikes before the double lasers
      Bash, Grenade=1, Glide, DoubleJump, TripleJump, Grapple, Damage=20  # land on the floating platform, glide, climb the wall after the first wheel to pass the laser without taking damage. At the wheel next to the chakpoint, wjump on the wall next to the laser. Take a damage boost in the double laser.
      SentryJump=1, Glide, DoubleJump, TripleJump, Grapple, Damage=20  # Same as above
      WillowsEnd.GrappleWheelsHeart:
        Bash, Grenade=3  # bash glide
        SwordSJump=2, Dash  # weapon air stall
        SentryJump=2, DoubleJump  # weapon air stall (compatible with hammer)
        SwordSJump=1, DoubleJump  # djump, pogo the mine, djump+upslash to reach the floating platform
        Sword, DoubleJump, Bash, Grenade=1  # djump, pogo the mine, djump+upslash to reach the floating platform
        SentryJump=1, DoubleJump, Damage=20  # use the iframes from the mine to use the lava thingy as a platform then djump+weapon combo to the left floating platform
        Bash, Grenade=1, DoubleJump, Damage=20  # use the iframes from the mine to use the lava thingy as a platform then djump+weapon combo to the left floating platform
  conn WillowsEnd.BoulderHeartPath:
    moki:
      Launch
      Bash, Grenade=1, DoubleJump
    gorlek:
      DoubleJump, TripleJump, Glide
      Bash, Grenade=1, Dash
      Bash, Grenade=1, Damage=40, Glide OR Sword
      SentryJump=1, DoubleJump  # float with the weapon
      SentryJump=1, Damage=40, Dash OR Glide  # float with the weapon if needed

# checkpoint at 335, -3887, also with refill, also another refill on the way...

anchor WillowsEnd.GrappleHeart at 399, -3928:  # right next to the grapple wheels heart
  refill Checkpoint
  refill Energy=3:
    moki:
      BreakCrystal, Launch
      Bow=1
  refill Health=1

  state WillowsEnd.GrappleWheelsHeart:
    moki: BreakWall=30

  pickup WillowsEnd.PoisonfallHC:
    moki:
      Launch
      WillowsEnd.GrappleWheelsHeart, DoubleJump, Dash
    gorlek:
      DoubleJump, TripleJump
      DoubleJump, Dash, Damage=4
      WillowsEnd.GrappleWheelsHeart, DoubleJump OR Dash
      WillowsEnd.GrappleWheelsHeart, Bash, Grenade=1

  conn WillowsEnd.Entry:  # going backwards without breaking the heart has many weird spots, saving it for later difficulties
    moki, WillowsEnd.GrappleWheelsHeart:
      Glide, DoubleJump OR Dash
      Launch, DoubleJump OR Dash OR Glide
    gorlek, WillowsEnd.GrappleWheelsHeart:
      DoubleJump, TripleJump, Dash OR Sword OR Hammer
      Bash, Grenade=1, DoubleJump OR Dash OR Glide
      Launch, Sword OR Hammer

anchor WillowsEnd.BoulderHeartPath at 555, -3939:  # below the shortcut back from boulder heart
  refill Checkpoint
  refill Energy=3:
    moki: BreakCrystal

  # state WillowsEnd.BoulderHeart:
  #   moki: BreakWall=30, Launch, DoubleJump, Dash

  pickup WillowsEnd.SpikesOre:
    moki: Launch, Dash OR Glide
    gorlek:
      Launch, DoubleJump OR Sword OR Hammer OR Damage=40
      Grapple, DoubleJump, TripleJump, Dash OR Glide
      SentryJump=1, Damage=40, DoubleJump, TripleJump, Dash OR Glide  # damage because the maneuver is a bit tricky
      Bash, Grenade=1, Damage=40, DoubleJump, TripleJump, Dash OR Glide  # damage because the maneuver is a bit tricky
    unsafe:  # paths may not make sense after moving them from entry
      Bash, Grenade=2, DoubleJump, TripleJump, Dash
      SentryJump=1, Grapple, DoubleJump, TripleJump OR Dash  # land on the small floor after the portal then tjump+upslash
      SwordSJump=1, Grapple, DoubleJump, Glide  # land on the small floor after the portal then tjump+upslash
      SentryJump=2, DoubleJump, TripleJump OR Dash  # land on the small floor after the portal then tjump+upslash
      SwordSJump=2, DoubleJump, Glide  # land on the small floor after the portal then tjump+upslash
      HammerSJump=3, DoubleJump, Glide  # land on the small floor after the portal then tjump+upslash
  pickup WillowsEnd.EntryEX:
    gorlek:
      DoubleJump, TripleJump, Grapple, Glide  # use the right wheels then glide to the floating platform
      DoubleJump, TripleJump, Grapple, Dash, Sword OR Hammer  # use the right wheels then glide to the floating platform

  conn WillowsEnd.Entry:
    moki: DoubleJump OR Dash OR Launch
    gorlek:
      Glide OR Sword OR Hammer
      Bash, Grenade=2

anchor WillowsEnd.InnerTP at 422, -3864:  # The teleporter inside
  refill Full

  pickup WillowsEnd.LupoMap:
    moki: DoubleJump OR Dash OR Launch OR Bow=1
    gorlek: free  # jump to trigger the mine, back off to avoid taking damages

  conn Teleporters: free
  conn WillowsEnd.Entry:
    moki:
      BreakWall=20, DoubleJump OR Dash OR Launch OR Bow=1  # open the portal shortcut
      DoubleJump, Dash
      Glide OR Launch
    gorlek:
      BreakWall=20  # jump to trigger the mine, back off to avoid taking damages
      Bash, Damage=40, DoubleJump OR Dash
      DoubleJump, TripleJump, Damage=40
  conn WillowsEnd.AboveInnerTP:
    moki:
      DoubleJump, Bash, Grenade=1, Dash OR Glide
      Launch, DoubleJump OR Dash
    gorlek:
      Launch, Glide OR Sword OR Hammer OR Damage=40
      Bash, Grenade=1, DoubleJump
      Bash, Grenade=1, BreakWall=20, Dash OR Glide OR Sword OR Hammer OR Damage=40
      Bash, Grenade=1, Dash, Damage=40
      SentryJump=1, Combat=CrystalMiner, DoubleJump, Dash OR Glide  # you can break the wall with the weapon
      SentryJump=1, Combat=CrystalMiner, Damage=40, DoubleJump OR Dash  # you can break the wall with the weapon
    unsafe:
      Launch  # wjump on the shortcut's breakable wall or launch from the other side
      Bash, Grenade=1, BreakWall=20
      DoubleJump, TripleJump, Dash, Damage=40, Combat=CrystalMiner  # if the shortcut is open, tjump + dash in the spikes

anchor WillowsEnd.AboveInnerTP at 530, -3844:  # at the lava pit before bash puzzle
  refill Checkpoint
  refill Energy=4:
    moki:
      BreakCrystal, Launch
      Bow=1, Combat=CrystalMiner OR Bash

  conn WillowsEnd.InnerTP:
    moki: Combat=CrystalMiner OR Bash OR Launch
    unsafe: free  # reload to despawn the gorlek
  conn WillowsEnd.East:
    moki:
      DoubleJump, Bash, Grenade=1, Dash OR Glide
      Launch, DoubleJump OR Dash
    gorlek:
      Launch, Glide OR Sword OR Hammer
      Bash, Grenade=1, DoubleJump OR Dash OR Glide
      Bash, DoubleJump, TripleJump, Dash OR Glide OR Sword OR Hammer
      Bash, DoubleJump, Dash, Glide OR Sword OR Hammer
      Bash, DoubleJump, Glide, Damage=20, Sword OR Hammer  # weapon stall leaves you vulnerable to the projectiles
      Bash, SwordSJump=1, DoubleJump OR Dash
      Bash, HammerSJump=1, DoubleJump, Dash
      Bash, SentryJump=1, Glide
    unsafe:
      Bash, DoubleJump OR Dash OR Glide  # Bash CrystalMiner to reach the wall before the elemental
      DoubleJump, TripleJump, Sword  # slash the element to reset your jumps, pogo it then sword jump + up slash to reach the left wall
      Launch

anchor WillowsEnd.East at 547, -3805:  # To the left of the redirect puzzle
  refill Checkpoint:  # at the redirect heart room
    moki: Launch
  refill Health=1:
    moki:
      Bash, DoubleJump OR Dash OR Glide
      Launch
    gorlek:
      Bash
      DoubleJump, TripleJump
    unsafe: Damage=20, Glide OR Dash OR Sword OR Hammer  # dboost through the laser
  refill Energy=4:
    moki:
      BreakCrystal, Bash, DoubleJump OR Glide
      Bow=1, Bash, Dash
      BreakCrystal, Launch
    gorlek:
      BreakCrystal, Bash
      BreakCrystal, DoubleJump, TripleJump
    unsafe:
      Damage=20, Sword OR Hammer
      Damage=20, Glide, Bow=1 OR Spear=1 OR Sentry=1 OR Shuriken=1 OR Grenade=1  # dboost through the laser
      Damage=20, Dash, Bow=1 OR Spear=1 OR Sentry=1 OR Shuriken=1 OR Grenade=1  # dboost through the laser

  # state WillowsEnd.RedirectHeart:
  #   moki: BreakWall=10, BreakWall=30, DoubleJump, Bash, Launch

  pickup WillowsEnd.RedirectEX:
    moki:
      BreakWall=10, Bash, Launch, DoubleJump OR Dash OR Glide
      Bash, Grenade=1, Launch
    gorlek:
      Launch, DoubleJump OR Dash OR Glide OR Sword OR Hammer
      Glide, DoubleJump, TripleJump, Bash, Damage=20, Sword OR Hammer  # redirect the projectile so it pass under the pickup, dboost in the double lasser at the left so you can re-entre the top portal. Glide under the pickup then bash. Upslash can help if needed
    unsafe: Launch

  conn WillowsEnd.AboveInnerTP:
    moki:
      Glide
      Bash, DoubleJump, Dash
      Launch, DoubleJump OR Dash OR Bash
    gorlek:
      Launch
      Bash, DoubleJump
      DoubleJump, Dash
      DoubleJump, TripleJump, Sword OR Hammer  # Sword/Hammer/Djump so don't need to add combat requirement
    unsafe:
      DoubleJump, Sword
      Dash, Bash OR Sword
  conn WillowsEnd.Upper:
    moki: Bash, Launch  # some other paths would be possible, but with how far back the last checkpoint is...
    gorlek:
      Launch
      Bash, DoubleJump
    unsafe:
      SwordSJump=1, DoubleJump, TripleJump, Damage=20  # sjump+ tjump to rech the right wall. dboost in the laser. tjump+ sword combo to reach the right wall. Pogo the elemental+tjump

# checkpoint at 614, -3836

anchor WillowsEnd.Upper at 499, -3748:  # At the upper door
  refill Checkpoint
  refill Energy=4:  # on the way to burrow heart
    gorlek, BreakCrystal:
      Bash OR Launch
      Combat=CrystalMiner, SentryJump=1
      Combat=CrystalMiner, DoubleJump, TripleJump

  # state WillowsEnd.BurrowHeart:
  #   moki, BreakWall=30:
  #     Burrow, DoubleJump, Dash, Bash, Grapple, Glide
  #     Burrow, Bash, Grapple, Launch, DoubleJump OR Glide

  # conn MiniBossFight:
  #   moki:
  #     Launch, DoubleJump
  #     Launch, Dash, Glide
  conn WillowsEnd.East:
    moki:
      Combat=CrystalMiner, DoubleJump OR Dash OR Glide
      Bash OR Launch
    gorlek: Damage=10, DoubleJump OR Dash OR Glide
    unsafe: Sword OR Hammer  # use weapon to combat the crystal miner
  conn WillowsEnd.West:
    moki: Launch
    gorlek:
      Bash, Grenade=1, DoubleJump, TripleJump, Damage=20  # damage because the lasers are hard
      Bash, Grenade=2, DoubleJump, Damage=20
      SentryJump=1, DoubleJump, TripleJump, Damage=20
    unsafe:
      Damage=90
      Bash, Grenade=1, DoubleJump, Dash
  conn WillowsEnd.UpperHeartPath:
    moki:
      Bash, Grenade=1, DoubleJump, Bow=1
      Bash, Grenade=2, DoubleJump
      Launch
    gorlek:
      SentryJump=1, DoubleJump
      Bash, Grenade=1, DoubleJump
    unsafe:
      SentryJump=1
      DoubleJump, TripleJump, Dash OR Hammer OR Sword  # tjump+dash/upslash on the left wall to start climbing it

anchor WillowsEnd.West at 437, -3840:  # To the left of the one-way above Lupo
  refill Checkpoint
  refill Energy=4:
    moki: BreakCrystal

  # state WillowsEnd.SpinLasersHeart:
  #   moki: BreakWall=30, Launch, DoubleJump OR Dash OR Glide

  conn WillowsEnd.InnerTP:
    moki: BreakWall=20, Combat=MaceMiner OR Bash
    moki: BreakWall=20, Launch
  conn WillowsEnd.Upper:  # this works because the portal wheel drops if you step below
    moki, BreakWall=10:
      Bash, Grenade=1, DoubleJump OR Dash OR Glide
      Launch
    gorlek, BreakWall=10:
      Bash, DoubleJump, TripleJump
      Bash, Grenade=1, DoubleJump  # the portal here is glitchy in patch 3
      Bash, Grenade=2
      Bash, SentryJump=1, DoubleJump
      Bash, SentryJump=2
      SentryJump=1, DoubleJump, TripleJump
    unsafe:
      BreakWall=10:
        Combat=MaceMiner, DoubleJump, TripleJump OR Damage=40  # get a wjump on the energy crystal
        Bash, DoubleJump, Hammer OR Sword OR Damage=40  # djump+upslash to avoid dboost on the boulder portal
        Bash, Hammer, Damage=40
      SentryJump=2
      Launch
  conn WillowsEnd.GlideRooms:
    moki: Launch
    gorlek:
      DoubleJump, Dash, Glide
      Damage=20
    unsafe: free

anchor WillowsEnd.GlideHeartPath at 374, -3824:  # one room before the first wind
  refill Checkpoint
  refill Health=1

  conn WillowsEnd.GlideRooms:
    moki: DoubleJump, Launch
    gorlek:
      Launch
      DoubleJump, TripleJump
      Combat=Mantis, SentryJump=1, DoubleJump OR Damage=20
  conn WillowsEnd.West: free  # :D

anchor WillowsEnd.GlideRooms at 360, -3861:  # At the first wind
  refill Checkpoint
  refill Energy=4:
    moki:
      BreakCrystal, Launch
      Bow=1

  # state WillowsEnd.GlideHeart:
  #   moki: BreakWall=30, DoubleJump, Glide, Launch

  pickup WillowsEnd.WindSpinOre:
    moki: Glide
    unsafe: Launch, DoubleJump, TripleJump

  conn WillowsEnd.GlideHeartPath: free  # :D

# checkpoint at 315, -3862
# checkpoint at 487, -3780

# anchor LaserRockFight:
#   refill Full
#   state WillowsEnd.ElementalDefeated:
#     moki: Combat=smth

anchor WillowsEnd.UpperHeartPath at 506, -3711:  # Right above the exit blocked by vines
  refill Checkpoint
  refill Energy=4:
    moki:
      BreakCrystal, Launch
      Bow=1

  state WillowsEnd.SpinPortalsHeart:
    moki, BreakWall=30:
      Bash, Grapple, Launch, DoubleJump, Dash
      Bash, Grapple, Launch, Glide
    gorlek, BreakWall=30:
      Launch, Grapple, Bash
      Launch, DoubleJump, TripleJump, Damage=40, Grapple OR Bash OR Glide
    unsafe, BreakWall=30:
      Launch, Damage=40, Bash OR Grapple
      Launch, DoubleJump
      DoubleJump, TripleJump, Grapple, Bash  # using the last portal without taking damage is hard

  pickup WillowsEnd.UpperLeftEX:
    moki: Grapple, Launch, DoubleJump OR Dash OR Glide
    gorlek:
      Launch, Grapple
      Launch, DoubleJump, TripleJump
      WillowsEnd.SpinPortalsHeart, Launch, DoubleJump, Glide, Bash
    unsafe:
      Launch, Bash, Damage=40
      Launch, DoubleJump
      DoubleJump, TripleJump, Grapple, Bash  # using the last portal without taking damage is hard, bash glide from the elemental after that
  pickup WillowsEnd.UpperRightEX:
    moki:
      Bash, Grapple, Launch, DoubleJump, Dash
      Bash, Grapple, Launch, Glide
    gorlek:
      Launch, Grapple, Bash
      Launch, DoubleJump, TripleJump, Damage=40, Grapple OR Bash OR Glide
      WillowsEnd.SpinPortalsHeart, Launch, Bash
      WillowsEnd.SpinPortalsHeart, Launch, DoubleJump, TripleJump
    unsafe:
      Launch, Grapple, Damage=40
      Launch, DoubleJump
      DoubleJump, TripleJump, Grapple, Bash  # using the last portal without taking damage is hard

  conn WillowsEnd.Upper: free

anchor Tokk:  # Tokk's talks
  quest GladesTown.HandToHandPouch:
    moki: EastHollow.HandToHandMap

anchor TwillenShop:
  quest GladesTown.TwillenGemQuest:
    moki: LowerWastes.EerieGemQI

  pickup TwillenShop.Overcharge:
    moki: SpiritLight=1200
  pickup TwillenShop.Wingclip:
    moki: SpiritLight=1200
  pickup TwillenShop.Swap:
    moki: SpiritLight=1200
  pickup TwillenShop.Vitality:
    moki: SpiritLight=1200
  pickup TwillenShop.Energy:
    moki: SpiritLight=1200
  pickup TwillenShop.Finesse:
    moki: SpiritLight=1200
  pickup TwillenShop.TripleJump:
    moki: SpiritLight=1200
  pickup TwillenShop.LightHarvest:
    moki: SpiritLight=1200

anchor OpherShop:  # Opher's offers
  pickup OpherShop.Spike:
    moki: SpiritLight=1200
  pickup OpherShop.SpiritSmash:
    moki: SpiritLight=1200
  pickup OpherShop.SpiritStar:
    moki: SpiritLight=1200
  pickup OpherShop.Blaze:
    moki: SpiritLight=1200
  pickup OpherShop.Sentry:  # used for keystones if necessary; filtered by gen
    moki: SpiritLight=1200
  pickup OpherShop.Teleport:
    moki: SpiritLight=1200
  pickup OpherShop.ShockSmash:
    moki: SpiritLight=1200
  pickup OpherShop.StaticStar:
    moki: SpiritLight=1200
  pickup OpherShop.ExplodingSpike:
    moki: SpiritLight=1200
  pickup OpherShop.RapidSentry:
    moki: SpiritLight=1200
  pickup OpherShop.ChargeBlaze:
    moki: SpiritLight=1200
  pickup OpherShop.WaterBreath:
    moki: InnerWellspring.WaterEscape, SpiritLight=1200

anchor TuleyShop at -173, -4139:
  quest GladesTown.RegrowTheGlades:
    moki: TuleyShop.SelaFlowers, TuleyShop.StickyGrass, TuleyShop.Lightcatchers, TuleyShop.BlueMoon, TuleyShop.SpringPlants, TuleyShop.LastTree

  state TuleyShop.LastTreeBranchRejected:  # written out the steps in case they give pickups
    moki: WoodsEntry.LastTreeBranch
  state TuleyShop.SelaFlowers:
    moki: UpperWastes.FlowersSeed
  state TuleyShop.StickyGrass:
    moki: EastPools.GrassSeed
  state TuleyShop.Lightcatchers:
    moki: UpperDepths.LightcatcherSeed
  state TuleyShop.BlueMoon:
    moki: InnerWellspring.BlueMoonSeed
  state TuleyShop.SpringPlants:
    moki: UpperReach.SpringSeed
  state TuleyShop.LastTree:
    moki: WoodsEntry.TreeSeed<|MERGE_RESOLUTION|>--- conflicted
+++ resolved
@@ -3167,21 +3167,12 @@
     moki, BreakCrystal:
       DoubleJump, Dash OR Glide
       Launch
-<<<<<<< HEAD
-# @validator everything beside moki paths need validation
-    gorlek, BreakCrystal, Bow OR Grenade:
-      Water OR Glide  # break the crystal from afar and jump into the water to get the energy
-      DoubleJump, TripleJump  # break the crystal from afar and use triple jump to collect the energy midair
-    kii, BreakCrystal:
-      Bow OR Shuriken OR Grenade:  # Ranged Weapons
-=======
     gorlek, Bow=1 OR Grenade=1:
         Water  # break the crystal from afar and jump into the water to get the energy
         Glide  # break the crystal from afar and use glide to collect the energy midair
         DoubleJump, TripleJump  # break the crystal from afar and use triple jump to collect the energy midair
     kii:
       Bow=1 OR Shuriken=1 OR Grenade=1:
->>>>>>> ac146aab
         Water OR DoubleJump OR Dash OR Glide OR Hammer OR Sword
       Water OR Glide:
         Sword
@@ -3228,13 +3219,8 @@
       SentryJump=2, Glide, Combat=Tentacle
     kii:
       Bash, Sword OR Hammer
-<<<<<<< HEAD
-      Bash, Glide, Water OR Shuriken=1 OR Flash=1 OR Sentry=1 OR Damage=20
+      Bash, Glide, Shuriken=1 OR Flash=1 OR Sentry=1 OR Damage=20
       DoubleJump, TripleJump, Sword  # reset jumps with sword
-=======
-      Bash, Glide, Shuriken=1 OR Flash=1 OR Sentry=1 OR Damage=20
-      DoubleJump, TripleJump, Sword  # reset jumps with sword 
->>>>>>> ac146aab
       Combat=Tentacle, DoubleJump, TripleJump, Hammer OR Spear=1
     unsafe:
       Bash, Glide OR Bow=1  # Glide jump OR Bow to aggro the tentacle (by hitting its mouth)
